--- conflicted
+++ resolved
@@ -83,7 +83,7 @@
         // Update
         //----------------------------------------------------------------------------------
         float dt = GetFrameTime();
-<<<<<<< HEAD
+
         float step = dt / SIMULATION_STEPS, step2 = step * step;
 	if(IsWindowResized())
 	{
@@ -95,9 +95,6 @@
 		target = LoadRenderTexture(screenSize.x, screenSize.y);
 		SetTextureFilter(target.texture, TEXTURE_FILTER_BILINEAR);
 	}
-=======
-        float step = dt/SIMULATION_STEPS, step2 = step*step;
->>>>>>> bbf884d7
 
         // Update Physics - larger steps = better approximation
         for (int i = 0; i < SIMULATION_STEPS; ++i)
@@ -164,21 +161,13 @@
                              (Vector2){0, lineThick * 0.5}, 90 - RAD2DEG * theta2, RAYWHITE);
 
             // Draw double pendulum
-<<<<<<< HEAD
+
             DrawRectanglePro((Rectangle){ screenSize.x * 0.5, screenSize.y * 0.5 - 100, 10 * l1, lineThick },
                 (Vector2){0, lineThick * 0.5}, 90 - RAD2DEG * theta1, RAYWHITE);
 
             endpoint1 = CalculatePendulumEndPoint(l1, theta1);
             DrawRectanglePro((Rectangle){ screenSize.x * 0.5 + endpoint1.x, screenSize.y * 0.5 - 100 + endpoint1.y, 10 * l2, lineThick },
                 (Vector2){0, lineThick * 0.5}, 90 - RAD2DEG * theta2, RAYWHITE);
-=======
-            DrawRectanglePro((Rectangle){ screenWidth/2, screenHeight/2 - 100, 10*l1, lineThick },
-                (Vector2){0, lineThick*0.5}, 90 - RAD2DEG*theta1, RAYWHITE);
-
-            Vector2 endpoint1 = CalculatePendulumEndPoint(l1, theta1);
-            DrawRectanglePro((Rectangle){ screenWidth/2 + endpoint1.x, screenHeight/2 - 100 + endpoint1.y, 10*l2, lineThick },
-                (Vector2){0, lineThick*0.5}, 90 - RAD2DEG*theta2, RAYWHITE);
->>>>>>> bbf884d7
 
         EndDrawing();
         //----------------------------------------------------------------------------------
