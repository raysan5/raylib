--- conflicted
+++ resolved
@@ -19,7 +19,6 @@
 
 #include <math.h>       // Required for: sin(), cos(), PI
 
-<<<<<<< HEAD
 //----------------------------------------------------------------------------------
 // Macro Helpers
 //----------------------------------------------------------------------------------
@@ -29,8 +28,6 @@
 Vector2 screenSize = { SCREEN_WIDTH, SCREEN_HEIGHT };
 Vector2 screenCenter = { SCREEN_WIDTH * 0.5, SCREEN_HEIGHT * 0.5 - 100 };
 
-=======
->>>>>>> 1fa3c159
 // Constant for Simulation
 #define SIMULATION_STEPS 30
 #define G 9.81
