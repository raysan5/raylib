--- conflicted
+++ resolved
@@ -44,11 +44,7 @@
         //----------------------------------------------------------------------------------
         float startangle;
 
-<<<<<<< HEAD
         if (angleMode == 0) startangle = Vector2LineAngle(v0, v1)*RAD2DEG;
-=======
-        if (angleMode == 0) startangle = -Vector2LineAngle(v0, v1)*RAD2DEG;
->>>>>>> f0d949f9
         if (angleMode == 1) startangle = 0.0f; 
 
         v2 = GetMousePosition();
@@ -85,14 +81,8 @@
                 
                 DrawLineEx(v0, v1, 2.0f, BLACK);
                 DrawLineEx(v0, v2, 2.0f, RED);
-<<<<<<< HEAD
 
                 DrawCircleSector(v0, 40.0f, startangle, startangle + angle, 32, Fade(GREEN, 0.6f));
-
-=======
-                
-                DrawCircleSector(v0, 40.0f, startangle, startangle - angle, 32, Fade(GREEN, 0.6f));
->>>>>>> f0d949f9
             }
             else if (angleMode == 1)
             {
@@ -100,13 +90,8 @@
                 
                 DrawLine(0, screenHeight/2, screenWidth, screenHeight/2, LIGHTGRAY);
                 DrawLineEx(v0, v2, 2.0f, RED);
-<<<<<<< HEAD
 
                 DrawCircleSector(v0, 40.0f, startangle, startangle + angle, 32, Fade(GREEN, 0.6f));
-=======
-                
-                DrawCircleSector(v0, 40.0f, startangle, startangle - angle, 32, Fade(GREEN, 0.6f));
->>>>>>> f0d949f9
             }
             
             DrawText("v0", v0.x, v0.y, 10, DARKGRAY);
