/*******************************************************************************************
*
*   raylib [shapes] example - Vector Angle
*
*   Example originally created with raylib 1.0, last time updated with raylib 4.6
*
*   Example licensed under an unmodified zlib/libpng license, which is an OSI-certified,
*   BSD-like license that allows static linking with closed source software
*
*   Copyright (c) 2023 Ramon Santamaria (@raysan5)
*
********************************************************************************************/
 
#include "raylib.h"

#include "raymath.h"

//------------------------------------------------------------------------------------
// Program main entry point
//------------------------------------------------------------------------------------
int main(void)
{
    // Initialization
    //--------------------------------------------------------------------------------------
    const int screenWidth = 800;
    const int screenHeight = 450;

    InitWindow(screenWidth, screenHeight, "raylib [math] example - vector angle");

    Vector2 v0 = { screenWidth/2, screenHeight/2 };
    Vector2 v1 = Vector2Add(v0, (Vector2){ 100.0f, 80.0f });
    Vector2 v2 = { 0 };             // Updated with mouse position
    
    float angle = 0.0f;             // Angle in degrees
    int angleMode = 0;              // 0-Vector2Angle(), 1-Vector2LineAngle()

    SetTargetFPS(60);               // Set our game to run at 60 frames-per-second
    //--------------------------------------------------------------------------------------

    // Main game loop
    while (!WindowShouldClose())    // Detect window close button or ESC key
    {
        // Update
        //----------------------------------------------------------------------------------
        float startangle;

<<<<<<< HEAD
<<<<<<< HEAD
        if (angleMode == 0) startangle = Vector2LineAngle(v0, v1)*RAD2DEG;
=======
        if (angleMode == 0) startangle = -Vector2LineAngle(v0, v1)*RAD2DEG;
>>>>>>> b5edafafe17c950722d4c5fd6c705f6aff74a65f
=======
        if (angleMode == 0) startangle = -Vector2LineAngle(v0, v1)*RAD2DEG;
>>>>>>> b5edafaf
        if (angleMode == 1) startangle = 0.0f; 

        v2 = GetMousePosition();

        if (IsKeyPressed(KEY_SPACE)) angleMode = !angleMode;
        
        if(angleMode == 0 && IsMouseButtonDown(MOUSE_BUTTON_RIGHT)) v1 = GetMousePosition();

        if (angleMode == 0)
        {
            // Calculate angle between two vectors, considering a common origin (v0)
            Vector2 v1Normal = Vector2Normalize(Vector2Subtract(v1, v0));
            Vector2 v2Normal = Vector2Normalize(Vector2Subtract(v2, v0));

            angle = Vector2Angle(v1Normal, v2Normal)*RAD2DEG;
        }
        else if (angleMode == 1)
        {
            // Calculate angle defined by a two vectors line, in reference to horizontal line
            angle = Vector2LineAngle(v0, v2)*RAD2DEG;
        }
        //----------------------------------------------------------------------------------

        // Draw
        //----------------------------------------------------------------------------------
        BeginDrawing();

            ClearBackground(RAYWHITE);
            
            if (angleMode == 0)
            {
                DrawText("MODE 0: Angle between V1 and V2", 10, 10, 20, BLACK);
                DrawText("Right Click to Move V2", 10, 30, 20, DARKGRAY);
                
                DrawLineEx(v0, v1, 2.0f, BLACK);
                DrawLineEx(v0, v2, 2.0f, RED);
                
<<<<<<< HEAD
<<<<<<< HEAD
                DrawCircleSector(v0, 40.0f, startangle, startangle + angle, 32, Fade(GREEN, 0.6f));
=======
                DrawCircleSector(v0, 40.0f, startangle, startangle - angle, 32, Fade(GREEN, 0.6f));
>>>>>>> b5edafafe17c950722d4c5fd6c705f6aff74a65f
=======
                DrawCircleSector(v0, 40.0f, startangle, startangle - angle, 32, Fade(GREEN, 0.6f));
>>>>>>> b5edafaf
            }
            else if (angleMode == 1)
            {
                DrawText("MODE 1: Angle formed by line V1 to V2", 10, 10, 20, BLACK);
                
                DrawLine(0, screenHeight/2, screenWidth, screenHeight/2, LIGHTGRAY);
                DrawLineEx(v0, v2, 2.0f, RED);
                
<<<<<<< HEAD
<<<<<<< HEAD
                DrawCircleSector(v0, 40.0f, startangle, startangle + angle, 32, Fade(GREEN, 0.6f));
=======
                DrawCircleSector(v0, 40.0f, startangle, startangle - angle, 32, Fade(GREEN, 0.6f));
>>>>>>> b5edafafe17c950722d4c5fd6c705f6aff74a65f
=======
                DrawCircleSector(v0, 40.0f, startangle, startangle - angle, 32, Fade(GREEN, 0.6f));
>>>>>>> b5edafaf
            }
            
            DrawText("v0", v0.x, v0.y, 10, DARKGRAY);

            // If the line from v0 to v1 would overlap the text, move it's position up 10
            if (angleMode == 0 && Vector2Subtract(v0, v1).y > 0.0f) DrawText("v1", v1.x, v1.y-10.0f, 10, DARKGRAY);
            if (angleMode == 0 && Vector2Subtract(v0, v1).y < 0.0f) DrawText("v1", v1.x, v1.y, 10, DARKGRAY);

            // If angle mode 1, use v1 to emphasize the horizontal line
            if (angleMode == 1) DrawText("v1", v0.x + 40.0f, v0.y, 10, DARKGRAY);

            // position adjusted by -10 so it isn't hidden by cursor
            DrawText("v2", v2.x-10.0f, v2.y-10.0f, 10, DARKGRAY);

            DrawText("Press SPACE to change MODE", 460, 10, 20, DARKGRAY);
            DrawText(TextFormat("ANGLE: %2.2f", angle), 10, 70, 20, LIME);
            
        EndDrawing();
        //----------------------------------------------------------------------------------
    }

    // De-Initialization
    //--------------------------------------------------------------------------------------
    CloseWindow();        // Close window and OpenGL context
    //--------------------------------------------------------------------------------------

    return 0;
}<|MERGE_RESOLUTION|>--- conflicted
+++ resolved
@@ -44,15 +44,7 @@
         //----------------------------------------------------------------------------------
         float startangle;
 
-<<<<<<< HEAD
-<<<<<<< HEAD
         if (angleMode == 0) startangle = Vector2LineAngle(v0, v1)*RAD2DEG;
-=======
-        if (angleMode == 0) startangle = -Vector2LineAngle(v0, v1)*RAD2DEG;
->>>>>>> b5edafafe17c950722d4c5fd6c705f6aff74a65f
-=======
-        if (angleMode == 0) startangle = -Vector2LineAngle(v0, v1)*RAD2DEG;
->>>>>>> b5edafaf
         if (angleMode == 1) startangle = 0.0f; 
 
         v2 = GetMousePosition();
@@ -89,16 +81,9 @@
                 
                 DrawLineEx(v0, v1, 2.0f, BLACK);
                 DrawLineEx(v0, v2, 2.0f, RED);
-                
-<<<<<<< HEAD
-<<<<<<< HEAD
+
                 DrawCircleSector(v0, 40.0f, startangle, startangle + angle, 32, Fade(GREEN, 0.6f));
-=======
-                DrawCircleSector(v0, 40.0f, startangle, startangle - angle, 32, Fade(GREEN, 0.6f));
->>>>>>> b5edafafe17c950722d4c5fd6c705f6aff74a65f
-=======
-                DrawCircleSector(v0, 40.0f, startangle, startangle - angle, 32, Fade(GREEN, 0.6f));
->>>>>>> b5edafaf
+
             }
             else if (angleMode == 1)
             {
@@ -106,16 +91,8 @@
                 
                 DrawLine(0, screenHeight/2, screenWidth, screenHeight/2, LIGHTGRAY);
                 DrawLineEx(v0, v2, 2.0f, RED);
-                
-<<<<<<< HEAD
-<<<<<<< HEAD
+
                 DrawCircleSector(v0, 40.0f, startangle, startangle + angle, 32, Fade(GREEN, 0.6f));
-=======
-                DrawCircleSector(v0, 40.0f, startangle, startangle - angle, 32, Fade(GREEN, 0.6f));
->>>>>>> b5edafafe17c950722d4c5fd6c705f6aff74a65f
-=======
-                DrawCircleSector(v0, 40.0f, startangle, startangle - angle, 32, Fade(GREEN, 0.6f));
->>>>>>> b5edafaf
             }
             
             DrawText("v0", v0.x, v0.y, 10, DARKGRAY);
