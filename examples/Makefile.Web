#**************************************************************************************************
#
#   raylib makefile for multiple platforms
#
#   This file supports building raylib examples for the following platforms:
#
#     > PLATFORM_DESKTOP
#         - Defaults to PLATFORM_DESKTOP_GLFW
#     > PLATFORM_DESKTOP_GFLW (GLFW backend):
#         - Windows (Win32, Win64)
#         - Linux (X11/Wayland desktop mode)
#         - macOS/OSX (x64, arm64)
#         - FreeBSD, OpenBSD, NetBSD, DragonFly (X11 desktop)
#     > PLATFORM_DESKTOP_SDL (SDL backend):
#         - Windows (Win32, Win64)
#         - Linux (X11/Wayland desktop mode)
#         - Others (not tested)
#     > PLATFORM_DESKTOP_RGFW (RGFW backend):
#         - Windows (Win32, Win64)
#         - Linux (X11 desktop mode)
#         - macOS/OSX (x64, arm64 (not tested))
#         - Others (not tested)
#     > PLATFORM_WEB_RGFW:
#         - HTML5 (WebAssembly)
#     > PLATFORM_WEB:
#         - HTML5 (WebAssembly)
#     > PLATFORM_DRM:
#         - Raspberry Pi 0-5 (DRM/KMS)
#         - Linux DRM subsystem (KMS mode)
#     > PLATFORM_ANDROID:
#         - Android (ARM, ARM64)
#
#   Copyright (c) 2013-2025 Ramon Santamaria (@raysan5)
#
#   This software is provided "as-is", without any express or implied warranty. In no event
#   will the authors be held liable for any damages arising from the use of this software.
#
#   Permission is granted to anyone to use this software for any purpose, including commercial
#   applications, and to alter it and redistribute it freely, subject to the following restrictions:
#
#     1. The origin of this software must not be misrepresented; you must not claim that you
#     wrote the original software. If you use this software in a product, an acknowledgment
#     in the product documentation would be appreciated but is not required.
#
#     2. Altered source versions must be plainly marked as such, and must not be misrepresented
#     as being the original software.
#
#     3. This notice may not be removed or altered from any source distribution.
#
#**************************************************************************************************

.PHONY: all clean

# Define required environment variables
#------------------------------------------------------------------------------------------------
# Define target platform: PLATFORM_DESKTOP, PLATFORM_DESKTOP_SDL, PLATFORM_DRM, PLATFORM_ANDROID, PLATFORM_WEB, PLATFORM_WEB_RGFW
PLATFORM              ?= PLATFORM_WEB

ifeq ($(PLATFORM),$(filter $(PLATFORM),PLATFORM_DESKTOP_GLFW PLATFORM_DESKTOP_SDL PLATFORM_DESKTOP_RGFW))
    TARGET_PLATFORM := $(PLATFORM)
    override PLATFORM = PLATFORM_DESKTOP
else
    ifeq ($(PLATFORM), PLATFORM_DESKTOP)
        TARGET_PLATFORM = PLATFORM_DESKTOP_GLFW
    else
        TARGET_PLATFORM = $(PLATFORM)
    endif
endif

# Define required raylib variables
PROJECT_NAME          ?= raylib_examples
RAYLIB_VERSION        ?= 5.5.0
RAYLIB_PATH           ?= ..

# Define raylib source code path
RAYLIB_SRC_PATH       ?= ../src

# Locations of raylib.h and libraylib.a/libraylib.so
# NOTE: Those variables are only used for PLATFORM_OS: LINUX, BSD
DESTDIR ?= /usr/local
RAYLIB_INCLUDE_PATH   ?= $(DESTDIR)/include
RAYLIB_LIB_PATH       ?= $(DESTDIR)/lib

# Library type compilation: STATIC (.a) or SHARED (.so/.dll)
RAYLIB_LIBTYPE        ?= STATIC

# Build mode for project: DEBUG or RELEASE
BUILD_MODE            ?= RELEASE

# Use external GLFW library instead of rglfw module
USE_EXTERNAL_GLFW     ?= FALSE

# PLATFORM_DESKTOP_SDL: It requires SDL library to be provided externally
# WARNING: Library is not included in raylib, it MUST be configured by users
SDL_INCLUDE_PATH      ?= $(RAYLIB_SRC_PATH)/external/SDL2/include
SDL_LIBRARY_PATH      ?= $(RAYLIB_SRC_PATH)/external/SDL2/lib
SDL_LIBRARIES         ?= -lSDL2 -lSDL2main

# Use Wayland display server protocol on Linux desktop (by default it uses X11 windowing system)
# NOTE: This variable is only used for PLATFORM_OS: LINUX
USE_WAYLAND_DISPLAY   ?= FALSE

# PLATFORM_WEB: Default properties
BUILD_WEB_ASYNCIFY    ?= TRUE
BUILD_WEB_SHELL       ?= $(RAYLIB_PATH)/src/shell.html
BUILD_WEB_HEAP_SIZE   ?= 134217728
BUILD_WEB_RESOURCES   ?= FALSE
BUILD_WEB_RESOURCES_PATH  ?= $(dir $<)resources@resources
# Use WebGL2 backend (OpenGL 3.0)
# WARNING: Requires raylib compiled with GRAPHICS_API_OPENGL_ES3
BUILD_WEB_WEBGL2      ?= FALSE

# Determine PLATFORM_OS when required
ifeq ($(TARGET_PLATFORM),$(filter $(TARGET_PLATFORM),PLATFORM_DESKTOP_GLFW PLATFORM_DESKTOP_SDL PLATFORM_DESKTOP_RGFW PLATFORM_WEB PLATFORM_WEB_RGFW))
    # No uname.exe on MinGW!, but OS=Windows_NT on Windows!
    # ifeq ($(UNAME),Msys) -> Windows
    ifeq ($(OS),Windows_NT)
        PLATFORM_OS = WINDOWS
    else
        UNAMEOS = $(shell uname)
        ifeq ($(UNAMEOS),Linux)
            PLATFORM_OS = LINUX
        endif
        ifeq ($(UNAMEOS),FreeBSD)
            PLATFORM_OS = BSD
        endif
        ifeq ($(UNAMEOS),OpenBSD)
            PLATFORM_OS = BSD
        endif
        ifeq ($(UNAMEOS),NetBSD)
            PLATFORM_OS = BSD
        endif
        ifeq ($(UNAMEOS),DragonFly)
            PLATFORM_OS = BSD
        endif
        ifeq ($(UNAMEOS),Darwin)
            PLATFORM_OS = OSX
        endif
    endif
endif
ifeq ($(TARGET_PLATFORM),PLATFORM_DRM)
    UNAMEOS = $(shell uname)
    ifeq ($(UNAMEOS),Linux)
        PLATFORM_OS = LINUX
    endif
endif

# RAYLIB_PATH adjustment for LINUX platform
# TODO: Do we really need this?
ifeq ($(TARGET_PLATFORM),PLATFORM_DESKTOP_GLFW)
    ifeq ($(PLATFORM_OS),LINUX)
        RAYLIB_PREFIX  ?= ..
        RAYLIB_PATH     = $(realpath $(RAYLIB_PREFIX))
    endif
endif

# Default path for raylib on Raspberry Pi
ifeq ($(TARGET_PLATFORM),PLATFORM_DRM)
    RAYLIB_PATH        ?= /home/pi/raylib
endif

# Define raylib release directory for compiled library
RAYLIB_RELEASE_PATH    ?= $(RAYLIB_PATH)/src

ifeq ($(TARGET_PLATFORM),$(filter $(TARGET_PLATFORM),PLATFORM_WEB PLATFORM_WEB_RGFW))
    ifeq ($(PLATFORM_OS),WINDOWS)
        # Emscripten required variables
		EMSDK_PATH         ?= C:/raylib/emsdk
		EMSCRIPTEN_PATH    ?= $(EMSDK_PATH)/upstream/emscripten
		CLANG_PATH          = $(EMSDK_PATH)/upstream/bin
		PYTHON_PATH         = $(EMSDK_PATH)/python/3.9.2-nuget_64bit
		NODE_PATH           = $(EMSDK_PATH)/node/20.18.0_64bit/bin
		export PATH         = $(EMSDK_PATH);$(EMSCRIPTEN_PATH);$(CLANG_PATH);$(NODE_PATH);$(PYTHON_PATH):$$(PATH)
    endif
endif

# Define default C compiler: CC
#------------------------------------------------------------------------------------------------
CC = gcc

ifeq ($(TARGET_PLATFORM),PLATFORM_DESKTOP_GLFW)
    ifeq ($(PLATFORM_OS),OSX)
        # OSX default compiler
        CC = clang
    endif
    ifeq ($(PLATFORM_OS),BSD)
        # FreeBSD, OpenBSD, NetBSD, DragonFly default compiler
        CC = clang
    endif
endif
ifeq ($(TARGET_PLATFORM),$(filter $(TARGET_PLATFORM),PLATFORM_WEB PLATFORM_WEB_RGFW))
    # HTML5 emscripten compiler
    # WARNING: To compile to HTML5, code must be redesigned
    # to use emscripten.h and emscripten_set_main_loop()
    CC = emcc
endif

# Define default make program: MAKE
#------------------------------------------------------------------------------------------------
MAKE ?= make

ifeq ($(TARGET_PLATFORM),PLATFORM_DESKTOP_GLFW)
    ifeq ($(PLATFORM_OS),WINDOWS)
        MAKE = mingw32-make
    endif
endif
ifeq ($(TARGET_PLATFORM),PLATFORM_ANDROID)
    MAKE = mingw32-make
endif
ifeq ($(TARGET_PLATFORM),$(filter $(TARGET_PLATFORM),PLATFORM_WEB PLATFORM_WEB_RGFW))
    ifeq ($(OS),Windows_NT)
        MAKE = mingw32-make
    else
        EMMAKE != type emmake
        ifneq (, $(EMMAKE))
            MAKE = emmake make
        else
            MAKE = mingw32-make
        endif
    endif
endif

# Define compiler flags: CFLAGS
#------------------------------------------------------------------------------------------------
#  -O1                  defines optimization level
#  -g                   include debug information on compilation
#  -s                   strip unnecessary data from build
#  -Wall                turns on most, but not all, compiler warnings
#  -std=c99             defines C language mode (standard C from 1999 revision)
#  -std=gnu99           defines C language mode (GNU C from 1999 revision)
#  -Wno-missing-braces  ignore invalid warning (GCC bug 53119)
#  -Wno-unused-value    ignore unused return values of some functions (i.e. fread())
#  -D_DEFAULT_SOURCE    use with -std=c99 on Linux and PLATFORM_WEB, required for timespec
CFLAGS = -Wall -std=c99 -D_DEFAULT_SOURCE -Wno-missing-braces -Wunused-result

ifeq ($(BUILD_MODE),DEBUG)
    CFLAGS += -g -D_DEBUG
else
   ifeq ($(TARGET_PLATFORM),$(filter $(TARGET_PLATFORM),PLATFORM_WEB PLATFORM_WEB_RGFW))
        ifeq ($(BUILD_WEB_ASYNCIFY),TRUE)
            CFLAGS += -O3
        else
            CFLAGS += -Os
        endif
    else
        CFLAGS += -O2
    endif
endif

# Additional flags for compiler (if desired)
#  -Wextra                  enables some extra warning flags that are not enabled by -Wall
#  -Wmissing-prototypes     warn if a global function is defined without a previous prototype declaration
#  -Wstrict-prototypes      warn if a function is declared or defined without specifying the argument types
#  -Werror=implicit-function-declaration   catch function calls without prior declaration
#CFLAGS += -Wextra -Wmissing-prototypes -Wstrict-prototypes
ifeq ($(TARGET_PLATFORM),PLATFORM_DESKTOP_GLFW)
    ifeq ($(PLATFORM_OS),LINUX)
        ifeq ($(RAYLIB_LIBTYPE),STATIC)
            CFLAGS += -D_DEFAULT_SOURCE
        endif
        ifeq ($(RAYLIB_LIBTYPE),SHARED)
            # Explicitly enable runtime link to libraylib.so
            CFLAGS += -Wl,-rpath,$(RAYLIB_RELEASE_PATH)
        endif
    endif
endif
ifeq ($(TARGET_PLATFORM),PLATFORM_DRM)
    CFLAGS += -std=gnu99 -DEGL_NO_X11
endif

# Define include paths for required headers: INCLUDE_PATHS
# NOTE: Some external/extras libraries could be required (stb, easings...)
#------------------------------------------------------------------------------------------------
INCLUDE_PATHS = -I. -I$(RAYLIB_PATH)/src -I$(RAYLIB_PATH)/src/external $(EXTRA_INCLUDE_PATHS)

# Define additional directories containing required header files
ifeq ($(TARGET_PLATFORM),PLATFORM_DESKTOP_GLFW)
    ifeq ($(PLATFORM_OS),BSD)
        INCLUDE_PATHS += -I$(RAYLIB_INCLUDE_PATH) -I/usr/pkg/include -I/usr/X11R7/include
    endif
    ifeq ($(PLATFORM_OS),LINUX)
        INCLUDE_PATHS += -I$(RAYLIB_INCLUDE_PATH)
    endif
endif
ifeq ($(TARGET_PLATFORM),PLATFORM_DESKTOP_SDL)
    INCLUDE_PATHS += -I$(SDL_INCLUDE_PATH)
endif
ifeq ($(TARGET_PLATFORM),PLATFORM_DRM)
    INCLUDE_PATHS += -I$(RAYLIB_INCLUDE_PATH)
    INCLUDE_PATHS += -I/usr/include/libdrm
endif

# Define library paths containing required libs: LDFLAGS
#------------------------------------------------------------------------------------------------
LDFLAGS = -L. -L$(RAYLIB_RELEASE_PATH) -L$(RAYLIB_PATH)/src

ifeq ($(TARGET_PLATFORM),PLATFORM_DESKTOP_GLFW)
    ifeq ($(PLATFORM_OS),WINDOWS)
        # NOTE: The resource .rc file contains windows executable icon and properties
        LDFLAGS += $(RAYLIB_PATH)/src/raylib.rc.data
        # -Wl,--subsystem,windows hides the console window
        ifeq ($(BUILD_MODE), RELEASE)
            LDFLAGS += -Wl,--subsystem,windows
        endif
    endif
    ifeq ($(PLATFORM_OS),LINUX)
        LDFLAGS += -L$(RAYLIB_LIB_PATH)
    endif
    ifeq ($(PLATFORM_OS),BSD)
        LDFLAGS += -Lsrc -L$(RAYLIB_LIB_PATH)
    endif
endif
ifeq ($(TARGET_PLATFORM),PLATFORM_DESKTOP_SDL)
    ifeq ($(PLATFORM_OS),WINDOWS)
        # NOTE: The resource .rc file contains windows executable icon and properties
        LDFLAGS += $(RAYLIB_PATH)/src/raylib.rc.data
        # -Wl,--subsystem,windows hides the console window
        ifeq ($(BUILD_MODE), RELEASE)
            LDFLAGS += -Wl,--subsystem,windows
        endif
    endif
    LDFLAGS += -L$(SDL_LIBRARY_PATH)
endif
ifeq ($(TARGET_PLATFORM),$(filter $(TARGET_PLATFORM),PLATFORM_WEB PLATFORM_WEB_RGFW))
    # -Os                        # size optimization
    # -O2                        # optimization level 2, if used, also set --memory-init-file 0
    # -sUSE_GLFW=3               # Use glfw3 library (context/input management)
    # -sALLOW_MEMORY_GROWTH=1    # to allow memory resizing -> WARNING: Audio buffers could FAIL!
    # -sTOTAL_MEMORY=16777216    # to specify heap memory size (default = 16MB) (67108864 = 64MB)
    # -sUSE_PTHREADS=1           # multithreading support
    # -sWASM=0                   # disable Web Assembly, emitted by default
    # -sASYNCIFY                 # lets synchronous C/C++ code interact with asynchronous JS
    # -sFORCE_FILESYSTEM=1       # force filesystem to load/save files data
    # -sASSERTIONS=1             # enable runtime checks for common memory allocation errors (-O1 and above turn it off)
    # -sMINIFY_HTML=0            # minify generated html from shell.html
    # --profiling                # include information for code profiling
    # --memory-init-file 0       # to avoid an external memory initialization code file (.mem)
    # --preload-file resources   # specify a resources folder for data compilation
    # --source-map-base          # allow debugging in browser with source map
    # --shell-file shell.html    # define a custom shell .html and output extension
    LDFLAGS += -sTOTAL_MEMORY=$(BUILD_WEB_HEAP_SIZE) -sFORCE_FILESYSTEM=1 -sEXPORTED_RUNTIME_METHODS=ccall -sMINIFY_HTML=0

    # Using GLFW3 library (instead of RGFW)
    ifeq ($(TARGET_PLATFORM),PLATFORM_WEB)
        LDFLAGS += -sUSE_GLFW=3
    endif

    # Build using asyncify
    ifeq ($(BUILD_WEB_ASYNCIFY),TRUE)
        LDFLAGS += -sASYNCIFY
    endif

    # NOTE: Flags required for WebGL 2.0 (OpenGL ES 3.0)
    # WARNING: Requires raylib compiled with GRAPHICS_API_OPENGL_ES3
    ifeq ($(BUILD_WEB_WEBGL2),TRUE)
        LDFLAGS += -sMIN_WEBGL_VERSION=2 -sMAX_WEBGL_VERSION=2
    endif

    # Add resources building if required
    ifeq ($(BUILD_WEB_RESOURCES),TRUE)
        LDFLAGS += --preload-file $(BUILD_WEB_RESOURCES_PATH)
    endif

    # Add debug mode flags if required
    ifeq ($(BUILD_MODE),DEBUG)
        LDFLAGS += -sASSERTIONS=1 --profiling
    endif

    # Define a custom shell .html and output extension
    LDFLAGS += --shell-file $(BUILD_WEB_SHELL)
    EXT = .html

    # NOTE: Simple raylib examples are compiled to be interpreter with asyncify, that way,
    # we can compile same code for ALL platforms with no change required, but, working on bigger
    # projects, code needs to be refactored to avoid a blocking while() loop, moving Update and Draw
    # logic to a self contained function: UpdateDrawFrame(), check core_basic_window_web.c for reference.

endif

# Define libraries required on linking: LDLIBS
# NOTE: To link libraries (lib<name>.so or lib<name>.a), use -l<name>
#------------------------------------------------------------------------------------------------
ifeq ($(TARGET_PLATFORM),PLATFORM_DESKTOP_GLFW)
    ifeq ($(PLATFORM_OS),WINDOWS)
        # Libraries for Windows desktop compilation
        # NOTE: WinMM library required to set high-res timer resolution
        LDLIBS = -lraylib -lopengl32 -lgdi32 -lwinmm
    endif
    ifeq ($(PLATFORM_OS),LINUX)
        # Libraries for Debian GNU/Linux desktop compiling
        # NOTE: Required packages: libegl1-mesa-dev
        LDLIBS = -lraylib -lGL -lm -lpthread -ldl -lrt

        # On X11 requires also below libraries
        LDLIBS += -lX11
        # NOTE: It seems additional libraries are not required any more, latest GLFW just dlopen them
        #LDLIBS += -lXrandr -lXinerama -lXi -lXxf86vm -lXcursor

        # On Wayland windowing system, additional libraries requires
        ifeq ($(USE_WAYLAND_DISPLAY),TRUE)
            LDLIBS += -lwayland-client -lwayland-cursor -lwayland-egl -lxkbcommon
        endif
        # Explicit link to libc
        ifeq ($(RAYLIB_LIBTYPE),SHARED)
            LDLIBS += -lc
        endif

        # NOTE: On ARM 32bit arch, miniaudio requires atomics library
        LDLIBS += -latomic
    endif
    ifeq ($(PLATFORM_OS),OSX)
        # Libraries for OSX 10.9 desktop compiling
        # NOTE: Required packages: libopenal-dev libegl1-mesa-dev
        LDLIBS = -lraylib -framework OpenGL -framework Cocoa -framework IOKit -framework CoreAudio -framework CoreVideo
    endif
    ifeq ($(PLATFORM_OS),BSD)
        # Libraries for FreeBSD, OpenBSD, NetBSD, DragonFly desktop compiling
        # NOTE: Required packages: mesa-libs
        LDFLAGS += -L/usr/X11R7/lib -Wl,-R/usr/X11R7/lib
        LDLIBS = -lraylib -lGL -lm -lpthread

        # On XWindow requires also below libraries
        LDLIBS += -lX11 -lXrandr -lXinerama -lXi -lXxf86vm -lXcursor
    endif
    ifeq ($(USE_EXTERNAL_GLFW),TRUE)
        # NOTE: It could require additional packages installed: libglfw3-dev
        LDLIBS += -lglfw
    endif
endif
ifeq ($(TARGET_PLATFORM),PLATFORM_DESKTOP_SDL)
    ifeq ($(PLATFORM_OS),WINDOWS)
        # Libraries for Windows desktop compilation
        LDLIBS = -lraylib $(SDL_LIBRARIES) -lopengl32 -lgdi32
    endif
    ifeq ($(PLATFORM_OS),LINUX)
        # Libraries for Debian GNU/Linux desktop compiling
        # NOTE: Required packages: libegl1-mesa-dev
        LDLIBS = -lraylib $(SDL_LIBRARIES) -lGL -lm -lpthread -ldl -lrt

        # On X11 requires also below libraries
        LDLIBS += -lX11
        # NOTE: It seems additional libraries are not required any more, latest GLFW just dlopen them
        #LDLIBS += -lXrandr -lXinerama -lXi -lXxf86vm -lXcursor

        # On Wayland windowing system, additional libraries requires
        ifeq ($(USE_WAYLAND_DISPLAY),TRUE)
            LDLIBS += -lwayland-client -lwayland-cursor -lwayland-egl -lxkbcommon
        endif
        # Explicit link to libc
        ifeq ($(RAYLIB_LIBTYPE),SHARED)
            LDLIBS += -lc
        endif

        # NOTE: On ARM 32bit arch, miniaudio requires atomics library
        LDLIBS += -latomic
    endif
endif
ifeq ($(TARGET_PLATFORM),PLATFORM_DESKTOP_RGFW)
    ifeq ($(PLATFORM_OS),WINDOWS)
        # Libraries for Windows desktop compilation
        LDFLAGS += -L..\src
        LDLIBS = -lraylib -lgdi32 -lwinmm -lopengl32
    endif
    ifeq ($(PLATFORM_OS),LINUX)
        # Libraries for Debian GNU/Linux desktop compipling
        # NOTE: Required packages: libegl1-mesa-dev
        LDFLAGS += -L../src
        LDLIBS = -lraylib -lGL -lX11 -lXrandr -lXinerama -lXi -lXxf86vm -lXcursor -lm -lpthread -ldl -lrt

        # Explicit link to libc
        ifeq ($(RAYLIB_LIBTYPE),SHARED)
            LDLIBS += -lc
        endif

        # NOTE: On ARM 32bit arch, miniaudio requires atomics library
        LDLIBS += -latomic
    endif
    ifeq ($(PLATFORM_OS),OSX)
        # Libraries for Debian GNU/Linux desktop compiling
        # NOTE: Required packages: libegl1-mesa-dev
        LDFLAGS += -L../src
        LDLIBS = -lraylib -lm
        LDLIBS += -framework Foundation -framework AppKit -framework IOKit -framework OpenGL -framework CoreVideo
    endif
endif
ifeq ($(TARGET_PLATFORM),PLATFORM_DRM)
    # Libraries for DRM compiling
    # NOTE: Required packages: libasound2-dev (ALSA)
    LDLIBS = -lraylib -lGLESv2 -lEGL -lpthread -lrt -lm -lgbm -ldrm -ldl -latomic
endif
ifeq ($(TARGET_PLATFORM),$(filter $(TARGET_PLATFORM),PLATFORM_WEB PLATFORM_WEB_RGFW))
    # Libraries for web (HTML5) compiling
    LDLIBS = $(RAYLIB_RELEASE_PATH)/libraylib.web.a
endif

CURRENT_MAKEFILE = $(lastword $(MAKEFILE_LIST))

# Define source code object files required
#------------------------------------------------------------------------------------------------
#EXAMPLES_LIST_START
CORE = \
    core/core_2d_camera \
    core/core_2d_camera_mouse_zoom \
    core/core_2d_camera_platformer \
    core/core_2d_camera_split_screen \
    core/core_3d_camera_first_person \
    core/core_3d_camera_fps \
    core/core_3d_camera_free \
    core/core_3d_camera_mode \
    core/core_3d_camera_split_screen \
    core/core_3d_picking \
    core/core_automation_events \
    core/core_basic_screen_manager \
    core/core_basic_window \
    core/core_clipboard_text \
    core/core_custom_frame_control \
    core/core_custom_logging \
    core/core_delta_time \
    core/core_directory_files \
    core/core_drop_files \
    core/core_high_dpi \
    core/core_highdpi_testbed \
    core/core_input_actions \
    core/core_input_gamepad \
    core/core_input_gestures \
    core/core_input_gestures_testbed \
    core/core_input_keys \
    core/core_input_mouse \
    core/core_input_mouse_wheel \
    core/core_input_multitouch \
    core/core_input_virtual_controls \
    core/core_monitor_detector \
    core/core_random_sequence \
    core/core_random_values \
    core/core_render_texture \
    core/core_scissor_test \
    core/core_screen_recording \
    core/core_smooth_pixelperfect \
    core/core_storage_values \
    core/core_text_file_loading \
    core/core_undo_redo \
    core/core_vr_simulator \
    core/core_window_flags \
    core/core_window_letterbox \
    core/core_window_should_close \
    core/core_world_screen

SHAPES = \
    shapes/shapes_basic_shapes \
    shapes/shapes_bouncing_ball \
    shapes/shapes_bullet_hell \
    shapes/shapes_circle_sector_drawing \
    shapes/shapes_clock_of_clocks \
    shapes/shapes_collision_area \
    shapes/shapes_colors_palette \
    shapes/shapes_dashed_line \
    shapes/shapes_digital_clock \
    shapes/shapes_double_pendulum \
    shapes/shapes_easings_ball \
    shapes/shapes_easings_box \
    shapes/shapes_easings_rectangles \
    shapes/shapes_following_eyes \
    shapes/shapes_kaleidoscope \
    shapes/shapes_lines_bezier \
    shapes/shapes_logo_raylib \
    shapes/shapes_logo_raylib_anim \
    shapes/shapes_math_sine_cosine \
    shapes/shapes_mouse_trail \
    shapes/shapes_pie_chart \
    shapes/shapes_rectangle_advanced \
    shapes/shapes_rectangle_scaling \
    shapes/shapes_recursive_tree \
    shapes/shapes_ring_drawing \
    shapes/shapes_rounded_rectangle_drawing \
    shapes/shapes_simple_particles \
    shapes/shapes_splines_drawing \
    shapes/shapes_starfield_effect \
    shapes/shapes_top_down_lights \
    shapes/shapes_triangle_strip \
    shapes/shapes_vector_angle

TEXTURES = \
    textures/textures_background_scrolling \
    textures/textures_blend_modes \
    textures/textures_bunnymark \
    textures/textures_fog_of_war \
    textures/textures_gif_player \
    textures/textures_image_channel \
    textures/textures_image_drawing \
    textures/textures_image_generation \
    textures/textures_image_kernel \
    textures/textures_image_loading \
    textures/textures_image_processing \
    textures/textures_image_rotate \
    textures/textures_image_text \
    textures/textures_logo_raylib \
    textures/textures_mouse_painting \
    textures/textures_npatch_drawing \
    textures/textures_particles_blending \
    textures/textures_polygon_drawing \
    textures/textures_raw_data \
    textures/textures_sprite_animation \
    textures/textures_sprite_button \
    textures/textures_sprite_explosion \
    textures/textures_srcrec_dstrec \
    textures/textures_textured_curve \
    textures/textures_tiled_drawing \
    textures/textures_to_image

TEXT = \
    text/text_3d_drawing \
    text/text_codepoints_loading \
    text/text_font_filters \
    text/text_font_loading \
    text/text_font_sdf \
    text/text_font_spritefont \
    text/text_format_text \
    text/text_inline_styling \
    text/text_input_box \
    text/text_rectangle_bounds \
    text/text_sprite_fonts \
    text/text_unicode_emojis \
    text/text_unicode_ranges \
    text/text_words_alignment \
    text/text_writing_anim

MODELS = \
    models/models_animation_gpu_skinning \
    models/models_animation_playing \
<<<<<<< HEAD
    models/models_animation_blending \
=======
    models/models_basic_voxel \
>>>>>>> a25d11ad
    models/models_billboard_rendering \
    models/models_bone_socket \
    models/models_box_collisions \
    models/models_cubicmap_rendering \
    models/models_first_person_maze \
    models/models_geometric_shapes \
    models/models_heightmap_rendering \
    models/models_loading \
    models/models_loading_gltf \
    models/models_loading_m3d \
    models/models_loading_vox \
    models/models_mesh_generation \
    models/models_mesh_picking \
    models/models_orthographic_projection \
    models/models_point_rendering \
    models/models_rlgl_solar_system \
    models/models_rotating_cube \
    models/models_skybox_rendering \
    models/models_tesseract_view \
    models/models_textured_cube \
    models/models_waving_cubes \
    models/models_yaw_pitch_roll

SHADERS = \
    shaders/shaders_ascii_rendering \
    shaders/shaders_basic_lighting \
    shaders/shaders_basic_pbr \
    shaders/shaders_custom_uniform \
    shaders/shaders_deferred_rendering \
    shaders/shaders_depth_rendering \
    shaders/shaders_depth_writing \
    shaders/shaders_eratosthenes_sieve \
    shaders/shaders_fog_rendering \
    shaders/shaders_hot_reloading \
    shaders/shaders_hybrid_rendering \
    shaders/shaders_julia_set \
    shaders/shaders_lightmap_rendering \
    shaders/shaders_mandelbrot_set \
    shaders/shaders_mesh_instancing \
    shaders/shaders_model_shader \
    shaders/shaders_multi_sample2d \
    shaders/shaders_normalmap_rendering \
    shaders/shaders_palette_switch \
    shaders/shaders_postprocessing \
    shaders/shaders_raymarching_rendering \
    shaders/shaders_rounded_rectangle \
    shaders/shaders_shadowmap_rendering \
    shaders/shaders_shapes_textures \
    shaders/shaders_simple_mask \
    shaders/shaders_spotlight_rendering \
    shaders/shaders_texture_outline \
    shaders/shaders_texture_rendering \
    shaders/shaders_texture_tiling \
    shaders/shaders_texture_waves \
    shaders/shaders_vertex_displacement

AUDIO = \
    audio/audio_mixed_processor \
    audio/audio_module_playing \
    audio/audio_music_stream \
    audio/audio_raw_stream \
    audio/audio_sound_loading \
    audio/audio_sound_multi \
    audio/audio_sound_positioning \
    audio/audio_stream_effects

# Default target entry
all: $(CORE) $(SHAPES) $(TEXT) $(TEXTURES) $(MODELS) $(SHADERS) $(AUDIO)

core: $(CORE)
shapes: $(SHAPES)
textures: $(TEXTURES)
text: $(TEXT)
models: $(MODELS)
shaders: $(SHADERS)
audio: $(AUDIO)

# Compile CORE examples
core/core_2d_camera: core/core_2d_camera.c
	$(CC) -o $@$(EXT) $< $(CFLAGS) $(INCLUDE_PATHS) $(LDFLAGS) $(LDLIBS) -D$(PLATFORM)

core/core_2d_camera_mouse_zoom: core/core_2d_camera_mouse_zoom.c
	$(CC) -o $@$(EXT) $< $(CFLAGS) $(INCLUDE_PATHS) $(LDFLAGS) $(LDLIBS) -D$(PLATFORM)

core/core_2d_camera_platformer: core/core_2d_camera_platformer.c
	$(CC) -o $@$(EXT) $< $(CFLAGS) $(INCLUDE_PATHS) $(LDFLAGS) $(LDLIBS) -D$(PLATFORM)

core/core_2d_camera_split_screen: core/core_2d_camera_split_screen.c
	$(CC) -o $@$(EXT) $< $(CFLAGS) $(INCLUDE_PATHS) $(LDFLAGS) $(LDLIBS) -D$(PLATFORM)

core/core_3d_camera_first_person: core/core_3d_camera_first_person.c
	$(CC) -o $@$(EXT) $< $(CFLAGS) $(INCLUDE_PATHS) $(LDFLAGS) $(LDLIBS) -D$(PLATFORM)

core/core_3d_camera_fps: core/core_3d_camera_fps.c
	$(CC) -o $@$(EXT) $< $(CFLAGS) $(INCLUDE_PATHS) $(LDFLAGS) $(LDLIBS) -D$(PLATFORM)

core/core_3d_camera_free: core/core_3d_camera_free.c
	$(CC) -o $@$(EXT) $< $(CFLAGS) $(INCLUDE_PATHS) $(LDFLAGS) $(LDLIBS) -D$(PLATFORM)

core/core_3d_camera_mode: core/core_3d_camera_mode.c
	$(CC) -o $@$(EXT) $< $(CFLAGS) $(INCLUDE_PATHS) $(LDFLAGS) $(LDLIBS) -D$(PLATFORM)

core/core_3d_camera_split_screen: core/core_3d_camera_split_screen.c
	$(CC) -o $@$(EXT) $< $(CFLAGS) $(INCLUDE_PATHS) $(LDFLAGS) $(LDLIBS) -D$(PLATFORM)

core/core_3d_picking: core/core_3d_picking.c
	$(CC) -o $@$(EXT) $< $(CFLAGS) $(INCLUDE_PATHS) $(LDFLAGS) $(LDLIBS) -D$(PLATFORM)

core/core_automation_events: core/core_automation_events.c
	$(CC) -o $@$(EXT) $< $(CFLAGS) $(INCLUDE_PATHS) $(LDFLAGS) $(LDLIBS) -D$(PLATFORM)

core/core_basic_screen_manager: core/core_basic_screen_manager.c
	$(CC) -o $@$(EXT) $< $(CFLAGS) $(INCLUDE_PATHS) $(LDFLAGS) $(LDLIBS) -D$(PLATFORM)

core/core_basic_window: core/core_basic_window.c
	$(CC) -o $@$(EXT) $< $(CFLAGS) $(INCLUDE_PATHS) $(LDFLAGS) $(LDLIBS) -D$(PLATFORM)

core/core_clipboard_text: core/core_clipboard_text.c
	$(CC) -o $@$(EXT) $< $(CFLAGS) $(INCLUDE_PATHS) $(LDFLAGS) $(LDLIBS) -D$(PLATFORM)

core/core_custom_frame_control: core/core_custom_frame_control.c
	$(CC) -o $@$(EXT) $< $(CFLAGS) $(INCLUDE_PATHS) $(LDFLAGS) $(LDLIBS) -D$(PLATFORM)

core/core_custom_logging: core/core_custom_logging.c
	$(CC) -o $@$(EXT) $< $(CFLAGS) $(INCLUDE_PATHS) $(LDFLAGS) $(LDLIBS) -D$(PLATFORM)

core/core_delta_time: core/core_delta_time.c
	$(CC) -o $@$(EXT) $< $(CFLAGS) $(INCLUDE_PATHS) $(LDFLAGS) $(LDLIBS) -D$(PLATFORM)

core/core_directory_files: core/core_directory_files.c
	$(CC) -o $@$(EXT) $< $(CFLAGS) $(INCLUDE_PATHS) $(LDFLAGS) $(LDLIBS) -D$(PLATFORM)

core/core_drop_files: core/core_drop_files.c
	$(CC) -o $@$(EXT) $< $(CFLAGS) $(INCLUDE_PATHS) $(LDFLAGS) $(LDLIBS) -D$(PLATFORM)

core/core_high_dpi: core/core_high_dpi.c
	$(CC) -o $@$(EXT) $< $(CFLAGS) $(INCLUDE_PATHS) $(LDFLAGS) $(LDLIBS) -D$(PLATFORM)

core/core_highdpi_testbed: core/core_highdpi_testbed.c
	$(CC) -o $@$(EXT) $< $(CFLAGS) $(INCLUDE_PATHS) $(LDFLAGS) $(LDLIBS) -D$(PLATFORM)

core/core_input_actions: core/core_input_actions.c
	$(CC) -o $@$(EXT) $< $(CFLAGS) $(INCLUDE_PATHS) $(LDFLAGS) $(LDLIBS) -D$(PLATFORM)

core/core_input_gamepad: core/core_input_gamepad.c
	$(CC) -o $@$(EXT) $< $(CFLAGS) $(INCLUDE_PATHS) $(LDFLAGS) $(LDLIBS) -D$(PLATFORM) \
    --preload-file core/resources/ps3.png@resources/ps3.png \
    --preload-file core/resources/xbox.png@resources/xbox.png

core/core_input_gestures: core/core_input_gestures.c
	$(CC) -o $@$(EXT) $< $(CFLAGS) $(INCLUDE_PATHS) $(LDFLAGS) $(LDLIBS) -D$(PLATFORM)

core/core_input_gestures_testbed: core/core_input_gestures_testbed.c
	$(CC) -o $@$(EXT) $< $(CFLAGS) $(INCLUDE_PATHS) $(LDFLAGS) $(LDLIBS) -D$(PLATFORM)

core/core_input_keys: core/core_input_keys.c
	$(CC) -o $@$(EXT) $< $(CFLAGS) $(INCLUDE_PATHS) $(LDFLAGS) $(LDLIBS) -D$(PLATFORM)

core/core_input_mouse: core/core_input_mouse.c
	$(CC) -o $@$(EXT) $< $(CFLAGS) $(INCLUDE_PATHS) $(LDFLAGS) $(LDLIBS) -D$(PLATFORM)

core/core_input_mouse_wheel: core/core_input_mouse_wheel.c
	$(CC) -o $@$(EXT) $< $(CFLAGS) $(INCLUDE_PATHS) $(LDFLAGS) $(LDLIBS) -D$(PLATFORM)

core/core_input_multitouch: core/core_input_multitouch.c
	$(CC) -o $@$(EXT) $< $(CFLAGS) $(INCLUDE_PATHS) $(LDFLAGS) $(LDLIBS) -D$(PLATFORM)

core/core_input_virtual_controls: core/core_input_virtual_controls.c
	$(CC) -o $@$(EXT) $< $(CFLAGS) $(INCLUDE_PATHS) $(LDFLAGS) $(LDLIBS) -D$(PLATFORM)

core/core_monitor_detector: core/core_monitor_detector.c
	$(CC) -o $@$(EXT) $< $(CFLAGS) $(INCLUDE_PATHS) $(LDFLAGS) $(LDLIBS) -D$(PLATFORM)

core/core_random_sequence: core/core_random_sequence.c
	$(CC) -o $@$(EXT) $< $(CFLAGS) $(INCLUDE_PATHS) $(LDFLAGS) $(LDLIBS) -D$(PLATFORM)

core/core_random_values: core/core_random_values.c
	$(CC) -o $@$(EXT) $< $(CFLAGS) $(INCLUDE_PATHS) $(LDFLAGS) $(LDLIBS) -D$(PLATFORM)

core/core_render_texture: core/core_render_texture.c
	$(CC) -o $@$(EXT) $< $(CFLAGS) $(INCLUDE_PATHS) $(LDFLAGS) $(LDLIBS) -D$(PLATFORM)

core/core_scissor_test: core/core_scissor_test.c
	$(CC) -o $@$(EXT) $< $(CFLAGS) $(INCLUDE_PATHS) $(LDFLAGS) $(LDLIBS) -D$(PLATFORM)

core/core_screen_recording: core/core_screen_recording.c
	$(CC) -o $@$(EXT) $< $(CFLAGS) $(INCLUDE_PATHS) $(LDFLAGS) $(LDLIBS) -D$(PLATFORM)

core/core_smooth_pixelperfect: core/core_smooth_pixelperfect.c
	$(CC) -o $@$(EXT) $< $(CFLAGS) $(INCLUDE_PATHS) $(LDFLAGS) $(LDLIBS) -D$(PLATFORM)

core/core_storage_values: core/core_storage_values.c
	$(CC) -o $@$(EXT) $< $(CFLAGS) $(INCLUDE_PATHS) $(LDFLAGS) $(LDLIBS) -D$(PLATFORM)

core/core_text_file_loading: core/core_text_file_loading.c
	$(CC) -o $@$(EXT) $< $(CFLAGS) $(INCLUDE_PATHS) $(LDFLAGS) $(LDLIBS) -D$(PLATFORM) \
    --preload-file core/resources/text_file.txt@resources/text_file.txt

core/core_undo_redo: core/core_undo_redo.c
	$(CC) -o $@$(EXT) $< $(CFLAGS) $(INCLUDE_PATHS) $(LDFLAGS) $(LDLIBS) -D$(PLATFORM)

core/core_vr_simulator: core/core_vr_simulator.c
	$(CC) -o $@$(EXT) $< $(CFLAGS) $(INCLUDE_PATHS) $(LDFLAGS) $(LDLIBS) -D$(PLATFORM) \
    --preload-file core/resources/shaders/glsl100/distortion.fs@resources/shaders/glsl100/distortion.fs

core/core_window_flags: core/core_window_flags.c
	$(CC) -o $@$(EXT) $< $(CFLAGS) $(INCLUDE_PATHS) $(LDFLAGS) $(LDLIBS) -D$(PLATFORM)

core/core_window_letterbox: core/core_window_letterbox.c
	$(CC) -o $@$(EXT) $< $(CFLAGS) $(INCLUDE_PATHS) $(LDFLAGS) $(LDLIBS) -D$(PLATFORM)

core/core_window_should_close: core/core_window_should_close.c
	$(CC) -o $@$(EXT) $< $(CFLAGS) $(INCLUDE_PATHS) $(LDFLAGS) $(LDLIBS) -D$(PLATFORM)

core/core_world_screen: core/core_world_screen.c
	$(CC) -o $@$(EXT) $< $(CFLAGS) $(INCLUDE_PATHS) $(LDFLAGS) $(LDLIBS) -D$(PLATFORM)

# Compile SHAPES examples
shapes/shapes_basic_shapes: shapes/shapes_basic_shapes.c
	$(CC) -o $@$(EXT) $< $(CFLAGS) $(INCLUDE_PATHS) $(LDFLAGS) $(LDLIBS) -D$(PLATFORM)

shapes/shapes_bouncing_ball: shapes/shapes_bouncing_ball.c
	$(CC) -o $@$(EXT) $< $(CFLAGS) $(INCLUDE_PATHS) $(LDFLAGS) $(LDLIBS) -D$(PLATFORM)

shapes/shapes_bullet_hell: shapes/shapes_bullet_hell.c
	$(CC) -o $@$(EXT) $< $(CFLAGS) $(INCLUDE_PATHS) $(LDFLAGS) $(LDLIBS) -D$(PLATFORM)

shapes/shapes_circle_sector_drawing: shapes/shapes_circle_sector_drawing.c
	$(CC) -o $@$(EXT) $< $(CFLAGS) $(INCLUDE_PATHS) $(LDFLAGS) $(LDLIBS) -D$(PLATFORM)

shapes/shapes_clock_of_clocks: shapes/shapes_clock_of_clocks.c
	$(CC) -o $@$(EXT) $< $(CFLAGS) $(INCLUDE_PATHS) $(LDFLAGS) $(LDLIBS) -D$(PLATFORM)

shapes/shapes_collision_area: shapes/shapes_collision_area.c
	$(CC) -o $@$(EXT) $< $(CFLAGS) $(INCLUDE_PATHS) $(LDFLAGS) $(LDLIBS) -D$(PLATFORM)

shapes/shapes_colors_palette: shapes/shapes_colors_palette.c
	$(CC) -o $@$(EXT) $< $(CFLAGS) $(INCLUDE_PATHS) $(LDFLAGS) $(LDLIBS) -D$(PLATFORM)

shapes/shapes_dashed_line: shapes/shapes_dashed_line.c
	$(CC) -o $@$(EXT) $< $(CFLAGS) $(INCLUDE_PATHS) $(LDFLAGS) $(LDLIBS) -D$(PLATFORM)

shapes/shapes_digital_clock: shapes/shapes_digital_clock.c
	$(CC) -o $@$(EXT) $< $(CFLAGS) $(INCLUDE_PATHS) $(LDFLAGS) $(LDLIBS) -D$(PLATFORM)

shapes/shapes_double_pendulum: shapes/shapes_double_pendulum.c
	$(CC) -o $@$(EXT) $< $(CFLAGS) $(INCLUDE_PATHS) $(LDFLAGS) $(LDLIBS) -D$(PLATFORM)

shapes/shapes_easings_ball: shapes/shapes_easings_ball.c
	$(CC) -o $@$(EXT) $< $(CFLAGS) $(INCLUDE_PATHS) $(LDFLAGS) $(LDLIBS) -D$(PLATFORM)

shapes/shapes_easings_box: shapes/shapes_easings_box.c
	$(CC) -o $@$(EXT) $< $(CFLAGS) $(INCLUDE_PATHS) $(LDFLAGS) $(LDLIBS) -D$(PLATFORM)

shapes/shapes_easings_rectangles: shapes/shapes_easings_rectangles.c
	$(CC) -o $@$(EXT) $< $(CFLAGS) $(INCLUDE_PATHS) $(LDFLAGS) $(LDLIBS) -D$(PLATFORM)

shapes/shapes_following_eyes: shapes/shapes_following_eyes.c
	$(CC) -o $@$(EXT) $< $(CFLAGS) $(INCLUDE_PATHS) $(LDFLAGS) $(LDLIBS) -D$(PLATFORM)

shapes/shapes_kaleidoscope: shapes/shapes_kaleidoscope.c
	$(CC) -o $@$(EXT) $< $(CFLAGS) $(INCLUDE_PATHS) $(LDFLAGS) $(LDLIBS) -D$(PLATFORM)

shapes/shapes_lines_bezier: shapes/shapes_lines_bezier.c
	$(CC) -o $@$(EXT) $< $(CFLAGS) $(INCLUDE_PATHS) $(LDFLAGS) $(LDLIBS) -D$(PLATFORM)

shapes/shapes_logo_raylib: shapes/shapes_logo_raylib.c
	$(CC) -o $@$(EXT) $< $(CFLAGS) $(INCLUDE_PATHS) $(LDFLAGS) $(LDLIBS) -D$(PLATFORM)

shapes/shapes_logo_raylib_anim: shapes/shapes_logo_raylib_anim.c
	$(CC) -o $@$(EXT) $< $(CFLAGS) $(INCLUDE_PATHS) $(LDFLAGS) $(LDLIBS) -D$(PLATFORM)

shapes/shapes_math_sine_cosine: shapes/shapes_math_sine_cosine.c
	$(CC) -o $@$(EXT) $< $(CFLAGS) $(INCLUDE_PATHS) $(LDFLAGS) $(LDLIBS) -D$(PLATFORM)

shapes/shapes_mouse_trail: shapes/shapes_mouse_trail.c
	$(CC) -o $@$(EXT) $< $(CFLAGS) $(INCLUDE_PATHS) $(LDFLAGS) $(LDLIBS) -D$(PLATFORM)

shapes/shapes_pie_chart: shapes/shapes_pie_chart.c
	$(CC) -o $@$(EXT) $< $(CFLAGS) $(INCLUDE_PATHS) $(LDFLAGS) $(LDLIBS) -D$(PLATFORM)

shapes/shapes_rectangle_advanced: shapes/shapes_rectangle_advanced.c
	$(CC) -o $@$(EXT) $< $(CFLAGS) $(INCLUDE_PATHS) $(LDFLAGS) $(LDLIBS) -D$(PLATFORM)

shapes/shapes_rectangle_scaling: shapes/shapes_rectangle_scaling.c
	$(CC) -o $@$(EXT) $< $(CFLAGS) $(INCLUDE_PATHS) $(LDFLAGS) $(LDLIBS) -D$(PLATFORM)

shapes/shapes_recursive_tree: shapes/shapes_recursive_tree.c
	$(CC) -o $@$(EXT) $< $(CFLAGS) $(INCLUDE_PATHS) $(LDFLAGS) $(LDLIBS) -D$(PLATFORM)

shapes/shapes_ring_drawing: shapes/shapes_ring_drawing.c
	$(CC) -o $@$(EXT) $< $(CFLAGS) $(INCLUDE_PATHS) $(LDFLAGS) $(LDLIBS) -D$(PLATFORM)

shapes/shapes_rounded_rectangle_drawing: shapes/shapes_rounded_rectangle_drawing.c
	$(CC) -o $@$(EXT) $< $(CFLAGS) $(INCLUDE_PATHS) $(LDFLAGS) $(LDLIBS) -D$(PLATFORM)

shapes/shapes_simple_particles: shapes/shapes_simple_particles.c
	$(CC) -o $@$(EXT) $< $(CFLAGS) $(INCLUDE_PATHS) $(LDFLAGS) $(LDLIBS) -D$(PLATFORM)

shapes/shapes_splines_drawing: shapes/shapes_splines_drawing.c
	$(CC) -o $@$(EXT) $< $(CFLAGS) $(INCLUDE_PATHS) $(LDFLAGS) $(LDLIBS) -D$(PLATFORM)

shapes/shapes_starfield_effect: shapes/shapes_starfield_effect.c
	$(CC) -o $@$(EXT) $< $(CFLAGS) $(INCLUDE_PATHS) $(LDFLAGS) $(LDLIBS) -D$(PLATFORM)

shapes/shapes_top_down_lights: shapes/shapes_top_down_lights.c
	$(CC) -o $@$(EXT) $< $(CFLAGS) $(INCLUDE_PATHS) $(LDFLAGS) $(LDLIBS) -D$(PLATFORM)

shapes/shapes_triangle_strip: shapes/shapes_triangle_strip.c
	$(CC) -o $@$(EXT) $< $(CFLAGS) $(INCLUDE_PATHS) $(LDFLAGS) $(LDLIBS) -D$(PLATFORM)

shapes/shapes_vector_angle: shapes/shapes_vector_angle.c
	$(CC) -o $@$(EXT) $< $(CFLAGS) $(INCLUDE_PATHS) $(LDFLAGS) $(LDLIBS) -D$(PLATFORM)

# Compile TEXTURES examples
textures/textures_background_scrolling: textures/textures_background_scrolling.c
	$(CC) -o $@$(EXT) $< $(CFLAGS) $(INCLUDE_PATHS) $(LDFLAGS) $(LDLIBS) -D$(PLATFORM) \
    --preload-file textures/resources/cyberpunk_street_background.png@resources/cyberpunk_street_background.png \
    --preload-file textures/resources/cyberpunk_street_midground.png@resources/cyberpunk_street_midground.png \
    --preload-file textures/resources/cyberpunk_street_foreground.png@resources/cyberpunk_street_foreground.png

textures/textures_blend_modes: textures/textures_blend_modes.c
	$(CC) -o $@$(EXT) $< $(CFLAGS) $(INCLUDE_PATHS) $(LDFLAGS) $(LDLIBS) -D$(PLATFORM) \
    --preload-file textures/resources/cyberpunk_street_background.png@resources/cyberpunk_street_background.png \
    --preload-file textures/resources/cyberpunk_street_foreground.png@resources/cyberpunk_street_foreground.png

textures/textures_bunnymark: textures/textures_bunnymark.c
	$(CC) -o $@$(EXT) $< $(CFLAGS) $(INCLUDE_PATHS) $(LDFLAGS) $(LDLIBS) -D$(PLATFORM) \
    --preload-file textures/resources/wabbit_alpha.png@resources/wabbit_alpha.png

textures/textures_fog_of_war: textures/textures_fog_of_war.c
	$(CC) -o $@$(EXT) $< $(CFLAGS) $(INCLUDE_PATHS) $(LDFLAGS) $(LDLIBS) -D$(PLATFORM)

textures/textures_gif_player: textures/textures_gif_player.c
	$(CC) -o $@$(EXT) $< $(CFLAGS) $(INCLUDE_PATHS) $(LDFLAGS) $(LDLIBS) -D$(PLATFORM) \
    --preload-file textures/resources/scarfy_run.gif@resources/scarfy_run.gif

textures/textures_image_channel: textures/textures_image_channel.c
	$(CC) -o $@$(EXT) $< $(CFLAGS) $(INCLUDE_PATHS) $(LDFLAGS) $(LDLIBS) -D$(PLATFORM) \
    --preload-file textures/resources/fudesumi.png@resources/fudesumi.png

textures/textures_image_drawing: textures/textures_image_drawing.c
	$(CC) -o $@$(EXT) $< $(CFLAGS) $(INCLUDE_PATHS) $(LDFLAGS) $(LDLIBS) -D$(PLATFORM) \
    --preload-file textures/resources/cat.png@resources/cat.png \
    --preload-file textures/resources/parrots.png@resources/parrots.png \
    --preload-file textures/resources/custom_jupiter_crash.png@resources/custom_jupiter_crash.png

textures/textures_image_generation: textures/textures_image_generation.c
	$(CC) -o $@$(EXT) $< $(CFLAGS) $(INCLUDE_PATHS) $(LDFLAGS) $(LDLIBS) -D$(PLATFORM)

textures/textures_image_kernel: textures/textures_image_kernel.c
	$(CC) -o $@$(EXT) $< $(CFLAGS) $(INCLUDE_PATHS) $(LDFLAGS) $(LDLIBS) -D$(PLATFORM) \
    --preload-file textures/resources/cat.png@resources/cat.png

textures/textures_image_loading: textures/textures_image_loading.c
	$(CC) -o $@$(EXT) $< $(CFLAGS) $(INCLUDE_PATHS) $(LDFLAGS) $(LDLIBS) -D$(PLATFORM) \
    --preload-file textures/resources/raylib_logo.png@resources/raylib_logo.png

textures/textures_image_processing: textures/textures_image_processing.c
	$(CC) -o $@$(EXT) $< $(CFLAGS) $(INCLUDE_PATHS) $(LDFLAGS) $(LDLIBS) -D$(PLATFORM) \
    --preload-file textures/resources/parrots.png@resources/parrots.png

textures/textures_image_rotate: textures/textures_image_rotate.c
	$(CC) -o $@$(EXT) $< $(CFLAGS) $(INCLUDE_PATHS) $(LDFLAGS) $(LDLIBS) -D$(PLATFORM) \
    --preload-file textures/resources/raylib_logo.png@resources/raylib_logo.png

textures/textures_image_text: textures/textures_image_text.c
	$(CC) -o $@$(EXT) $< $(CFLAGS) $(INCLUDE_PATHS) $(LDFLAGS) $(LDLIBS) -D$(PLATFORM) \
    --preload-file textures/resources/parrots.png@resources/parrots.png \
    --preload-file textures/resources/KAISG.ttf@resources/KAISG.ttf

textures/textures_logo_raylib: textures/textures_logo_raylib.c
	$(CC) -o $@$(EXT) $< $(CFLAGS) $(INCLUDE_PATHS) $(LDFLAGS) $(LDLIBS) -D$(PLATFORM) \
    --preload-file textures/resources/raylib_logo.png@resources/raylib_logo.png

textures/textures_mouse_painting: textures/textures_mouse_painting.c
	$(CC) -o $@$(EXT) $< $(CFLAGS) $(INCLUDE_PATHS) $(LDFLAGS) $(LDLIBS) -D$(PLATFORM)

textures/textures_npatch_drawing: textures/textures_npatch_drawing.c
	$(CC) -o $@$(EXT) $< $(CFLAGS) $(INCLUDE_PATHS) $(LDFLAGS) $(LDLIBS) -D$(PLATFORM) \
    --preload-file textures/resources/ninepatch_button.png@resources/ninepatch_button.png

textures/textures_particles_blending: textures/textures_particles_blending.c
	$(CC) -o $@$(EXT) $< $(CFLAGS) $(INCLUDE_PATHS) $(LDFLAGS) $(LDLIBS) -D$(PLATFORM) \
    --preload-file textures/resources/spark_flame.png@resources/spark_flame.png

textures/textures_polygon_drawing: textures/textures_polygon_drawing.c
	$(CC) -o $@$(EXT) $< $(CFLAGS) $(INCLUDE_PATHS) $(LDFLAGS) $(LDLIBS) -D$(PLATFORM) \
    --preload-file textures/resources/cat.png@resources/cat.png

textures/textures_raw_data: textures/textures_raw_data.c
	$(CC) -o $@$(EXT) $< $(CFLAGS) $(INCLUDE_PATHS) $(LDFLAGS) $(LDLIBS) -D$(PLATFORM) \
    --preload-file textures/resources/fudesumi.raw@resources/fudesumi.raw

textures/textures_sprite_animation: textures/textures_sprite_animation.c
	$(CC) -o $@$(EXT) $< $(CFLAGS) $(INCLUDE_PATHS) $(LDFLAGS) $(LDLIBS) -D$(PLATFORM) \
    --preload-file textures/resources/scarfy.png@resources/scarfy.png

textures/textures_sprite_button: textures/textures_sprite_button.c
	$(CC) -o $@$(EXT) $< $(CFLAGS) $(INCLUDE_PATHS) $(LDFLAGS) $(LDLIBS) -D$(PLATFORM) \
    --preload-file textures/resources/buttonfx.wav@resources/buttonfx.wav \
    --preload-file textures/resources/button.png@resources/button.png

textures/textures_sprite_explosion: textures/textures_sprite_explosion.c
	$(CC) -o $@$(EXT) $< $(CFLAGS) $(INCLUDE_PATHS) $(LDFLAGS) $(LDLIBS) -D$(PLATFORM) \
    --preload-file textures/resources/boom.wav@resources/boom.wav \
    --preload-file textures/resources/explosion.png@resources/explosion.png

textures/textures_srcrec_dstrec: textures/textures_srcrec_dstrec.c
	$(CC) -o $@$(EXT) $< $(CFLAGS) $(INCLUDE_PATHS) $(LDFLAGS) $(LDLIBS) -D$(PLATFORM) \
    --preload-file textures/resources/scarfy.png@resources/scarfy.png

textures/textures_textured_curve: textures/textures_textured_curve.c
	$(CC) -o $@$(EXT) $< $(CFLAGS) $(INCLUDE_PATHS) $(LDFLAGS) $(LDLIBS) -D$(PLATFORM) \
    --preload-file textures/resources/road.png@resources/road.png

textures/textures_tiled_drawing: textures/textures_tiled_drawing.c
	$(CC) -o $@$(EXT) $< $(CFLAGS) $(INCLUDE_PATHS) $(LDFLAGS) $(LDLIBS) -D$(PLATFORM) \
    --preload-file textures/resources/patterns.png@resources/patterns.png

textures/textures_to_image: textures/textures_to_image.c
	$(CC) -o $@$(EXT) $< $(CFLAGS) $(INCLUDE_PATHS) $(LDFLAGS) $(LDLIBS) -D$(PLATFORM) \
    --preload-file textures/resources/raylib_logo.png@resources/raylib_logo.png

# Compile TEXT examples
text/text_3d_drawing: text/text_3d_drawing.c
	$(CC) -o $@$(EXT) $< $(CFLAGS) $(INCLUDE_PATHS) $(LDFLAGS) $(LDLIBS) -D$(PLATFORM) \
    --preload-file text/resources/shaders/glsl100/alpha_discard.fs@resources/shaders/glsl100/alpha_discard.fs

text/text_codepoints_loading: text/text_codepoints_loading.c
	$(CC) -o $@$(EXT) $< $(CFLAGS) $(INCLUDE_PATHS) $(LDFLAGS) $(LDLIBS) -D$(PLATFORM) \
    --preload-file text/resources/DotGothic16-Regular.ttf@resources/DotGothic16-Regular.ttf

text/text_font_filters: text/text_font_filters.c
	$(CC) -o $@$(EXT) $< $(CFLAGS) $(INCLUDE_PATHS) $(LDFLAGS) $(LDLIBS) -D$(PLATFORM) \
    --preload-file text/resources/KAISG.ttf@resources/KAISG.ttf

text/text_font_loading: text/text_font_loading.c
	$(CC) -o $@$(EXT) $< $(CFLAGS) $(INCLUDE_PATHS) $(LDFLAGS) $(LDLIBS) -D$(PLATFORM)

text/text_font_sdf: text/text_font_sdf.c
	$(CC) -o $@$(EXT) $< $(CFLAGS) $(INCLUDE_PATHS) $(LDFLAGS) $(LDLIBS) -D$(PLATFORM) \
    --preload-file text/resources/anonymous_pro_bold.ttf@resources/anonymous_pro_bold.ttf \
    --preload-file text/resources/shaders/glsl100/sdf.fs@resources/shaders/glsl100/sdf.fs

text/text_font_spritefont: text/text_font_spritefont.c
	$(CC) -o $@$(EXT) $< $(CFLAGS) $(INCLUDE_PATHS) $(LDFLAGS) $(LDLIBS) -D$(PLATFORM) \
    --preload-file text/resources/custom_mecha.png@resources/custom_mecha.png \
    --preload-file text/resources/custom_alagard.png@resources/custom_alagard.png \
    --preload-file text/resources/custom_jupiter_crash.png@resources/custom_jupiter_crash.png

text/text_format_text: text/text_format_text.c
	$(CC) -o $@$(EXT) $< $(CFLAGS) $(INCLUDE_PATHS) $(LDFLAGS) $(LDLIBS) -D$(PLATFORM)

text/text_inline_styling: text/text_inline_styling.c
	$(CC) -o $@$(EXT) $< $(CFLAGS) $(INCLUDE_PATHS) $(LDFLAGS) $(LDLIBS) -D$(PLATFORM)

text/text_input_box: text/text_input_box.c
	$(CC) -o $@$(EXT) $< $(CFLAGS) $(INCLUDE_PATHS) $(LDFLAGS) $(LDLIBS) -D$(PLATFORM)

text/text_rectangle_bounds: text/text_rectangle_bounds.c
	$(CC) -o $@$(EXT) $< $(CFLAGS) $(INCLUDE_PATHS) $(LDFLAGS) $(LDLIBS) -D$(PLATFORM)

text/text_sprite_fonts: text/text_sprite_fonts.c
	$(CC) -o $@$(EXT) $< $(CFLAGS) $(INCLUDE_PATHS) $(LDFLAGS) $(LDLIBS) -D$(PLATFORM) \
    --preload-file text/resources/sprite_fonts/alagard.png@resources/sprite_fonts/alagard.png \
    --preload-file text/resources/sprite_fonts/pixelplay.png@resources/sprite_fonts/pixelplay.png \
    --preload-file text/resources/sprite_fonts/mecha.png@resources/sprite_fonts/mecha.png \
    --preload-file text/resources/sprite_fonts/setback.png@resources/sprite_fonts/setback.png \
    --preload-file text/resources/sprite_fonts/romulus.png@resources/sprite_fonts/romulus.png \
    --preload-file text/resources/sprite_fonts/pixantiqua.png@resources/sprite_fonts/pixantiqua.png \
    --preload-file text/resources/sprite_fonts/alpha_beta.png@resources/sprite_fonts/alpha_beta.png \
    --preload-file text/resources/sprite_fonts/jupiter_crash.png@resources/sprite_fonts/jupiter_crash.png

text/text_unicode_emojis: text/text_unicode_emojis.c
	$(CC) -o $@$(EXT) $< $(CFLAGS) $(INCLUDE_PATHS) $(LDFLAGS) $(LDLIBS) -D$(PLATFORM) \
    --preload-file text/resources/dejavu.fnt@resources/dejavu.fnt \
    --preload-file text/resources/dejavu.png@resources/dejavu.png \
    --preload-file text/resources/noto_cjk.fnt@resources/noto_cjk.fnt \
    --preload-file text/resources/noto_cjk.png@resources/noto_cjk.png \
    --preload-file text/resources/symbola.fnt@resources/symbola.fnt \
    --preload-file text/resources/symbola.png@resources/symbola.png

text/text_unicode_ranges: text/text_unicode_ranges.c
	$(CC) -o $@$(EXT) $< $(CFLAGS) $(INCLUDE_PATHS) $(LDFLAGS) $(LDLIBS) -D$(PLATFORM) \
    --preload-file text/resources/NotoSansTC-Regular.ttf@resources/NotoSansTC-Regular.ttf

text/text_words_alignment: text/text_words_alignment.c
	$(CC) -o $@$(EXT) $< $(CFLAGS) $(INCLUDE_PATHS) $(LDFLAGS) $(LDLIBS) -D$(PLATFORM)

text/text_writing_anim: text/text_writing_anim.c
	$(CC) -o $@$(EXT) $< $(CFLAGS) $(INCLUDE_PATHS) $(LDFLAGS) $(LDLIBS) -D$(PLATFORM)

# Compile MODELS examples
models/models_animation_gpu_skinning: models/models_animation_gpu_skinning.c
	$(CC) -o $@$(EXT) $< $(CFLAGS) $(INCLUDE_PATHS) $(LDFLAGS) $(LDLIBS) -D$(PLATFORM) \
    --preload-file models/resources/models/gltf/greenman.glb@resources/models/gltf/greenman.glb \
    --preload-file models/resources/shaders/glsl100/skinning.vs@resources/shaders/glsl100/skinning.vs \
    --preload-file models/resources/shaders/glsl100/skinning.fs@resources/shaders/glsl100/skinning.fs

models/models_animation_playing: models/models_animation_playing.c
	$(CC) -o $@$(EXT) $< $(CFLAGS) $(INCLUDE_PATHS) $(LDFLAGS) $(LDLIBS) -D$(PLATFORM) \
    --preload-file models/resources/models/iqm/guy.iqm@resources/models/iqm/guy.iqm \
    --preload-file models/resources/models/iqm/guytex.png@resources/models/iqm/guytex.png \
    --preload-file models/resources/models/iqm/guyanim.iqm@resources/models/iqm/guyanim.iqm

models/models_basic_voxel: models/models_basic_voxel.c
	$(CC) -o $@$(EXT) $< $(CFLAGS) $(INCLUDE_PATHS) $(LDFLAGS) $(LDLIBS) -D$(PLATFORM)

models/models_billboard_rendering: models/models_billboard_rendering.c
	$(CC) -o $@$(EXT) $< $(CFLAGS) $(INCLUDE_PATHS) $(LDFLAGS) $(LDLIBS) -D$(PLATFORM) \
    --preload-file models/resources/billboard.png@resources/billboard.png

models/models_bone_socket: models/models_bone_socket.c
	$(CC) -o $@$(EXT) $< $(CFLAGS) $(INCLUDE_PATHS) $(LDFLAGS) $(LDLIBS) -D$(PLATFORM) \
    --preload-file models/resources/models/gltf/greenman.glb@resources/models/gltf/greenman.glb \
    --preload-file models/resources/models/gltf/greenman_hat.glb@resources/models/gltf/greenman_hat.glb \
    --preload-file models/resources/models/gltf/greenman_sword.glb@resources/models/gltf/greenman_sword.glb \
    --preload-file models/resources/models/gltf/greenman_shield.glb@resources/models/gltf/greenman_shield.glb

models/models_box_collisions: models/models_box_collisions.c
	$(CC) -o $@$(EXT) $< $(CFLAGS) $(INCLUDE_PATHS) $(LDFLAGS) $(LDLIBS) -D$(PLATFORM)

models/models_cubicmap_rendering: models/models_cubicmap_rendering.c
	$(CC) -o $@$(EXT) $< $(CFLAGS) $(INCLUDE_PATHS) $(LDFLAGS) $(LDLIBS) -D$(PLATFORM) \
    --preload-file models/resources/cubicmap.png@resources/cubicmap.png \
    --preload-file models/resources/cubicmap_atlas.png@resources/cubicmap_atlas.png

models/models_first_person_maze: models/models_first_person_maze.c
	$(CC) -o $@$(EXT) $< $(CFLAGS) $(INCLUDE_PATHS) $(LDFLAGS) $(LDLIBS) -D$(PLATFORM) \
    --preload-file models/resources/cubicmap.png@resources/cubicmap.png \
    --preload-file models/resources/cubicmap_atlas.png@resources/cubicmap_atlas.png

models/models_geometric_shapes: models/models_geometric_shapes.c
	$(CC) -o $@$(EXT) $< $(CFLAGS) $(INCLUDE_PATHS) $(LDFLAGS) $(LDLIBS) -D$(PLATFORM)

models/models_heightmap_rendering: models/models_heightmap_rendering.c
	$(CC) -o $@$(EXT) $< $(CFLAGS) $(INCLUDE_PATHS) $(LDFLAGS) $(LDLIBS) -D$(PLATFORM) \
    --preload-file models/resources/heightmap.png@resources/heightmap.png

models/models_loading: models/models_loading.c
	$(CC) -o $@$(EXT) $< $(CFLAGS) $(INCLUDE_PATHS) $(LDFLAGS) $(LDLIBS) -D$(PLATFORM) \
    --preload-file models/resources/models/obj/castle.obj@resources/models/obj/castle.obj \
    --preload-file models/resources/models/obj/castle_diffuse.png@resources/models/obj/castle_diffuse.png

models/models_loading_gltf: models/models_loading_gltf.c
	$(CC) -o $@$(EXT) $< $(CFLAGS) $(INCLUDE_PATHS) $(LDFLAGS) $(LDLIBS) -D$(PLATFORM) \
    --preload-file models/resources/models/gltf/robot.glb@resources/models/gltf/robot.glb

models/models_loading_m3d: models/models_loading_m3d.c
	$(CC) -o $@$(EXT) $< $(CFLAGS) $(INCLUDE_PATHS) $(LDFLAGS) $(LDLIBS) -D$(PLATFORM) \
    --preload-file models/resources/models/m3d/cesium_man.m3d@resources/models/m3d/cesium_man.m3d

models/models_loading_vox: models/models_loading_vox.c
	$(CC) -o $@$(EXT) $< $(CFLAGS) $(INCLUDE_PATHS) $(LDFLAGS) $(LDLIBS) -D$(PLATFORM) \
    --preload-file models/resources/models/vox/chr_knight.vox@resources/models/vox/chr_knight.vox \
    --preload-file models/resources/models/vox/chr_sword.vox@resources/models/vox/chr_sword.vox \
    --preload-file models/resources/models/vox/monu9.vox@resources/models/vox/monu9.vox \
    --preload-file models/resources/models/vox/fez.vox@resources/models/vox/fez.vox \
    --preload-file models/resources/shaders/glsl100/voxel_lighting.vs@resources/shaders/glsl100/voxel_lighting.vs \
    --preload-file models/resources/shaders/glsl100/voxel_lighting.fs@resources/shaders/glsl100/voxel_lighting.fs

models/models_mesh_generation: models/models_mesh_generation.c
	$(CC) -o $@$(EXT) $< $(CFLAGS) $(INCLUDE_PATHS) $(LDFLAGS) $(LDLIBS) -D$(PLATFORM)

models/models_mesh_picking: models/models_mesh_picking.c
	$(CC) -o $@$(EXT) $< $(CFLAGS) $(INCLUDE_PATHS) $(LDFLAGS) $(LDLIBS) -D$(PLATFORM) \
    --preload-file models/resources/models/obj/turret.obj@resources/models/obj/turret.obj \
    --preload-file models/resources/models/obj/turret_diffuse.png@resources/models/obj/turret_diffuse.png

models/models_orthographic_projection: models/models_orthographic_projection.c
	$(CC) -o $@$(EXT) $< $(CFLAGS) $(INCLUDE_PATHS) $(LDFLAGS) $(LDLIBS) -D$(PLATFORM)

models/models_point_rendering: models/models_point_rendering.c
	$(CC) -o $@$(EXT) $< $(CFLAGS) $(INCLUDE_PATHS) $(LDFLAGS) $(LDLIBS) -D$(PLATFORM)

models/models_rlgl_solar_system: models/models_rlgl_solar_system.c
	$(CC) -o $@$(EXT) $< $(CFLAGS) $(INCLUDE_PATHS) $(LDFLAGS) $(LDLIBS) -D$(PLATFORM)

models/models_rotating_cube: models/models_rotating_cube.c
	$(CC) -o $@$(EXT) $< $(CFLAGS) $(INCLUDE_PATHS) $(LDFLAGS) $(LDLIBS) -D$(PLATFORM) \
    --preload-file models/resources/cubicmap_atlas.png@resources/cubicmap_atlas.png

models/models_skybox_rendering: models/models_skybox_rendering.c
	$(CC) -o $@$(EXT) $< $(CFLAGS) $(INCLUDE_PATHS) $(LDFLAGS) $(LDLIBS) -D$(PLATFORM) \
    --preload-file models/resources/shaders/glsl100/skybox.vs@resources/shaders/glsl100/skybox.vs \
    --preload-file models/resources/shaders/glsl100/skybox.fs@resources/shaders/glsl100/skybox.fs \
    --preload-file models/resources/shaders/glsl100/cubemap.vs@resources/shaders/glsl100/cubemap.vs \
    --preload-file models/resources/shaders/glsl100/cubemap.fs@resources/shaders/glsl100/cubemap.fs \
    --preload-file models/resources/dresden_square_2k.hdr@resources/dresden_square_2k.hdr \
    --preload-file models/resources/skybox.png@resources/skybox.png

models/models_tesseract_view: models/models_tesseract_view.c
	$(CC) -o $@$(EXT) $< $(CFLAGS) $(INCLUDE_PATHS) $(LDFLAGS) $(LDLIBS) -D$(PLATFORM)

models/models_textured_cube: models/models_textured_cube.c
	$(CC) -o $@$(EXT) $< $(CFLAGS) $(INCLUDE_PATHS) $(LDFLAGS) $(LDLIBS) -D$(PLATFORM) \
    --preload-file models/resources/cubicmap_atlas.png@resources/cubicmap_atlas.png

models/models_waving_cubes: models/models_waving_cubes.c
	$(CC) -o $@$(EXT) $< $(CFLAGS) $(INCLUDE_PATHS) $(LDFLAGS) $(LDLIBS) -D$(PLATFORM)

models/models_yaw_pitch_roll: models/models_yaw_pitch_roll.c
	$(CC) -o $@$(EXT) $< $(CFLAGS) $(INCLUDE_PATHS) $(LDFLAGS) $(LDLIBS) -D$(PLATFORM) \
    --preload-file models/resources/models/obj/plane.obj@resources/models/obj/plane.obj \
    --preload-file models/resources/models/obj/plane_diffuse.png@resources/models/obj/plane_diffuse.png

# Compile SHADERS examples
shaders/shaders_ascii_rendering: shaders/shaders_ascii_rendering.c
	$(CC) -o $@$(EXT) $< $(CFLAGS) $(INCLUDE_PATHS) $(LDFLAGS) $(LDLIBS) -D$(PLATFORM) \
    --preload-file shaders/resources/fudesumi.png@resources/fudesumi.png \
    --preload-file shaders/resources/raysan.png@resources/raysan.png \
    --preload-file shaders/resources/shaders/glsl100/ascii.fs@resources/shaders/glsl100/ascii.fs

shaders/shaders_basic_lighting: shaders/shaders_basic_lighting.c
	$(CC) -o $@$(EXT) $< $(CFLAGS) $(INCLUDE_PATHS) $(LDFLAGS) $(LDLIBS) -D$(PLATFORM) \
    --preload-file shaders/resources/shaders/glsl100/lighting.vs@resources/shaders/glsl100/lighting.vs \
    --preload-file shaders/resources/shaders/glsl100/lighting.fs@resources/shaders/glsl100/lighting.fs

shaders/shaders_basic_pbr: shaders/shaders_basic_pbr.c
	$(CC) -o $@$(EXT) $< $(CFLAGS) $(INCLUDE_PATHS) $(LDFLAGS) $(LDLIBS) -D$(PLATFORM) \
    --preload-file shaders/resources/shaders/glsl100/pbr.vs@resources/shaders/glsl100/pbr.vs \
    --preload-file shaders/resources/shaders/glsl100/pbr.fs@resources/shaders/glsl100/pbr.fs \
    --preload-file shaders/resources/models/old_car_new.glb@resources/models/old_car_new.glb \
    --preload-file shaders/resources/old_car_d.png@resources/old_car_d.png \
    --preload-file shaders/resources/old_car_mra.png@resources/old_car_mra.png \
    --preload-file shaders/resources/old_car_n.png@resources/old_car_n.png \
    --preload-file shaders/resources/old_car_e.png@resources/old_car_e.png \
    --preload-file shaders/resources/models/plane.glb@resources/models/plane.glb \
    --preload-file shaders/resources/road_a.png@resources/road_a.png \
    --preload-file shaders/resources/road_mra.png@resources/road_mra.png \
    --preload-file shaders/resources/road_n.png@resources/road_n.png

shaders/shaders_custom_uniform: shaders/shaders_custom_uniform.c
	$(CC) -o $@$(EXT) $< $(CFLAGS) $(INCLUDE_PATHS) $(LDFLAGS) $(LDLIBS) -D$(PLATFORM) \
    --preload-file shaders/resources/models/barracks.obj@resources/models/barracks.obj \
    --preload-file shaders/resources/models/barracks_diffuse.png@resources/models/barracks_diffuse.png \
    --preload-file shaders/resources/shaders/glsl100/swirl.fs@resources/shaders/glsl100/swirl.fs

shaders/shaders_deferred_rendering: shaders/shaders_deferred_rendering.c
	$(CC) -o $@$(EXT) $< $(CFLAGS) $(INCLUDE_PATHS) $(LDFLAGS) $(LDLIBS) -D$(PLATFORM) \
    --preload-file shaders/resources/shaders/glsl100/gbuffer.vs@resources/shaders/glsl100/gbuffer.vs \
    --preload-file shaders/resources/shaders/glsl100/gbuffer.fs@resources/shaders/glsl100/gbuffer.fs \
    --preload-file shaders/resources/shaders/glsl100/deferred_shading.vs@resources/shaders/glsl100/deferred_shading.vs \
    --preload-file shaders/resources/shaders/glsl100/deferred_shading.fs@resources/shaders/glsl100/deferred_shading.fs

shaders/shaders_depth_rendering: shaders/shaders_depth_rendering.c
	$(CC) -o $@$(EXT) $< $(CFLAGS) $(INCLUDE_PATHS) $(LDFLAGS) $(LDLIBS) -D$(PLATFORM) \
    --preload-file shaders/resources/shaders/glsl100/depth_render.fs@resources/shaders/glsl100/depth_render.fs

shaders/shaders_depth_writing: shaders/shaders_depth_writing.c
	$(CC) -o $@$(EXT) $< $(CFLAGS) $(INCLUDE_PATHS) $(LDFLAGS) $(LDLIBS) -D$(PLATFORM) \
    --preload-file shaders/resources/shaders/glsl100/depth_write.fs@resources/shaders/glsl100/depth_write.fs

shaders/shaders_eratosthenes_sieve: shaders/shaders_eratosthenes_sieve.c
	$(CC) -o $@$(EXT) $< $(CFLAGS) $(INCLUDE_PATHS) $(LDFLAGS) $(LDLIBS) -D$(PLATFORM) \
    --preload-file shaders/resources/shaders/glsl100/eratosthenes.fs@resources/shaders/glsl100/eratosthenes.fs

shaders/shaders_fog_rendering: shaders/shaders_fog_rendering.c
	$(CC) -o $@$(EXT) $< $(CFLAGS) $(INCLUDE_PATHS) $(LDFLAGS) $(LDLIBS) -D$(PLATFORM) \
    --preload-file shaders/resources/texel_checker.png@resources/texel_checker.png \
    --preload-file shaders/resources/shaders/glsl100/lighting.vs@resources/shaders/glsl100/lighting.vs \
    --preload-file shaders/resources/shaders/glsl100/fog.fs@resources/shaders/glsl100/fog.fs

shaders/shaders_hot_reloading: shaders/shaders_hot_reloading.c
	$(CC) -o $@$(EXT) $< $(CFLAGS) $(INCLUDE_PATHS) $(LDFLAGS) $(LDLIBS) -D$(PLATFORM) \
    --preload-file shaders/resources/shaders/glsl100/reload.fs@resources/shaders/glsl100/reload.fs

shaders/shaders_hybrid_rendering: shaders/shaders_hybrid_rendering.c
	$(CC) -o $@$(EXT) $< $(CFLAGS) $(INCLUDE_PATHS) $(LDFLAGS) $(LDLIBS) -D$(PLATFORM) \
    --preload-file shaders/resources/shaders/glsl100/hybrid_raymarch.fs@resources/shaders/glsl100/hybrid_raymarch.fs \
    --preload-file shaders/resources/shaders/glsl100/hybrid_raster.fs@resources/shaders/glsl100/hybrid_raster.fs

shaders/shaders_julia_set: shaders/shaders_julia_set.c
	$(CC) -o $@$(EXT) $< $(CFLAGS) $(INCLUDE_PATHS) $(LDFLAGS) $(LDLIBS) -D$(PLATFORM) \
    --preload-file shaders/resources/shaders/glsl100/julia_set.fs@resources/shaders/glsl100/julia_set.fs

shaders/shaders_lightmap_rendering: shaders/shaders_lightmap_rendering.c
	$(CC) -o $@$(EXT) $< $(CFLAGS) $(INCLUDE_PATHS) $(LDFLAGS) $(LDLIBS) -D$(PLATFORM) \
    --preload-file shaders/resources/shaders/glsl100/lightmap.vs@resources/shaders/glsl100/lightmap.vs \
    --preload-file shaders/resources/shaders/glsl100/lightmap.fs@resources/shaders/glsl100/lightmap.fs \
    --preload-file shaders/resources/cubicmap_atlas.png@resources/cubicmap_atlas.png \
    --preload-file shaders/resources/spark_flame.png@resources/spark_flame.png

shaders/shaders_mandelbrot_set: shaders/shaders_mandelbrot_set.c
	$(CC) -o $@$(EXT) $< $(CFLAGS) $(INCLUDE_PATHS) $(LDFLAGS) $(LDLIBS) -D$(PLATFORM) \
    --preload-file shaders/resources/shaders/glsl100/mandelbrot_set.fs@resources/shaders/glsl100/mandelbrot_set.fs

shaders/shaders_mesh_instancing: shaders/shaders_mesh_instancing.c
	$(CC) -o $@$(EXT) $< $(CFLAGS) $(INCLUDE_PATHS) $(LDFLAGS) $(LDLIBS) -D$(PLATFORM) \
    --preload-file shaders/resources/shaders/glsl100/lighting_instancing.vs@resources/shaders/glsl100/lighting_instancing.vs \
    --preload-file shaders/resources/shaders/glsl100/lighting.fs@resources/shaders/glsl100/lighting.fs

shaders/shaders_model_shader: shaders/shaders_model_shader.c
	$(CC) -o $@$(EXT) $< $(CFLAGS) $(INCLUDE_PATHS) $(LDFLAGS) $(LDLIBS) -D$(PLATFORM) \
    --preload-file shaders/resources/models/watermill.obj@resources/models/watermill.obj \
    --preload-file shaders/resources/models/watermill_diffuse.png@resources/models/watermill_diffuse.png \
    --preload-file shaders/resources/shaders/glsl100/grayscale.fs@resources/shaders/glsl100/grayscale.fs

shaders/shaders_multi_sample2d: shaders/shaders_multi_sample2d.c
	$(CC) -o $@$(EXT) $< $(CFLAGS) $(INCLUDE_PATHS) $(LDFLAGS) $(LDLIBS) -D$(PLATFORM) \
    --preload-file shaders/resources/shaders/glsl100/color_mix.fs@resources/shaders/glsl100/color_mix.fs

shaders/shaders_normalmap_rendering: shaders/shaders_normalmap_rendering.c
	$(CC) -o $@$(EXT) $< $(CFLAGS) $(INCLUDE_PATHS) $(LDFLAGS) $(LDLIBS) -D$(PLATFORM) \
    --preload-file shaders/resources/shaders/glsl100/normalmap.vs@resources/shaders/glsl100/normalmap.vs \
    --preload-file shaders/resources/shaders/glsl100/normalmap.fs@resources/shaders/glsl100/normalmap.fs \
    --preload-file shaders/resources/models/plane.glb@resources/models/plane.glb \
    --preload-file shaders/resources/tiles_diffuse.png@resources/tiles_diffuse.png \
    --preload-file shaders/resources/tiles_normal.png@resources/tiles_normal.png

shaders/shaders_palette_switch: shaders/shaders_palette_switch.c
	$(CC) -o $@$(EXT) $< $(CFLAGS) $(INCLUDE_PATHS) $(LDFLAGS) $(LDLIBS) -D$(PLATFORM) \
    --preload-file shaders/resources/shaders/glsl100/palette_switch.fs@resources/shaders/glsl100/palette_switch.fs

shaders/shaders_postprocessing: shaders/shaders_postprocessing.c
	$(CC) -o $@$(EXT) $< $(CFLAGS) $(INCLUDE_PATHS) $(LDFLAGS) $(LDLIBS) -D$(PLATFORM) \
    --preload-file shaders/resources/models/church.obj@resources/models/church.obj \
    --preload-file shaders/resources/models/church_diffuse.png@resources/models/church_diffuse.png \
    --preload-file shaders/resources/shaders/glsl100/grayscale.fs@resources/shaders/glsl100/grayscale.fs \
    --preload-file shaders/resources/shaders/glsl100/posterization.fs@resources/shaders/glsl100/posterization.fs \
    --preload-file shaders/resources/shaders/glsl100/dream_vision.fs@resources/shaders/glsl100/dream_vision.fs \
    --preload-file shaders/resources/shaders/glsl100/pixelizer.fs@resources/shaders/glsl100/pixelizer.fs \
    --preload-file shaders/resources/shaders/glsl100/cross_hatching.fs@resources/shaders/glsl100/cross_hatching.fs \
    --preload-file shaders/resources/shaders/glsl100/cross_stitching.fs@resources/shaders/glsl100/cross_stitching.fs \
    --preload-file shaders/resources/shaders/glsl100/predator.fs@resources/shaders/glsl100/predator.fs \
    --preload-file shaders/resources/shaders/glsl100/scanlines.fs@resources/shaders/glsl100/scanlines.fs \
    --preload-file shaders/resources/shaders/glsl100/fisheye.fs@resources/shaders/glsl100/fisheye.fs \
    --preload-file shaders/resources/shaders/glsl100/sobel.fs@resources/shaders/glsl100/sobel.fs \
    --preload-file shaders/resources/shaders/glsl100/bloom.fs@resources/shaders/glsl100/bloom.fs \
    --preload-file shaders/resources/shaders/glsl100/blur.fs@resources/shaders/glsl100/blur.fs

shaders/shaders_raymarching_rendering: shaders/shaders_raymarching_rendering.c
	$(CC) -o $@$(EXT) $< $(CFLAGS) $(INCLUDE_PATHS) $(LDFLAGS) $(LDLIBS) -D$(PLATFORM) \
    --preload-file shaders/resources/shaders/glsl100/raymarching.fs@resources/shaders/glsl100/raymarching.fs

shaders/shaders_rounded_rectangle: shaders/shaders_rounded_rectangle.c
	$(CC) -o $@$(EXT) $< $(CFLAGS) $(INCLUDE_PATHS) $(LDFLAGS) $(LDLIBS) -D$(PLATFORM) \
    --preload-file shaders/resources/shaders/glsl100/base.vs@resources/shaders/glsl100/base.vs \
    --preload-file shaders/resources/shaders/glsl100/rounded_rectangle.fs@resources/shaders/glsl100/rounded_rectangle.fs

shaders/shaders_shadowmap_rendering: shaders/shaders_shadowmap_rendering.c
	$(CC) -o $@$(EXT) $< $(CFLAGS) $(INCLUDE_PATHS) $(LDFLAGS) $(LDLIBS) -D$(PLATFORM) \
    --preload-file shaders/resources/shaders/glsl100/shadowmap.vs@resources/shaders/glsl100/shadowmap.vs \
    --preload-file shaders/resources/shaders/glsl100/shadowmap.fs@resources/shaders/glsl100/shadowmap.fs \
    --preload-file shaders/resources/models/robot.glb@resources/models/robot.glb

shaders/shaders_shapes_textures: shaders/shaders_shapes_textures.c
	$(CC) -o $@$(EXT) $< $(CFLAGS) $(INCLUDE_PATHS) $(LDFLAGS) $(LDLIBS) -D$(PLATFORM) \
    --preload-file shaders/resources/fudesumi.png@resources/fudesumi.png \
    --preload-file shaders/resources/shaders/glsl100/grayscale.fs@resources/shaders/glsl100/grayscale.fs

shaders/shaders_simple_mask: shaders/shaders_simple_mask.c
	$(CC) -o $@$(EXT) $< $(CFLAGS) $(INCLUDE_PATHS) $(LDFLAGS) $(LDLIBS) -D$(PLATFORM) \
    --preload-file shaders/resources/shaders/glsl100/mask.fs@resources/shaders/glsl100/mask.fs \
    --preload-file shaders/resources/plasma.png@resources/plasma.png \
    --preload-file shaders/resources/mask.png@resources/mask.png

shaders/shaders_spotlight_rendering: shaders/shaders_spotlight_rendering.c
	$(CC) -o $@$(EXT) $< $(CFLAGS) $(INCLUDE_PATHS) $(LDFLAGS) $(LDLIBS) -D$(PLATFORM) \
    --preload-file shaders/resources/raysan.png@resources/raysan.png \
    --preload-file shaders/resources/shaders/glsl100/spotlight.fs@resources/shaders/glsl100/spotlight.fs

shaders/shaders_texture_outline: shaders/shaders_texture_outline.c
	$(CC) -o $@$(EXT) $< $(CFLAGS) $(INCLUDE_PATHS) $(LDFLAGS) $(LDLIBS) -D$(PLATFORM) \
    --preload-file shaders/resources/fudesumi.png@resources/fudesumi.png \
    --preload-file shaders/resources/shaders/glsl100/outline.fs@resources/shaders/glsl100/outline.fs

shaders/shaders_texture_rendering: shaders/shaders_texture_rendering.c
	$(CC) -o $@$(EXT) $< $(CFLAGS) $(INCLUDE_PATHS) $(LDFLAGS) $(LDLIBS) -D$(PLATFORM) \
    --preload-file shaders/resources/shaders/glsl100/cubes_panning.fs@resources/shaders/glsl100/cubes_panning.fs

shaders/shaders_texture_tiling: shaders/shaders_texture_tiling.c
	$(CC) -o $@$(EXT) $< $(CFLAGS) $(INCLUDE_PATHS) $(LDFLAGS) $(LDLIBS) -D$(PLATFORM) \
    --preload-file shaders/resources/cubicmap_atlas.png@resources/cubicmap_atlas.png \
    --preload-file shaders/resources/shaders/glsl100/tiling.fs@resources/shaders/glsl100/tiling.fs

shaders/shaders_texture_waves: shaders/shaders_texture_waves.c
	$(CC) -o $@$(EXT) $< $(CFLAGS) $(INCLUDE_PATHS) $(LDFLAGS) $(LDLIBS) -D$(PLATFORM) \
    --preload-file shaders/resources/space.png@resources/space.png \
    --preload-file shaders/resources/shaders/glsl100/wave.fs@resources/shaders/glsl100/wave.fs

shaders/shaders_vertex_displacement: shaders/shaders_vertex_displacement.c
	$(CC) -o $@$(EXT) $< $(CFLAGS) $(INCLUDE_PATHS) $(LDFLAGS) $(LDLIBS) -D$(PLATFORM) \
    --preload-file shaders/resources/shaders/glsl100/vertex_displacement.vs@resources/shaders/glsl100/vertex_displacement.vs \
    --preload-file shaders/resources/shaders/glsl100/vertex_displacement.fs@resources/shaders/glsl100/vertex_displacement.fs

# Compile AUDIO examples
audio/audio_mixed_processor: audio/audio_mixed_processor.c
	$(CC) -o $@$(EXT) $< $(CFLAGS) $(INCLUDE_PATHS) $(LDFLAGS) $(LDLIBS) -D$(PLATFORM) \
    --preload-file audio/resources/country.mp3@resources/country.mp3 \
    --preload-file audio/resources/coin.wav@resources/coin.wav

audio/audio_module_playing: audio/audio_module_playing.c
	$(CC) -o $@$(EXT) $< $(CFLAGS) $(INCLUDE_PATHS) $(LDFLAGS) $(LDLIBS) -D$(PLATFORM)

audio/audio_music_stream: audio/audio_music_stream.c
	$(CC) -o $@$(EXT) $< $(CFLAGS) $(INCLUDE_PATHS) $(LDFLAGS) $(LDLIBS) -D$(PLATFORM) \
    --preload-file audio/resources/country.mp3@resources/country.mp3

audio/audio_raw_stream: audio/audio_raw_stream.c
	$(CC) -o $@$(EXT) $< $(CFLAGS) $(INCLUDE_PATHS) $(LDFLAGS) $(LDLIBS) -D$(PLATFORM)

audio/audio_sound_loading: audio/audio_sound_loading.c
	$(CC) -o $@$(EXT) $< $(CFLAGS) $(INCLUDE_PATHS) $(LDFLAGS) $(LDLIBS) -D$(PLATFORM) \
    --preload-file audio/resources/sound.wav@resources/sound.wav \
    --preload-file audio/resources/target.ogg@resources/target.ogg

audio/audio_sound_multi: audio/audio_sound_multi.c
	$(CC) -o $@$(EXT) $< $(CFLAGS) $(INCLUDE_PATHS) $(LDFLAGS) $(LDLIBS) -D$(PLATFORM) \
    --preload-file audio/resources/sound.wav@resources/sound.wav

audio/audio_sound_positioning: audio/audio_sound_positioning.c
	$(CC) -o $@$(EXT) $< $(CFLAGS) $(INCLUDE_PATHS) $(LDFLAGS) $(LDLIBS) -D$(PLATFORM) \
    --preload-file audio/resources/coin.wav@resources/coin.wav

audio/audio_stream_effects: audio/audio_stream_effects.c
	$(CC) -o $@$(EXT) $< $(CFLAGS) $(INCLUDE_PATHS) $(LDFLAGS) $(LDLIBS) -D$(PLATFORM) \
    --preload-file audio/resources/country.mp3@resources/country.mp3
#EXAMPLES_LIST_END

# Clean everything
clean:
ifeq ($(PLATFORM),PLATFORM_DESKTOP)
    ifeq ($(PLATFORM_OS),WINDOWS)
		del *.o *.exe /s
    endif
    ifeq ($(PLATFORM_OS),LINUX)
		find . -type f -executable -delete
		rm -fv *.o
    endif
    ifeq ($(PLATFORM_OS),OSX)
		find . -type f -perm +ugo+x -delete
		rm -f *.o
    endif
endif
ifeq ($(PLATFORM),PLATFORM_DRM)
	find . -type f -executable -delete
	rm -fv *.o
endif
ifeq ($(PLATFORM),$(filter $(PLATFORM),PLATFORM_WEB PLATFORM_WEB_RGFW))
	del *.o *.html *.js
endif
	@echo Cleaning done<|MERGE_RESOLUTION|>--- conflicted
+++ resolved
@@ -627,11 +627,7 @@
 MODELS = \
     models/models_animation_gpu_skinning \
     models/models_animation_playing \
-<<<<<<< HEAD
-    models/models_animation_blending \
-=======
     models/models_basic_voxel \
->>>>>>> a25d11ad
     models/models_billboard_rendering \
     models/models_bone_socket \
     models/models_box_collisions \
