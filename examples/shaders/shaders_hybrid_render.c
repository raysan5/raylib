/*******************************************************************************************
*
*   raylib [shaders] example - hybrid rendering
*
*   Example complexity rating: [★★★★] 4/4
*
*   Example originally created with raylib 4.2, last time updated with raylib 4.2
*
*   Example contributed by Buğra Alptekin Sarı (@BugraAlptekinSari) and reviewed by Ramon Santamaria (@raysan5)
*
*   Example licensed under an unmodified zlib/libpng license, which is an OSI-certified,
*   BSD-like license that allows static linking with closed source software
*
*   Copyright (c) 2022-2025 Buğra Alptekin Sarı (@BugraAlptekinSari)
*
********************************************************************************************/

#include "raylib.h"
#include "rlgl.h"
#include "math.h" // Used for tan()
#include "raymath.h" // Used to calculate camera Direction

#if defined(PLATFORM_DESKTOP)
#define GLSL_VERSION            330
#else   // PLATFORM_ANDROID, PLATFORM_WEB
#define GLSL_VERSION            100
#endif

//------------------------------------------------------------------------------------
// Declare custom functions required for the example
//------------------------------------------------------------------------------------
// Load custom render texture, create a writable depth texture buffer
static RenderTexture2D LoadRenderTextureDepthTex(int width, int height);
// Unload render texture from GPU memory (VRAM)
static void UnloadRenderTextureDepthTex(RenderTexture2D target);

//------------------------------------------------------------------------------------
// Declare custom Structs
//------------------------------------------------------------------------------------

typedef struct {
    unsigned int camPos, camDir, screenCenter;
}RayLocs ;

//------------------------------------------------------------------------------------
// Program main entry point
//------------------------------------------------------------------------------------
int main(void)
{
    // Initialization
    //--------------------------------------------------------------------------------------
    int screenWidth = 800;
    int screenHeight = 450;
    Vector2 screenCenter = {.x = screenWidth/2.0f, .y = screenHeight/2.0f};

    InitWindow(screenWidth, screenHeight, "raylib [shaders] example - write depth buffer");

    // This Shader calculates pixel depth and color using raymarch
    Shader shdrRaymarch = LoadShader(0, TextFormat("resources/shaders/glsl%i/hybrid_raymarch.fs", GLSL_VERSION));

    // This Shader is a standard rasterization fragment shader with the addition of depth writing
    // You are required to write depth for all shaders if one shader does it
    Shader shdrRaster = LoadShader(0, TextFormat("resources/shaders/glsl%i/hybrid_raster.fs", GLSL_VERSION));

    // Declare Struct used to store camera locs
    RayLocs marchLocs = {0};

    // Fill the struct with shader locs
    marchLocs.camPos = GetShaderLocation(shdrRaymarch, "camPos");
    marchLocs.camDir = GetShaderLocation(shdrRaymarch, "camDir");
    marchLocs.screenCenter = GetShaderLocation(shdrRaymarch, "screenCenter");

<<<<<<< HEAD
=======
    // Transfer screenCenter position to shader. Which is used to calculate ray direction
    Vector2 screenCenter = {.x = screenWidth/2.0f, .y = screenHeight/2.0f};
    SetShaderValue(shdrRaymarch, marchLocs.screenCenter , &screenCenter , SHADER_UNIFORM_VEC2);

    // Use Customized function to create writable depth texture buffer
    RenderTexture2D target = LoadRenderTextureDepthTex(screenWidth, screenHeight);
>>>>>>> 17aec580

    // Define the camera to look into our 3d world
    Camera camera = {
        .position = (Vector3){ 0.5f, 1.0f, 1.5f },    // Camera position
        .target = (Vector3){ 0.0f, 0.5f, 0.0f },      // Camera looking at point
        .up = (Vector3){ 0.0f, 1.0f, 0.0f },          // Camera up vector (rotation towards target)
        .fovy = 45.0f,                                // Camera field-of-view Y
        .projection = CAMERA_PERSPECTIVE              // Camera projection type
    };

    // Camera FOV is pre-calculated in the camera distance
    float camDist = 1.0f/(tanf(camera.fovy*0.5f*DEG2RAD));
<<<<<<< HEAD
    RenderTexture2D target = LoadRenderTextureDepthTex(screenWidth, screenHeight);
    
=======

>>>>>>> 17aec580
    SetTargetFPS(60);               // Set our game to run at 60 frames-per-second
    //--------------------------------------------------------------------------------------

    // Main game loop
    while (!WindowShouldClose())    // Detect window close button or ESC key
    {
        // Update
        //----------------------------------------------------------------------------------
        // Use Customized function to create writable depth texture buffer
        // Transfer screenCenter position to shader. Which is used to calculate ray direction.
	if (IsWindowResized())
	{
		screenWidth  = GetScreenWidth();
		screenHeight = GetScreenHeight();
        	screenCenter.x = screenWidth/2.0f;
		screenCenter.y = screenHeight/2.0f;
		UnloadRenderTexture(target);
		target = LoadRenderTextureDepthTex(screenWidth, screenHeight);
	}
        SetShaderValue(shdrRaymarch, marchLocs.screenCenter , &screenCenter , SHADER_UNIFORM_VEC2);
        UpdateCamera(&camera, CAMERA_ORBITAL);

        // Update Camera Postion in the ray march shader
        SetShaderValue(shdrRaymarch, marchLocs.camPos, &(camera.position), RL_SHADER_UNIFORM_VEC3);

        // Update Camera Looking Vector. Vector length determines FOV
        Vector3 camDir = Vector3Scale( Vector3Normalize( Vector3Subtract(camera.target, camera.position)) , camDist);
        SetShaderValue(shdrRaymarch, marchLocs.camDir, &(camDir), RL_SHADER_UNIFORM_VEC3);
        //----------------------------------------------------------------------------------

        // Draw
        //----------------------------------------------------------------------------------
        // Draw into our custom render texture (framebuffer)
        BeginTextureMode(target);
            ClearBackground(WHITE);

            // Raymarch Scene
            rlEnableDepthTest(); // Manually enable Depth Test to handle multiple rendering methods
            BeginShaderMode(shdrRaymarch);
                DrawRectangleRec((Rectangle){0,0, (float)screenWidth, (float)screenHeight},WHITE);
            EndShaderMode();

            // Rasterize Scene
            BeginMode3D(camera);
                BeginShaderMode(shdrRaster);
                    DrawCubeWiresV((Vector3){ 0.0f, 0.5f, 1.0f }, (Vector3){ 1.0f, 1.0f, 1.0f }, RED);
                    DrawCubeV((Vector3){ 0.0f, 0.5f, 1.0f }, (Vector3){ 1.0f, 1.0f, 1.0f }, PURPLE);
                    DrawCubeWiresV((Vector3){ 0.0f, 0.5f, -1.0f }, (Vector3){ 1.0f, 1.0f, 1.0f }, DARKGREEN);
                    DrawCubeV((Vector3) { 0.0f, 0.5f, -1.0f }, (Vector3){ 1.0f, 1.0f, 1.0f }, YELLOW);
                    DrawGrid(10, 1.0f);
                EndShaderMode();
            EndMode3D();
        EndTextureMode();

        // Draw into screen our custom render texture
        BeginDrawing();
            ClearBackground(RAYWHITE);
<<<<<<< HEAD
=======

>>>>>>> 17aec580
            DrawTextureRec(target.texture, (Rectangle) { 0, 0, (float)screenWidth, (float)-screenHeight }, (Vector2) { 0, 0 }, WHITE);
            DrawFPS(10, 10);
        EndDrawing();
        //----------------------------------------------------------------------------------
    }

    // De-Initialization
    //--------------------------------------------------------------------------------------
    UnloadRenderTextureDepthTex(target);
    UnloadShader(shdrRaymarch);
    UnloadShader(shdrRaster);

    CloseWindow();        // Close window and OpenGL context
    //--------------------------------------------------------------------------------------

    return 0;
}

//------------------------------------------------------------------------------------
// Define custom functions required for the example
//------------------------------------------------------------------------------------
// Load custom render texture, create a writable depth texture buffer
RenderTexture2D LoadRenderTextureDepthTex(int width, int height)
{
    RenderTexture2D target = { 0 };

    target.id = rlLoadFramebuffer(); // Load an empty framebuffer

    if (target.id > 0)
    {
        rlEnableFramebuffer(target.id);

        // Create color texture (default to RGBA)
        target.texture.id = rlLoadTexture(0, width, height, PIXELFORMAT_UNCOMPRESSED_R8G8B8A8, 1);
        target.texture.width = width;
        target.texture.height = height;
        target.texture.format = PIXELFORMAT_UNCOMPRESSED_R8G8B8A8;
        target.texture.mipmaps = 1;

        // Create depth texture buffer (instead of raylib default renderbuffer)
        target.depth.id = rlLoadTextureDepth(width, height, false);
        target.depth.width = width;
        target.depth.height = height;
        target.depth.format = 19;       //DEPTH_COMPONENT_24BIT?
        target.depth.mipmaps = 1;

        // Attach color texture and depth texture to FBO
        rlFramebufferAttach(target.id, target.texture.id, RL_ATTACHMENT_COLOR_CHANNEL0, RL_ATTACHMENT_TEXTURE2D, 0);
        rlFramebufferAttach(target.id, target.depth.id, RL_ATTACHMENT_DEPTH, RL_ATTACHMENT_TEXTURE2D, 0);

        // Check if fbo is complete with attachments (valid)
        if (rlFramebufferComplete(target.id)) TRACELOG(LOG_INFO, "FBO: [ID %i] Framebuffer object created successfully", target.id);

        rlDisableFramebuffer();
    }
    else TRACELOG(LOG_WARNING, "FBO: Framebuffer object can not be created");

    return target;
}

// Unload render texture from GPU memory (VRAM)
void UnloadRenderTextureDepthTex(RenderTexture2D target)
{
    if (target.id > 0)
    {
        // Color texture attached to FBO is deleted
        rlUnloadTexture(target.texture.id);
        rlUnloadTexture(target.depth.id);

        // NOTE: Depth texture is automatically
        // queried and deleted before deleting framebuffer
        rlUnloadFramebuffer(target.id);
    }
}<|MERGE_RESOLUTION|>--- conflicted
+++ resolved
@@ -70,15 +70,12 @@
     marchLocs.camDir = GetShaderLocation(shdrRaymarch, "camDir");
     marchLocs.screenCenter = GetShaderLocation(shdrRaymarch, "screenCenter");
 
-<<<<<<< HEAD
-=======
     // Transfer screenCenter position to shader. Which is used to calculate ray direction
     Vector2 screenCenter = {.x = screenWidth/2.0f, .y = screenHeight/2.0f};
     SetShaderValue(shdrRaymarch, marchLocs.screenCenter , &screenCenter , SHADER_UNIFORM_VEC2);
 
     // Use Customized function to create writable depth texture buffer
     RenderTexture2D target = LoadRenderTextureDepthTex(screenWidth, screenHeight);
->>>>>>> 17aec580
 
     // Define the camera to look into our 3d world
     Camera camera = {
@@ -91,12 +88,7 @@
 
     // Camera FOV is pre-calculated in the camera distance
     float camDist = 1.0f/(tanf(camera.fovy*0.5f*DEG2RAD));
-<<<<<<< HEAD
-    RenderTexture2D target = LoadRenderTextureDepthTex(screenWidth, screenHeight);
-    
-=======
-
->>>>>>> 17aec580
+
     SetTargetFPS(60);               // Set our game to run at 60 frames-per-second
     //--------------------------------------------------------------------------------------
 
@@ -154,10 +146,6 @@
         // Draw into screen our custom render texture
         BeginDrawing();
             ClearBackground(RAYWHITE);
-<<<<<<< HEAD
-=======
-
->>>>>>> 17aec580
             DrawTextureRec(target.texture, (Rectangle) { 0, 0, (float)screenWidth, (float)-screenHeight }, (Vector2) { 0, 0 }, WHITE);
             DrawFPS(10, 10);
         EndDrawing();
