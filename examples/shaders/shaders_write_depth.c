/*******************************************************************************************
*
*   raylib [shaders] example - Depth buffer writing
*
*   Example complexity rating: [★★☆☆] 2/4
*
*   Example originally created with raylib 4.2, last time updated with raylib 4.2
*
*   Example contributed by Buğra Alptekin Sarı (@BugraAlptekinSari) and reviewed by Ramon Santamaria (@raysan5)
*
*   Example licensed under an unmodified zlib/libpng license, which is an OSI-certified,
*   BSD-like license that allows static linking with closed source software
*
*   Copyright (c) 2022-2025 Buğra Alptekin Sarı (@BugraAlptekinSari)
*
********************************************************************************************/

#include "raylib.h"

#include "rlgl.h"

#if defined(PLATFORM_DESKTOP)
#define GLSL_VERSION            330
#else   // PLATFORM_ANDROID, PLATFORM_WEB
#define GLSL_VERSION            100
#endif

//------------------------------------------------------------------------------------
// Declare custom functions required for the example
//------------------------------------------------------------------------------------
// Load custom render texture, create a writable depth texture buffer
static RenderTexture2D LoadRenderTextureDepthTex(int width, int height);

// Unload render texture from GPU memory (VRAM)
static void UnloadRenderTextureDepthTex(RenderTexture2D target);

//------------------------------------------------------------------------------------
// Program main entry point
//------------------------------------------------------------------------------------
int main(void)
{
    // Initialization
    //--------------------------------------------------------------------------------------
    const int screenWidth = 800;
    const int screenHeight = 450;

    InitWindow(screenWidth, screenHeight, "raylib [shaders] example - write depth buffer");

    // The shader inverts the depth buffer by writing into it by `gl_FragDepth = 1 - gl_FragCoord.z;`
    Shader shader = LoadShader(0, TextFormat("resources/shaders/glsl%i/write_depth.fs", GLSL_VERSION));

    // Use Customized function to create writable depth texture buffer
    RenderTexture2D target = LoadRenderTextureDepthTex(screenWidth, screenHeight);

    // Define the camera to look into our 3d world
    Camera camera = {
        .position = (Vector3){ 2.0f, 2.0f, 3.0f },    // Camera position
        .target = (Vector3){ 0.0f, 0.5f, 0.0f },      // Camera looking at point
        .up = (Vector3){ 0.0f, 1.0f, 0.0f },          // Camera up vector (rotation towards target)
        .fovy = 45.0f,                                // Camera field-of-view Y
        .projection = CAMERA_PERSPECTIVE              // Camera projection type
    };
    
    SetTargetFPS(60);                   // Set our game to run at 60 frames-per-second
    //--------------------------------------------------------------------------------------

    // Main game loop
    while (!WindowShouldClose())        // Detect window close button or ESC key
    {
        // Update
        //----------------------------------------------------------------------------------
        UpdateCamera(&camera, CAMERA_ORBITAL);
        //----------------------------------------------------------------------------------
        
        // Draw
        //----------------------------------------------------------------------------------
<<<<<<< HEAD
        
        UnloadRenderTexture(target);
		target = LoadRenderTextureDepthTex(GetScreenWidth(), GetScreenHeight());
=======
>>>>>>> cc5739a6
        // Draw into our custom render texture (framebuffer)
        BeginTextureMode(target);
            ClearBackground(WHITE);
            
            BeginMode3D(camera);
                BeginShaderMode(shader);
                    DrawCubeWiresV((Vector3){ 0.0f, 0.5f, 1.0f }, (Vector3){ 1.0f, 1.0f, 1.0f }, RED);
                    DrawCubeV((Vector3){ 0.0f, 0.5f, 1.0f }, (Vector3){ 1.0f, 1.0f, 1.0f }, PURPLE);
                    DrawCubeWiresV((Vector3){ 0.0f, 0.5f, -1.0f }, (Vector3){ 1.0f, 1.0f, 1.0f }, DARKGREEN);
                    DrawCubeV((Vector3) { 0.0f, 0.5f, -1.0f }, (Vector3){ 1.0f, 1.0f, 1.0f }, YELLOW);
                    DrawGrid(10, 1.0f);
                EndShaderMode();
            EndMode3D();
        EndTextureMode();

        // Draw into screen our custom render texture 
        BeginDrawing();
            ClearBackground(RAYWHITE);
<<<<<<< HEAD
        
            DrawTextureRec(target.texture, (Rectangle) { 0, 0, (float)GetScreenWidth(), (float)-GetScreenHeight() }, (Vector2) { 0, 0 }, WHITE);
=======
            DrawTextureRec(target.texture, (Rectangle) { 0, 0, (float)screenWidth, (float)-screenHeight }, (Vector2) { 0, 0 }, WHITE);
>>>>>>> cc5739a6
            DrawFPS(10, 10);
        EndDrawing();
        //----------------------------------------------------------------------------------
    }

    // De-Initialization
    //--------------------------------------------------------------------------------------
    UnloadRenderTextureDepthTex(target);
    UnloadShader(shader);

    CloseWindow();        // Close window and OpenGL context
    //--------------------------------------------------------------------------------------

    return 0;
}

//------------------------------------------------------------------------------------
// Define custom functions required for the example
//------------------------------------------------------------------------------------
// Load custom render texture, create a writable depth texture buffer
RenderTexture2D LoadRenderTextureDepthTex(int width, int height)
{
    RenderTexture2D target = { 0 };

    target.id = rlLoadFramebuffer(); // Load an empty framebuffer

    if (target.id > 0)
    {
        rlEnableFramebuffer(target.id);

        // Create color texture (default to RGBA)
        target.texture.id = rlLoadTexture(0, width, height, PIXELFORMAT_UNCOMPRESSED_R8G8B8A8, 1);
        target.texture.width = width;
        target.texture.height = height;
        target.texture.format = PIXELFORMAT_UNCOMPRESSED_R8G8B8A8;
        target.texture.mipmaps = 1;

        // Create depth texture buffer (instead of raylib default renderbuffer)
        target.depth.id = rlLoadTextureDepth(width, height, false);
        target.depth.width = width;
        target.depth.height = height;
        target.depth.format = 19;       //DEPTH_COMPONENT_24BIT?
        target.depth.mipmaps = 1;

        // Attach color texture and depth texture to FBO
        rlFramebufferAttach(target.id, target.texture.id, RL_ATTACHMENT_COLOR_CHANNEL0, RL_ATTACHMENT_TEXTURE2D, 0);
        rlFramebufferAttach(target.id, target.depth.id, RL_ATTACHMENT_DEPTH, RL_ATTACHMENT_TEXTURE2D, 0);

        // Check if fbo is complete with attachments (valid)
        if (rlFramebufferComplete(target.id)) TRACELOG(LOG_INFO, "FBO: [ID %i] Framebuffer object created successfully", target.id);

        rlDisableFramebuffer();
    }
    else TRACELOG(LOG_WARNING, "FBO: Framebuffer object can not be created");

    return target;
}

// Unload render texture from GPU memory (VRAM)
void UnloadRenderTextureDepthTex(RenderTexture2D target)
{
    if (target.id > 0)
    {
        // Color texture attached to FBO is deleted
        rlUnloadTexture(target.texture.id);
        rlUnloadTexture(target.depth.id);

        // NOTE: Depth texture is automatically
        // queried and deleted before deleting framebuffer
        rlUnloadFramebuffer(target.id);
    }
}<|MERGE_RESOLUTION|>--- conflicted
+++ resolved
@@ -74,12 +74,8 @@
         
         // Draw
         //----------------------------------------------------------------------------------
-<<<<<<< HEAD
-        
         UnloadRenderTexture(target);
-		target = LoadRenderTextureDepthTex(GetScreenWidth(), GetScreenHeight());
-=======
->>>>>>> cc5739a6
+		    target = LoadRenderTextureDepthTex(GetScreenWidth(), GetScreenHeight());
         // Draw into our custom render texture (framebuffer)
         BeginTextureMode(target);
             ClearBackground(WHITE);
@@ -97,13 +93,8 @@
 
         // Draw into screen our custom render texture 
         BeginDrawing();
-            ClearBackground(RAYWHITE);
-<<<<<<< HEAD
-        
+            ClearBackground(RAYWHITE);        
             DrawTextureRec(target.texture, (Rectangle) { 0, 0, (float)GetScreenWidth(), (float)-GetScreenHeight() }, (Vector2) { 0, 0 }, WHITE);
-=======
-            DrawTextureRec(target.texture, (Rectangle) { 0, 0, (float)screenWidth, (float)-screenHeight }, (Vector2) { 0, 0 }, WHITE);
->>>>>>> cc5739a6
             DrawFPS(10, 10);
         EndDrawing();
         //----------------------------------------------------------------------------------
