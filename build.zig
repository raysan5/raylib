--- conflicted
+++ resolved
@@ -208,13 +208,8 @@
         .windows => {
             try raylib_flags_arr.append("-DUNICODE");
             switch (options.platform) {
-<<<<<<< HEAD
-                .glfw => try c_source_files.append("src/rglfw.c"),
+                .glfw => try c_source_files.append(b.allocator, "src/rglfw.c"),
                 .rgfw, .sdl, .drm, .android, .win32 => {},
-=======
-                .glfw => try c_source_files.append(b.allocator, "src/rglfw.c"),
-                .rgfw, .sdl, .drm, .android => {},
->>>>>>> ed3b5b26
             }
             raylib.linkSystemLibrary("shcore");
             raylib.linkSystemLibrary("winmm");
