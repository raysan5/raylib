--- conflicted
+++ resolved
@@ -14,21 +14,8 @@
         @compileError("Raylib requires zig version " ++ min_ver);
 }
 
-<<<<<<< HEAD
-fn setDesktopPlatform(raylib: *std.Build.Step.Compile, platform: PlatformBackend) void {
-    switch (platform) {
-        .glfw => raylib.root_module.addCMacro("PLATFORM_DESKTOP_GLFW", ""),
-        .rgfw => raylib.root_module.addCMacro("PLATFORM_DESKTOP_RGFW", ""),
-        .sdl => raylib.root_module.addCMacro("PLATFORM_DESKTOP_SDL", ""),
-        .android => raylib.root_module.addCMacro("PLATFORM_ANDROID", ""),
-        .drm => {},
-        .win32 => raylib.root_module.addCMacro("PLATFORM_DESKTOP_WIN32", ""),
-    }
-}
-=======
 pub const emsdk = struct {
     const zemscripten = @import("zemscripten");
->>>>>>> f2adb027
 
     pub fn shell(b: *std.Build) std.Build.LazyPath {
         return b.dependency("raylib", .{}).path("src/shell.html");
@@ -245,17 +232,9 @@
                 .glfw => try c_source_files.append(b.allocator, "src/rglfw.c"),
                 .rgfw, .sdl, .drm, .android, .win32 => {},
             }
-<<<<<<< HEAD
-            raylib.linkSystemLibrary("shcore");
-            raylib.linkSystemLibrary("winmm");
-            raylib.linkSystemLibrary("gdi32");
-            raylib.linkSystemLibrary("opengl32");
-=======
-
             raylib.root_module.linkSystemLibrary("winmm", .{});
             raylib.root_module.linkSystemLibrary("gdi32", .{});
             raylib.root_module.linkSystemLibrary("opengl32", .{});
->>>>>>> f2adb027
 
             setDesktopPlatform(raylib, options.platform);
         },
