--- conflicted
+++ resolved
@@ -2800,12 +2800,8 @@
             model.materials = (Material *)RL_CALLOC(model.materialCount, sizeof(Material));
 
         }
-<<<<<<< HEAD
-=======
-
->>>>>>> 08165fed
+
         model.meshMaterial = (int *)RL_CALLOC(model.meshCount, sizeof(int));
-
 
         /*
         // Multiple meshes data reference
