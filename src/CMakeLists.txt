--- conflicted
+++ resolved
@@ -68,7 +68,6 @@
                                )
 endif()
 
-<<<<<<< HEAD
 if (${PLATFORM} MATCHES "Web")
     target_link_options(raylib PUBLIC "-sUSE_GLFW=3" -sEXPORTED_RUNTIME_METHODS=ccall -sASYNCIFY)
     if(${GRAPHICS} MATCHES "GRAPHICS_API_OPENGL_ES3")
@@ -77,16 +76,6 @@
     endif()
 endif()
 
-if (${PLATFORM} MATCHES "Web")
-    target_link_options(raylib PUBLIC "-sUSE_GLFW=3")
-    if(${GRAPHICS} MATCHES "GRAPHICS_API_OPENGL_ES3")
-        target_link_options(raylib PUBLIC "-sMIN_WEBGL_VERSION=2")
-        target_link_options(raylib PUBLIC "-sMAX_WEBGL_VERSION=2")
-    endif()
-endif()
-
-=======
->>>>>>> ff833343
 set_target_properties(raylib PROPERTIES
                       PUBLIC_HEADER "${raylib_public_headers}"
                       VERSION ${PROJECT_VERSION}
