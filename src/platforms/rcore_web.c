--- conflicted
+++ resolved
@@ -1632,7 +1632,8 @@
 // Emscripten: Called on key events
 static EM_BOOL EmscriptenKeyboardCallback(int eventType, const EmscriptenKeyboardEvent *keyboardEvent, void *userData)
 {
-<<<<<<< HEAD
+    // WARNING: Keyboard inputs already processed through GLFW callback
+
     // NOTE: 1. Reset the fullscreen flags if the user left fullscreen manually by pressing the Escape key
     //       2. Which is a necessary safeguard because that case will bypass the toggles CORE.Window.flags resets
     if (platform.ourFullscreen) platform.ourFullscreen = false;
@@ -1647,13 +1648,9 @@
         }
     }
 
-    // trigger resize event after a brief pause to ensure the canvas exists to resize
+    // Trigger resize event after a brief pause to ensure the canvas exists to resize
     EM_ASM({ setTimeout(function() { window.dispatchEvent(new Event("resize")); }, 50); });
 
-=======
-    // WARNING: Keyboard inputs already processed through GLFW callback
-    
->>>>>>> 13e384ce
     return 1; // The event was consumed by the callback handler
 }
 */
@@ -1661,7 +1658,11 @@
 // Emscripten: Called on mouse input events
 static EM_BOOL EmscriptenMouseCallback(int eventType, const EmscriptenMouseEvent *mouseEvent, void *userData)
 {
-<<<<<<< HEAD
+    // NOTE: Current code solves mouse position problems with the 3 possible approaches to canvas scaling
+    // 1. Canvas not scaled, framebuffer size is fixed
+    // 2. Canvas is scaled to 100% browser size, framebuffer size is fixed
+    // 3. Canvas is resized to browser size, framebuffer is resized
+  
     // Don't resize non-resizeable windows
     if ((CORE.Window.flags & FLAG_WINDOW_RESIZABLE) == 0) return 1;
 
@@ -1678,7 +1679,7 @@
 
     emscripten_set_canvas_element_size(GetCanvasId(), width, height);
 
-    glfwSetWindowSize(platform.handle, width, height); // inform glfw of the new size
+    glfwSetWindowSize(platform.handle, width, height); // Inform glfw of the new size
 
     SetupViewport(width, height); // Reset viewport and projection matrix for new size
 
@@ -1692,10 +1693,7 @@
     CORE.Window.screen.width = width;
     CORE.Window.screen.height = height;
 
-    // NOTE: Postprocessing texture is not scaled to new size
-=======
-    // This is only for registering mouse click events with emscripten and doesn't need to do anything
->>>>>>> 13e384ce
+    // WARNING: RenderTextures are not scaled to new size
 
     return 1; // The event was consumed by the callback handler
 }
