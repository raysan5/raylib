/**********************************************************************************************
*
*   rcore_desktop - Functions to manage window, graphics device and inputs
*
*   PLATFORM: DESKTOP: GLFW
*       - Windows (Win32, Win64)
*       - Linux (X11/Wayland desktop mode)
*       - FreeBSD, OpenBSD, NetBSD, DragonFly (X11 desktop)
*       - OSX/macOS (x64, arm64)
*
*   LIMITATIONS:
*       - Limitation 01
*       - Limitation 02
*
*   POSSIBLE IMPROVEMENTS:
*       - Improvement 01
*       - Improvement 02
*
*   ADDITIONAL NOTES:
*       - TRACELOG() function is located in raylib [utils] module
*
*   CONFIGURATION:
*       #define RCORE_PLATFORM_CUSTOM_FLAG
*           Custom flag for rcore on target platform -not used-
*
*   DEPENDENCIES:
*       - rglfw: Manage graphic device, OpenGL context and inputs (Windows, Linux, OSX, FreeBSD...)
*       - gestures: Gestures system for touch-ready devices (or simulated from mouse inputs)
*
*
*   LICENSE: zlib/libpng
*
*   Copyright (c) 2013-2024 Ramon Santamaria (@raysan5) and contributors
*
*   This software is provided "as-is", without any express or implied warranty. In no event
*   will the authors be held liable for any damages arising from the use of this software.
*
*   Permission is granted to anyone to use this software for any purpose, including commercial
*   applications, and to alter it and redistribute it freely, subject to the following restrictions:
*
*     1. The origin of this software must not be misrepresented; you must not claim that you
*     wrote the original software. If you use this software in a product, an acknowledgment
*     in the product documentation would be appreciated but is not required.
*
*     2. Altered source versions must be plainly marked as such, and must not be misrepresented
*     as being the original software.
*
*     3. This notice may not be removed or altered from any source distribution.
*
**********************************************************************************************/

#define GLFW_INCLUDE_NONE       // Disable the standard OpenGL header inclusion on GLFW3
                                // NOTE: Already provided by rlgl implementation (on glad.h)
#include "GLFW/glfw3.h"         // GLFW3 library: Windows, OpenGL context and Input management
                                // NOTE: GLFW3 already includes gl.h (OpenGL) headers

// Support retrieving native window handlers
#if defined(_WIN32)
    typedef void *PVOID;
    typedef PVOID HANDLE;
    typedef HANDLE HWND;
    #define GLFW_EXPOSE_NATIVE_WIN32
    #define GLFW_NATIVE_INCLUDE_NONE // To avoid some symbols re-definition in windows.h
    #include "GLFW/glfw3native.h"

    #if defined(SUPPORT_WINMM_HIGHRES_TIMER) && !defined(SUPPORT_BUSY_WAIT_LOOP)
        // NOTE: Those functions require linking with winmm library
        unsigned int __stdcall timeBeginPeriod(unsigned int uPeriod);
        unsigned int __stdcall timeEndPeriod(unsigned int uPeriod);
    #endif
#endif
#if defined(__linux__) || defined(__FreeBSD__) || defined(__OpenBSD__)
    #include <sys/time.h>               // Required for: timespec, nanosleep(), select() - POSIX

    //#define GLFW_EXPOSE_NATIVE_X11      // WARNING: Exposing Xlib.h > X.h results in dup symbols for Font type
    //#define GLFW_EXPOSE_NATIVE_WAYLAND
    #include "GLFW/glfw3native.h"       // Required for: glfwGetX11Window()
#endif
#if defined(__APPLE__)
    #include <unistd.h>                 // Required for: usleep()

    //#define GLFW_EXPOSE_NATIVE_COCOA    // WARNING: Fails due to type redefinition
    void *glfwGetCocoaWindow(GLFWwindow* handle);
    #include "GLFW/glfw3native.h"       // Required for: glfwGetCocoaWindow()
#endif

//----------------------------------------------------------------------------------
// Types and Structures Definition
//----------------------------------------------------------------------------------
typedef struct {
    GLFWwindow *handle;                 // GLFW window handle (graphic device)
} PlatformData;

//----------------------------------------------------------------------------------
// Global Variables Definition
//----------------------------------------------------------------------------------
extern CoreData CORE;                   // Global CORE state context

static PlatformData platform = { 0 };   // Platform specific data

//----------------------------------------------------------------------------------
// Module Internal Functions Declaration
//----------------------------------------------------------------------------------
int InitPlatform(void);          // Initialize platform (graphics, inputs and more)
void ClosePlatform(void);        // Close platform

// Error callback event
static void ErrorCallback(int error, const char *description);                             // GLFW3 Error Callback, runs on GLFW3 error

// Window callbacks events
static void WindowSizeCallback(GLFWwindow *window, int width, int height);                 // GLFW3 WindowSize Callback, runs when window is resized
static void WindowIconifyCallback(GLFWwindow *window, int iconified);                      // GLFW3 WindowIconify Callback, runs when window is minimized/restored
static void WindowMaximizeCallback(GLFWwindow* window, int maximized);                     // GLFW3 Window Maximize Callback, runs when window is maximized
static void WindowFocusCallback(GLFWwindow *window, int focused);                          // GLFW3 WindowFocus Callback, runs when window get/lose focus
static void WindowDropCallback(GLFWwindow *window, int count, const char **paths);         // GLFW3 Window Drop Callback, runs when drop files into window
static void WindowContentScaleCallback(GLFWwindow *window, float scalex, float scaley);    // GLFW3 Window Content Scale Callback, runs when window changes scale

// Input callbacks events
static void KeyCallback(GLFWwindow *window, int key, int scancode, int action, int mods);  // GLFW3 Keyboard Callback, runs on key pressed
static void CharCallback(GLFWwindow *window, unsigned int codepoint);                      // GLFW3 Char Callback, runs on key pressed (get codepoint value)
static void MouseButtonCallback(GLFWwindow *window, int button, int action, int mods);     // GLFW3 Mouse Button Callback, runs on mouse button pressed
static void MouseCursorPosCallback(GLFWwindow *window, double x, double y);                // GLFW3 Cursor Position Callback, runs on mouse move
static void MouseScrollCallback(GLFWwindow *window, double xoffset, double yoffset);       // GLFW3 Scrolling Callback, runs on mouse wheel
static void CursorEnterCallback(GLFWwindow *window, int enter);                            // GLFW3 Cursor Enter Callback, cursor enters client area
static void JoystickCallback(int jid, int event);                                           // GLFW3 Joystick Connected/Disconnected Callback

//----------------------------------------------------------------------------------
// Module Functions Declaration
//----------------------------------------------------------------------------------
// NOTE: Functions declaration is provided by raylib.h

//----------------------------------------------------------------------------------
// Module Functions Definition: Window and Graphics Device
//----------------------------------------------------------------------------------

// Check if application should close
// NOTE: By default, if KEY_ESCAPE pressed or window close icon clicked
bool WindowShouldClose(void)
{
    if (CORE.Window.ready) return CORE.Window.shouldClose;
    else return true;
}

// Toggle fullscreen mode
void ToggleFullscreen(void)
{
    if (!CORE.Window.fullscreen)
    {
        // Store previous window position (in case we exit fullscreen)
        glfwGetWindowPos(platform.handle, &CORE.Window.position.x, &CORE.Window.position.y);

        int monitorCount = 0;
        int monitorIndex = GetCurrentMonitor();
        GLFWmonitor **monitors = glfwGetMonitors(&monitorCount);

        // Use current monitor, so we correctly get the display the window is on
        GLFWmonitor *monitor = (monitorIndex < monitorCount)? monitors[monitorIndex] : NULL;

        if (monitor == NULL)
        {
            TRACELOG(LOG_WARNING, "GLFW: Failed to get monitor");

            CORE.Window.fullscreen = false;
            CORE.Window.flags &= ~FLAG_FULLSCREEN_MODE;

            glfwSetWindowMonitor(platform.handle, NULL, 0, 0, CORE.Window.screen.width, CORE.Window.screen.height, GLFW_DONT_CARE);
        }
        else
        {
            CORE.Window.fullscreen = true;
            CORE.Window.flags |= FLAG_FULLSCREEN_MODE;

            glfwSetWindowMonitor(platform.handle, monitor, 0, 0, CORE.Window.screen.width, CORE.Window.screen.height, GLFW_DONT_CARE);
        }

    }
    else
    {
        CORE.Window.fullscreen = false;
        CORE.Window.flags &= ~FLAG_FULLSCREEN_MODE;

        glfwSetWindowMonitor(platform.handle, NULL, CORE.Window.position.x, CORE.Window.position.y, CORE.Window.screen.width, CORE.Window.screen.height, GLFW_DONT_CARE);
    }

    // Try to enable GPU V-Sync, so frames are limited to screen refresh rate (60Hz -> 60 FPS)
    // NOTE: V-Sync can be enabled by graphic driver configuration
    if (CORE.Window.flags & FLAG_VSYNC_HINT) glfwSwapInterval(1);
}

// Toggle borderless windowed mode
void ToggleBorderlessWindowed(void)
{
    // Leave fullscreen before attempting to set borderless windowed mode and get screen position from it
    bool wasOnFullscreen = false;
    if (CORE.Window.fullscreen)
    {
        CORE.Window.previousPosition = CORE.Window.position;
        ToggleFullscreen();
        wasOnFullscreen = true;
    }

    const int monitor = GetCurrentMonitor();
    int monitorCount;
    GLFWmonitor **monitors = glfwGetMonitors(&monitorCount);

    if ((monitor >= 0) && (monitor < monitorCount))
    {
        const GLFWvidmode *mode = glfwGetVideoMode(monitors[monitor]);

        if (mode)
        {
            if (!IsWindowState(FLAG_BORDERLESS_WINDOWED_MODE))
            {
                // Store screen position and size
                // NOTE: If it was on fullscreen, screen position was already stored, so skip setting it here
                if (!wasOnFullscreen) glfwGetWindowPos(platform.handle, &CORE.Window.previousPosition.x, &CORE.Window.previousPosition.y);
                CORE.Window.previousScreen = CORE.Window.screen;

                // Set undecorated and topmost modes and flags
                glfwSetWindowAttrib(platform.handle, GLFW_DECORATED, GLFW_FALSE);
                CORE.Window.flags |= FLAG_WINDOW_UNDECORATED;
                glfwSetWindowAttrib(platform.handle, GLFW_FLOATING, GLFW_TRUE);
                CORE.Window.flags |= FLAG_WINDOW_TOPMOST;

                // Get monitor position and size
                int monitorPosX = 0;
                int monitorPosY = 0;
                glfwGetMonitorPos(monitors[monitor], &monitorPosX, &monitorPosY);
                const int monitorWidth = mode->width;
                const int monitorHeight = mode->height;

                // Set screen position and size
                glfwSetWindowPos(platform.handle, monitorPosX, monitorPosY);
                glfwSetWindowSize(platform.handle, monitorWidth, monitorHeight);

                // Refocus window
                glfwFocusWindow(platform.handle);

                CORE.Window.flags |= FLAG_BORDERLESS_WINDOWED_MODE;
            }
            else
            {
                // Remove topmost and undecorated modes and flags
                glfwSetWindowAttrib(platform.handle, GLFW_FLOATING, GLFW_FALSE);
                CORE.Window.flags &= ~FLAG_WINDOW_TOPMOST;
                glfwSetWindowAttrib(platform.handle, GLFW_DECORATED, GLFW_TRUE);
                CORE.Window.flags &= ~FLAG_WINDOW_UNDECORATED;

                // Return previous screen size and position
                // NOTE: The order matters here, it must set size first, then set position, otherwise the screen will be positioned incorrectly
                glfwSetWindowSize(platform.handle,  CORE.Window.previousScreen.width, CORE.Window.previousScreen.height);
                glfwSetWindowPos(platform.handle, CORE.Window.previousPosition.x, CORE.Window.previousPosition.y);

                // Refocus window
                glfwFocusWindow(platform.handle);

                CORE.Window.flags &= ~FLAG_BORDERLESS_WINDOWED_MODE;
            }
        }
        else TRACELOG(LOG_WARNING, "GLFW: Failed to find video mode for selected monitor");
    }
    else TRACELOG(LOG_WARNING, "GLFW: Failed to find selected monitor");
}

// Set window state: maximized, if resizable
void MaximizeWindow(void)
{
    if (glfwGetWindowAttrib(platform.handle, GLFW_RESIZABLE) == GLFW_TRUE)
    {
        glfwMaximizeWindow(platform.handle);
        CORE.Window.flags |= FLAG_WINDOW_MAXIMIZED;
    }
}

// Set window state: minimized
void MinimizeWindow(void)
{
    // NOTE: Following function launches callback that sets appropriate flag!
    glfwIconifyWindow(platform.handle);
}

// Set window state: not minimized/maximized
void RestoreWindow(void)
{
    if (glfwGetWindowAttrib(platform.handle, GLFW_RESIZABLE) == GLFW_TRUE)
    {
        // Restores the specified window if it was previously iconified (minimized) or maximized
        glfwRestoreWindow(platform.handle);
        CORE.Window.flags &= ~FLAG_WINDOW_MINIMIZED;
        CORE.Window.flags &= ~FLAG_WINDOW_MAXIMIZED;
    }
}

// Set window configuration state using flags
void SetWindowState(unsigned int flags)
{
    // Check previous state and requested state to apply required changes
    // NOTE: In most cases the functions already change the flags internally

    // State change: FLAG_VSYNC_HINT
    if (((CORE.Window.flags & FLAG_VSYNC_HINT) != (flags & FLAG_VSYNC_HINT)) && ((flags & FLAG_VSYNC_HINT) > 0))
    {
        glfwSwapInterval(1);
        CORE.Window.flags |= FLAG_VSYNC_HINT;
    }

    // State change: FLAG_BORDERLESS_WINDOWED_MODE
    // NOTE: This must be handled before FLAG_FULLSCREEN_MODE because ToggleBorderlessWindowed() needs to get some fullscreen values if fullscreen is running
    if (((CORE.Window.flags & FLAG_BORDERLESS_WINDOWED_MODE) != (flags & FLAG_BORDERLESS_WINDOWED_MODE)) && ((flags & FLAG_BORDERLESS_WINDOWED_MODE) > 0))
    {
        ToggleBorderlessWindowed();     // NOTE: Window state flag updated inside function
    }

    // State change: FLAG_FULLSCREEN_MODE
    if ((CORE.Window.flags & FLAG_FULLSCREEN_MODE) != (flags & FLAG_FULLSCREEN_MODE))
    {
        ToggleFullscreen();     // NOTE: Window state flag updated inside function
    }

    // State change: FLAG_WINDOW_RESIZABLE
    if (((CORE.Window.flags & FLAG_WINDOW_RESIZABLE) != (flags & FLAG_WINDOW_RESIZABLE)) && ((flags & FLAG_WINDOW_RESIZABLE) > 0))
    {
        glfwSetWindowAttrib(platform.handle, GLFW_RESIZABLE, GLFW_TRUE);
        CORE.Window.flags |= FLAG_WINDOW_RESIZABLE;
    }

    // State change: FLAG_WINDOW_UNDECORATED
    if (((CORE.Window.flags & FLAG_WINDOW_UNDECORATED) != (flags & FLAG_WINDOW_UNDECORATED)) && (flags & FLAG_WINDOW_UNDECORATED))
    {
        glfwSetWindowAttrib(platform.handle, GLFW_DECORATED, GLFW_FALSE);
        CORE.Window.flags |= FLAG_WINDOW_UNDECORATED;
    }

    // State change: FLAG_WINDOW_HIDDEN
    if (((CORE.Window.flags & FLAG_WINDOW_HIDDEN) != (flags & FLAG_WINDOW_HIDDEN)) && ((flags & FLAG_WINDOW_HIDDEN) > 0))
    {
        glfwHideWindow(platform.handle);
        CORE.Window.flags |= FLAG_WINDOW_HIDDEN;
    }

    // State change: FLAG_WINDOW_MINIMIZED
    if (((CORE.Window.flags & FLAG_WINDOW_MINIMIZED) != (flags & FLAG_WINDOW_MINIMIZED)) && ((flags & FLAG_WINDOW_MINIMIZED) > 0))
    {
        //GLFW_ICONIFIED
        MinimizeWindow();       // NOTE: Window state flag updated inside function
    }

    // State change: FLAG_WINDOW_MAXIMIZED
    if (((CORE.Window.flags & FLAG_WINDOW_MAXIMIZED) != (flags & FLAG_WINDOW_MAXIMIZED)) && ((flags & FLAG_WINDOW_MAXIMIZED) > 0))
    {
        //GLFW_MAXIMIZED
        MaximizeWindow();       // NOTE: Window state flag updated inside function
    }

    // State change: FLAG_WINDOW_UNFOCUSED
    if (((CORE.Window.flags & FLAG_WINDOW_UNFOCUSED) != (flags & FLAG_WINDOW_UNFOCUSED)) && ((flags & FLAG_WINDOW_UNFOCUSED) > 0))
    {
        glfwSetWindowAttrib(platform.handle, GLFW_FOCUS_ON_SHOW, GLFW_FALSE);
        CORE.Window.flags |= FLAG_WINDOW_UNFOCUSED;
    }

    // State change: FLAG_WINDOW_TOPMOST
    if (((CORE.Window.flags & FLAG_WINDOW_TOPMOST) != (flags & FLAG_WINDOW_TOPMOST)) && ((flags & FLAG_WINDOW_TOPMOST) > 0))
    {
        glfwSetWindowAttrib(platform.handle, GLFW_FLOATING, GLFW_TRUE);
        CORE.Window.flags |= FLAG_WINDOW_TOPMOST;
    }

    // State change: FLAG_WINDOW_ALWAYS_RUN
    if (((CORE.Window.flags & FLAG_WINDOW_ALWAYS_RUN) != (flags & FLAG_WINDOW_ALWAYS_RUN)) && ((flags & FLAG_WINDOW_ALWAYS_RUN) > 0))
    {
        CORE.Window.flags |= FLAG_WINDOW_ALWAYS_RUN;
    }

    // The following states can not be changed after window creation

    // State change: FLAG_WINDOW_TRANSPARENT
    if (((CORE.Window.flags & FLAG_WINDOW_TRANSPARENT) != (flags & FLAG_WINDOW_TRANSPARENT)) && ((flags & FLAG_WINDOW_TRANSPARENT) > 0))
    {
        TRACELOG(LOG_WARNING, "WINDOW: Framebuffer transparency can only be configured before window initialization");
    }

    // State change: FLAG_WINDOW_HIGHDPI
    if (((CORE.Window.flags & FLAG_WINDOW_HIGHDPI) != (flags & FLAG_WINDOW_HIGHDPI)) && ((flags & FLAG_WINDOW_HIGHDPI) > 0))
    {
        TRACELOG(LOG_WARNING, "WINDOW: High DPI can only be configured before window initialization");
    }

    // State change: FLAG_WINDOW_MOUSE_PASSTHROUGH
    if (((CORE.Window.flags & FLAG_WINDOW_MOUSE_PASSTHROUGH) != (flags & FLAG_WINDOW_MOUSE_PASSTHROUGH)) && ((flags & FLAG_WINDOW_MOUSE_PASSTHROUGH) > 0))
    {
        glfwSetWindowAttrib(platform.handle, GLFW_MOUSE_PASSTHROUGH, GLFW_TRUE);
        CORE.Window.flags |= FLAG_WINDOW_MOUSE_PASSTHROUGH;
    }

    // State change: FLAG_MSAA_4X_HINT
    if (((CORE.Window.flags & FLAG_MSAA_4X_HINT) != (flags & FLAG_MSAA_4X_HINT)) && ((flags & FLAG_MSAA_4X_HINT) > 0))
    {
        TRACELOG(LOG_WARNING, "WINDOW: MSAA can only be configured before window initialization");
    }

    // State change: FLAG_INTERLACED_HINT
    if (((CORE.Window.flags & FLAG_INTERLACED_HINT) != (flags & FLAG_INTERLACED_HINT)) && ((flags & FLAG_INTERLACED_HINT) > 0))
    {
        TRACELOG(LOG_WARNING, "RPI: Interlaced mode can only be configured before window initialization");
    }
}

// Clear window configuration state flags
void ClearWindowState(unsigned int flags)
{
    // Check previous state and requested state to apply required changes
    // NOTE: In most cases the functions already change the flags internally

    // State change: FLAG_VSYNC_HINT
    if (((CORE.Window.flags & FLAG_VSYNC_HINT) > 0) && ((flags & FLAG_VSYNC_HINT) > 0))
    {
        glfwSwapInterval(0);
        CORE.Window.flags &= ~FLAG_VSYNC_HINT;
    }

    // State change: FLAG_BORDERLESS_WINDOWED_MODE
    // NOTE: This must be handled before FLAG_FULLSCREEN_MODE because ToggleBorderlessWindowed() needs to get some fullscreen values if fullscreen is running
    if (((CORE.Window.flags & FLAG_BORDERLESS_WINDOWED_MODE) > 0) && ((flags & FLAG_BORDERLESS_WINDOWED_MODE) > 0))
    {
        ToggleBorderlessWindowed();     // NOTE: Window state flag updated inside function
    }

    // State change: FLAG_FULLSCREEN_MODE
    if (((CORE.Window.flags & FLAG_FULLSCREEN_MODE) > 0) && ((flags & FLAG_FULLSCREEN_MODE) > 0))
    {
        ToggleFullscreen();     // NOTE: Window state flag updated inside function
    }

    // State change: FLAG_WINDOW_RESIZABLE
    if (((CORE.Window.flags & FLAG_WINDOW_RESIZABLE) > 0) && ((flags & FLAG_WINDOW_RESIZABLE) > 0))
    {
        glfwSetWindowAttrib(platform.handle, GLFW_RESIZABLE, GLFW_FALSE);
        CORE.Window.flags &= ~FLAG_WINDOW_RESIZABLE;
    }

    // State change: FLAG_WINDOW_HIDDEN
    if (((CORE.Window.flags & FLAG_WINDOW_HIDDEN) > 0) && ((flags & FLAG_WINDOW_HIDDEN) > 0))
    {
        glfwShowWindow(platform.handle);
        CORE.Window.flags &= ~FLAG_WINDOW_HIDDEN;
    }

    // State change: FLAG_WINDOW_MINIMIZED
    if (((CORE.Window.flags & FLAG_WINDOW_MINIMIZED) > 0) && ((flags & FLAG_WINDOW_MINIMIZED) > 0))
    {
        RestoreWindow();       // NOTE: Window state flag updated inside function
    }

    // State change: FLAG_WINDOW_MAXIMIZED
    if (((CORE.Window.flags & FLAG_WINDOW_MAXIMIZED) > 0) && ((flags & FLAG_WINDOW_MAXIMIZED) > 0))
    {
        RestoreWindow();       // NOTE: Window state flag updated inside function
    }

    // State change: FLAG_WINDOW_UNDECORATED
    if (((CORE.Window.flags & FLAG_WINDOW_UNDECORATED) > 0) && ((flags & FLAG_WINDOW_UNDECORATED) > 0))
    {
        glfwSetWindowAttrib(platform.handle, GLFW_DECORATED, GLFW_TRUE);
        CORE.Window.flags &= ~FLAG_WINDOW_UNDECORATED;
    }

    // State change: FLAG_WINDOW_UNFOCUSED
    if (((CORE.Window.flags & FLAG_WINDOW_UNFOCUSED) > 0) && ((flags & FLAG_WINDOW_UNFOCUSED) > 0))
    {
        glfwSetWindowAttrib(platform.handle, GLFW_FOCUS_ON_SHOW, GLFW_TRUE);
        CORE.Window.flags &= ~FLAG_WINDOW_UNFOCUSED;
    }

    // State change: FLAG_WINDOW_TOPMOST
    if (((CORE.Window.flags & FLAG_WINDOW_TOPMOST) > 0) && ((flags & FLAG_WINDOW_TOPMOST) > 0))
    {
        glfwSetWindowAttrib(platform.handle, GLFW_FLOATING, GLFW_FALSE);
        CORE.Window.flags &= ~FLAG_WINDOW_TOPMOST;
    }

    // State change: FLAG_WINDOW_ALWAYS_RUN
    if (((CORE.Window.flags & FLAG_WINDOW_ALWAYS_RUN) > 0) && ((flags & FLAG_WINDOW_ALWAYS_RUN) > 0))
    {
        CORE.Window.flags &= ~FLAG_WINDOW_ALWAYS_RUN;
    }

    // The following states can not be changed after window creation

    // State change: FLAG_WINDOW_TRANSPARENT
    if (((CORE.Window.flags & FLAG_WINDOW_TRANSPARENT) > 0) && ((flags & FLAG_WINDOW_TRANSPARENT) > 0))
    {
        TRACELOG(LOG_WARNING, "WINDOW: Framebuffer transparency can only be configured before window initialization");
    }

    // State change: FLAG_WINDOW_HIGHDPI
    if (((CORE.Window.flags & FLAG_WINDOW_HIGHDPI) > 0) && ((flags & FLAG_WINDOW_HIGHDPI) > 0))
    {
        TRACELOG(LOG_WARNING, "WINDOW: High DPI can only be configured before window initialization");
    }

    // State change: FLAG_WINDOW_MOUSE_PASSTHROUGH
    if (((CORE.Window.flags & FLAG_WINDOW_MOUSE_PASSTHROUGH) > 0) && ((flags & FLAG_WINDOW_MOUSE_PASSTHROUGH) > 0))
    {
        glfwSetWindowAttrib(platform.handle, GLFW_MOUSE_PASSTHROUGH, GLFW_FALSE);
        CORE.Window.flags &= ~FLAG_WINDOW_MOUSE_PASSTHROUGH;
    }

    // State change: FLAG_MSAA_4X_HINT
    if (((CORE.Window.flags & FLAG_MSAA_4X_HINT) > 0) && ((flags & FLAG_MSAA_4X_HINT) > 0))
    {
        TRACELOG(LOG_WARNING, "WINDOW: MSAA can only be configured before window initialization");
    }

    // State change: FLAG_INTERLACED_HINT
    if (((CORE.Window.flags & FLAG_INTERLACED_HINT) > 0) && ((flags & FLAG_INTERLACED_HINT) > 0))
    {
        TRACELOG(LOG_WARNING, "RPI: Interlaced mode can only be configured before window initialization");
    }
}

// Set icon for window
// NOTE 1: Image must be in RGBA format, 8bit per channel
// NOTE 2: Image is scaled by the OS for all required sizes
void SetWindowIcon(Image image)
{
    if (image.data == NULL)
    {
        // Revert to the default window icon, pass in an empty image array
        glfwSetWindowIcon(platform.handle, 0, NULL);
    }
    else
    {
        if (image.format == PIXELFORMAT_UNCOMPRESSED_R8G8B8A8)
        {
            GLFWimage icon[1] = { 0 };

            icon[0].width = image.width;
            icon[0].height = image.height;
            icon[0].pixels = (unsigned char *)image.data;

            // NOTE 1: We only support one image icon
            // NOTE 2: The specified image data is copied before this function returns
            glfwSetWindowIcon(platform.handle, 1, icon);
        }
        else TRACELOG(LOG_WARNING, "GLFW: Window icon image must be in R8G8B8A8 pixel format");
    }
}

// Set icon for window, multiple images
// NOTE 1: Images must be in RGBA format, 8bit per channel
// NOTE 2: The multiple images are used depending on provided sizes
// Standard Windows icon sizes: 256, 128, 96, 64, 48, 32, 24, 16
void SetWindowIcons(Image *images, int count)
{
    if ((images == NULL) || (count <= 0))
    {
        // Revert to the default window icon, pass in an empty image array
        glfwSetWindowIcon(platform.handle, 0, NULL);
    }
    else
    {
        int valid = 0;
        GLFWimage *icons = RL_CALLOC(count, sizeof(GLFWimage));

        for (int i = 0; i < count; i++)
        {
            if (images[i].format == PIXELFORMAT_UNCOMPRESSED_R8G8B8A8)
            {
                icons[valid].width = images[i].width;
                icons[valid].height = images[i].height;
                icons[valid].pixels = (unsigned char *)images[i].data;

                valid++;
            }
            else TRACELOG(LOG_WARNING, "GLFW: Window icon image must be in R8G8B8A8 pixel format");
        }
        // NOTE: Images data is copied internally before this function returns
        glfwSetWindowIcon(platform.handle, valid, icons);

        RL_FREE(icons);
    }
}

// Set title for window
void SetWindowTitle(const char *title)
{
    CORE.Window.title = title;
    glfwSetWindowTitle(platform.handle, title);
}

// Set window position on screen (windowed mode)
void SetWindowPosition(int x, int y)
{
    glfwSetWindowPos(platform.handle, x, y);
}

// Set monitor for the current window
void SetWindowMonitor(int monitor)
{
    int monitorCount = 0;
    GLFWmonitor **monitors = glfwGetMonitors(&monitorCount);

    if ((monitor >= 0) && (monitor < monitorCount))
    {
        if (CORE.Window.fullscreen)
        {
            TRACELOG(LOG_INFO, "GLFW: Selected fullscreen monitor: [%i] %s", monitor, glfwGetMonitorName(monitors[monitor]));

            const GLFWvidmode *mode = glfwGetVideoMode(monitors[monitor]);
            glfwSetWindowMonitor(platform.handle, monitors[monitor], 0, 0, mode->width, mode->height, mode->refreshRate);
        }
        else
        {
            TRACELOG(LOG_INFO, "GLFW: Selected monitor: [%i] %s", monitor, glfwGetMonitorName(monitors[monitor]));

            const int screenWidth = CORE.Window.screen.width;
            const int screenHeight = CORE.Window.screen.height;
            int monitorWorkareaX = 0;
            int monitorWorkareaY = 0;
            int monitorWorkareaWidth = 0;
            int monitorWorkareaHeight = 0;
            glfwGetMonitorWorkarea(monitors[monitor], &monitorWorkareaX, &monitorWorkareaY, &monitorWorkareaWidth, &monitorWorkareaHeight);

            // If the screen size is larger than the monitor workarea, anchor it on the top left corner, otherwise, center it
            if ((screenWidth >= monitorWorkareaWidth) || (screenHeight >= monitorWorkareaHeight)) glfwSetWindowPos(platform.handle, monitorWorkareaX, monitorWorkareaY);
            else
            {
                const int x = monitorWorkareaX + (monitorWorkareaWidth/2) - (screenWidth/2);
                const int y = monitorWorkareaY + (monitorWorkareaHeight/2) - (screenHeight/2);
                glfwSetWindowPos(platform.handle, x, y);
            }
        }
    }
    else TRACELOG(LOG_WARNING, "GLFW: Failed to find selected monitor");
}

// Set window minimum dimensions (FLAG_WINDOW_RESIZABLE)
void SetWindowMinSize(int width, int height)
{
    CORE.Window.screenMin.width = width;
    CORE.Window.screenMin.height = height;

    int minWidth  = (CORE.Window.screenMin.width  == 0)? GLFW_DONT_CARE : (int)CORE.Window.screenMin.width;
    int minHeight = (CORE.Window.screenMin.height == 0)? GLFW_DONT_CARE : (int)CORE.Window.screenMin.height;
    int maxWidth  = (CORE.Window.screenMax.width  == 0)? GLFW_DONT_CARE : (int)CORE.Window.screenMax.width;
    int maxHeight = (CORE.Window.screenMax.height == 0)? GLFW_DONT_CARE : (int)CORE.Window.screenMax.height;

    glfwSetWindowSizeLimits(platform.handle, minWidth, minHeight, maxWidth, maxHeight);
}

// Set window maximum dimensions (FLAG_WINDOW_RESIZABLE)
void SetWindowMaxSize(int width, int height)
{
    CORE.Window.screenMax.width = width;
    CORE.Window.screenMax.height = height;

    int minWidth  = (CORE.Window.screenMin.width  == 0)? GLFW_DONT_CARE : (int)CORE.Window.screenMin.width;
    int minHeight = (CORE.Window.screenMin.height == 0)? GLFW_DONT_CARE : (int)CORE.Window.screenMin.height;
    int maxWidth  = (CORE.Window.screenMax.width  == 0)? GLFW_DONT_CARE : (int)CORE.Window.screenMax.width;
    int maxHeight = (CORE.Window.screenMax.height == 0)? GLFW_DONT_CARE : (int)CORE.Window.screenMax.height;

    glfwSetWindowSizeLimits(platform.handle, minWidth, minHeight, maxWidth, maxHeight);
}

// Set window dimensions
void SetWindowSize(int width, int height)
{
    glfwSetWindowSize(platform.handle, width, height);
}

// Set window opacity, value opacity is between 0.0 and 1.0
void SetWindowOpacity(float opacity)
{
    if (opacity >= 1.0f) opacity = 1.0f;
    else if (opacity <= 0.0f) opacity = 0.0f;
    glfwSetWindowOpacity(platform.handle, opacity);
}

// Set window focused
void SetWindowFocused(void)
{
    glfwFocusWindow(platform.handle);
}

// Get native window handle
void *GetWindowHandle(void)
{
#if defined(_WIN32)
    // NOTE: Returned handle is: void *HWND (windows.h)
    return glfwGetWin32Window(platform.handle);
#endif
#if defined(__linux__)
    // NOTE: Returned handle is: unsigned long Window (X.h)
    // typedef unsigned long XID;
    // typedef XID Window;
    //unsigned long id = (unsigned long)glfwGetX11Window(platform.handle);
    //return NULL;    // TODO: Find a way to return value... cast to void *?
    return (void *)platform.handle;
#endif
#if defined(__APPLE__)
    // NOTE: Returned handle is: (objc_object *)
    return (void *)glfwGetCocoaWindow(platform.handle);
#endif

    return NULL;
}

// Get number of monitors
int GetMonitorCount(void)
{
    int monitorCount = 0;

    glfwGetMonitors(&monitorCount);

    return monitorCount;
}

// Get number of monitors
int GetCurrentMonitor(void)
{
    int index = 0;
    int monitorCount = 0;
    GLFWmonitor **monitors = glfwGetMonitors(&monitorCount);
    GLFWmonitor *monitor = NULL;

    if (monitorCount >= 1)
    {
        if (IsWindowFullscreen())
        {
            // Get the handle of the monitor that the specified window is in full screen on
            monitor = glfwGetWindowMonitor(platform.handle);

            for (int i = 0; i < monitorCount; i++)
            {
                if (monitors[i] == monitor)
                {
                    index = i;
                    break;
                }
            }
        }
        else
        {
            // In case the window is between two monitors, we use below logic
            // to try to detect the "current monitor" for that window, note that
            // this is probably an overengineered solution for a very side case
            // trying to match SDL behaviour

            int closestDist = 0x7FFFFFFF;

            // Window center position
            int wcx = 0;
            int wcy = 0;

            glfwGetWindowPos(platform.handle, &wcx, &wcy);
            wcx += (int)CORE.Window.screen.width/2;
            wcy += (int)CORE.Window.screen.height/2;

            for (int i = 0; i < monitorCount; i++)
            {
                // Monitor top-left position
                int mx = 0;
                int my = 0;

                monitor = monitors[i];
                glfwGetMonitorPos(monitor, &mx, &my);
                const GLFWvidmode *mode = glfwGetVideoMode(monitor);

                if (mode)
                {
                    const int right = mx + mode->width - 1;
                    const int bottom = my + mode->height - 1;

                    if ((wcx >= mx) &&
                        (wcx <= right) &&
                        (wcy >= my) &&
                        (wcy <= bottom))
                    {
                        index = i;
                        break;
                    }

                    int xclosest = wcx;
                    if (wcx < mx) xclosest = mx;
                    else if (wcx > right) xclosest = right;

                    int yclosest = wcy;
                    if (wcy < my) yclosest = my;
                    else if (wcy > bottom) yclosest = bottom;

                    int dx = wcx - xclosest;
                    int dy = wcy - yclosest;
                    int dist = (dx*dx) + (dy*dy);
                    if (dist < closestDist)
                    {
                        index = i;
                        closestDist = dist;
                    }
                }
                else TRACELOG(LOG_WARNING, "GLFW: Failed to find video mode for selected monitor");
            }
        }
    }

    return index;
}

// Get selected monitor position
Vector2 GetMonitorPosition(int monitor)
{
    int monitorCount = 0;
    GLFWmonitor **monitors = glfwGetMonitors(&monitorCount);

    if ((monitor >= 0) && (monitor < monitorCount))
    {
        int x, y;
        glfwGetMonitorPos(monitors[monitor], &x, &y);

        return (Vector2){ (float)x, (float)y };
    }
    else TRACELOG(LOG_WARNING, "GLFW: Failed to find selected monitor");
    return (Vector2){ 0, 0 };
}

// Get selected monitor width (currently used by monitor)
int GetMonitorWidth(int monitor)
{
    int width = 0;
    int monitorCount = 0;
    GLFWmonitor **monitors = glfwGetMonitors(&monitorCount);

    if ((monitor >= 0) && (monitor < monitorCount))
    {
        const GLFWvidmode *mode = glfwGetVideoMode(monitors[monitor]);

        if (mode) width = mode->width;
        else TRACELOG(LOG_WARNING, "GLFW: Failed to find video mode for selected monitor");
    }
    else TRACELOG(LOG_WARNING, "GLFW: Failed to find selected monitor");

    return width;
}

// Get selected monitor height (currently used by monitor)
int GetMonitorHeight(int monitor)
{
    int height = 0;
    int monitorCount = 0;
    GLFWmonitor **monitors = glfwGetMonitors(&monitorCount);

    if ((monitor >= 0) && (monitor < monitorCount))
    {
        const GLFWvidmode *mode = glfwGetVideoMode(monitors[monitor]);

        if (mode) height = mode->height;
        else TRACELOG(LOG_WARNING, "GLFW: Failed to find video mode for selected monitor");
    }
    else TRACELOG(LOG_WARNING, "GLFW: Failed to find selected monitor");

    return height;
}

// Get selected monitor physical width in millimetres
int GetMonitorPhysicalWidth(int monitor)
{
    int width = 0;
    int monitorCount = 0;
    GLFWmonitor **monitors = glfwGetMonitors(&monitorCount);

    if ((monitor >= 0) && (monitor < monitorCount)) glfwGetMonitorPhysicalSize(monitors[monitor], &width, NULL);
    else TRACELOG(LOG_WARNING, "GLFW: Failed to find selected monitor");

    return width;
}

// Get selected monitor physical height in millimetres
int GetMonitorPhysicalHeight(int monitor)
{
    int height = 0;
    int monitorCount = 0;
    GLFWmonitor **monitors = glfwGetMonitors(&monitorCount);

    if ((monitor >= 0) && (monitor < monitorCount)) glfwGetMonitorPhysicalSize(monitors[monitor], NULL, &height);
    else TRACELOG(LOG_WARNING, "GLFW: Failed to find selected monitor");

    return height;
}

// Get selected monitor refresh rate
int GetMonitorRefreshRate(int monitor)
{
    int refresh = 0;
    int monitorCount = 0;
    GLFWmonitor **monitors = glfwGetMonitors(&monitorCount);

    if ((monitor >= 0) && (monitor < monitorCount))
    {
        const GLFWvidmode *vidmode = glfwGetVideoMode(monitors[monitor]);
        refresh = vidmode->refreshRate;
    }
    else TRACELOG(LOG_WARNING, "GLFW: Failed to find selected monitor");

    return refresh;
}

// Get the human-readable, UTF-8 encoded name of the selected monitor
const char *GetMonitorName(int monitor)
{
    int monitorCount = 0;
    GLFWmonitor **monitors = glfwGetMonitors(&monitorCount);

    if ((monitor >= 0) && (monitor < monitorCount))
    {
        return glfwGetMonitorName(monitors[monitor]);
    }
    else TRACELOG(LOG_WARNING, "GLFW: Failed to find selected monitor");
    return "";
}

// Get window position XY on monitor
Vector2 GetWindowPosition(void)
{
    int x = 0;
    int y = 0;

    glfwGetWindowPos(platform.handle, &x, &y);

    return (Vector2){ (float)x, (float)y };
}

// Get window scale DPI factor for current monitor
Vector2 GetWindowScaleDPI(void)
{
    Vector2 scale = {0};
    glfwGetWindowContentScale(platform.handle, &scale.x, &scale.y);
    return scale;
}

// Set clipboard text content
void SetClipboardText(const char *text)
{
    glfwSetClipboardString(platform.handle, text);
}

// Get clipboard text content
// NOTE: returned string is allocated and freed by GLFW
const char *GetClipboardText(void)
{
    return glfwGetClipboardString(platform.handle);
}

// Show mouse cursor
void ShowCursor(void)
{
    glfwSetInputMode(platform.handle, GLFW_CURSOR, GLFW_CURSOR_NORMAL);
    CORE.Input.Mouse.cursorHidden = false;
}

// Hides mouse cursor
void HideCursor(void)
{
    glfwSetInputMode(platform.handle, GLFW_CURSOR, GLFW_CURSOR_HIDDEN);
    CORE.Input.Mouse.cursorHidden = true;
}

// Enables cursor (unlock cursor)
void EnableCursor(void)
{
    glfwSetInputMode(platform.handle, GLFW_CURSOR, GLFW_CURSOR_NORMAL);

    // Set cursor position in the middle
    SetMousePosition(CORE.Window.screen.width/2, CORE.Window.screen.height/2);

    if (glfwRawMouseMotionSupported()) glfwSetInputMode(platform.handle, GLFW_RAW_MOUSE_MOTION, GLFW_FALSE);

    CORE.Input.Mouse.cursorHidden = false;
}

// Disables cursor (lock cursor)
void DisableCursor(void)
{
    glfwSetInputMode(platform.handle, GLFW_CURSOR, GLFW_CURSOR_DISABLED);

    // Set cursor position in the middle
    SetMousePosition(CORE.Window.screen.width/2, CORE.Window.screen.height/2);

    if (glfwRawMouseMotionSupported()) glfwSetInputMode(platform.handle, GLFW_RAW_MOUSE_MOTION, GLFW_TRUE);

    CORE.Input.Mouse.cursorHidden = true;
}

// Swap back buffer with front buffer (screen drawing)
void SwapScreenBuffer(void)
{
    glfwSwapBuffers(platform.handle);
}

//----------------------------------------------------------------------------------
// Module Functions Definition: Misc
//----------------------------------------------------------------------------------

// Get elapsed time measure in seconds since InitTimer()
double GetTime(void)
{
    double time = glfwGetTime();   // Elapsed time since glfwInit()
    return time;
}

// Open URL with default system browser (if available)
// NOTE: This function is only safe to use if you control the URL given.
// A user could craft a malicious string performing another action.
// Only call this function yourself not with user input or make sure to check the string yourself.
// Ref: https://github.com/raysan5/raylib/issues/686
void OpenURL(const char *url)
{
    // Security check to (partially) avoid malicious code
    if (strchr(url, '\'') != NULL) TRACELOG(LOG_WARNING, "SYSTEM: Provided URL could be potentially malicious, avoid [\'] character");
    else
    {
        char *cmd = (char *)RL_CALLOC(strlen(url) + 32, sizeof(char));
#if defined(_WIN32)
        sprintf(cmd, "explorer \"%s\"", url);
#endif
#if defined(__linux__) || defined(__FreeBSD__) || defined(__OpenBSD__)
        sprintf(cmd, "xdg-open '%s'", url); // Alternatives: firefox, x-www-browser
#endif
#if defined(__APPLE__)
        sprintf(cmd, "open '%s'", url);
#endif
        int result = system(cmd);
        if (result == -1) TRACELOG(LOG_WARNING, "OpenURL() child process could not be created");
        RL_FREE(cmd);
    }
}

//----------------------------------------------------------------------------------
// Module Functions Definition: Inputs
//----------------------------------------------------------------------------------

// Set internal gamepad mappings
int SetGamepadMappings(const char *mappings)
{
    return glfwUpdateGamepadMappings(mappings);
}

// Set gamepad vibration
void SetGamepadVibration(int gamepad, float leftMotor, float rightMotor)
{
    TRACELOG(LOG_WARNING, "GamepadSetVibration() not available on target platform");
}

// Set mouse position XY
void SetMousePosition(int x, int y)
{
    CORE.Input.Mouse.currentPosition = (Vector2){ (float)x, (float)y };
    CORE.Input.Mouse.previousPosition = CORE.Input.Mouse.currentPosition;

    // NOTE: emscripten not implemented
    glfwSetCursorPos(platform.handle, CORE.Input.Mouse.currentPosition.x, CORE.Input.Mouse.currentPosition.y);
}

// Set mouse cursor
void SetMouseCursor(int cursor)
{
    CORE.Input.Mouse.cursor = cursor;
    if (cursor == MOUSE_CURSOR_DEFAULT) glfwSetCursor(platform.handle, NULL);
    else
    {
        // NOTE: We are relating internal GLFW enum values to our MouseCursor enum values
        glfwSetCursor(platform.handle, glfwCreateStandardCursor(0x00036000 + cursor));
    }
}

// Register all input events
void PollInputEvents(void)
{
#if defined(SUPPORT_GESTURES_SYSTEM)
    // NOTE: Gestures update must be called every frame to reset gestures correctly
    // because ProcessGestureEvent() is just called on an event, not every frame
    UpdateGestures();
#endif

    // Reset keys/chars pressed registered
    CORE.Input.Keyboard.keyPressedQueueCount = 0;
    CORE.Input.Keyboard.charPressedQueueCount = 0;

    // Reset last gamepad button/axis registered state
    CORE.Input.Gamepad.lastButtonPressed = 0;       // GAMEPAD_BUTTON_UNKNOWN
    //CORE.Input.Gamepad.axisCount = 0;

    // Keyboard/Mouse input polling (automatically managed by GLFW3 through callback)

    // Register previous keys states
    for (int i = 0; i < MAX_KEYBOARD_KEYS; i++)
    {
        CORE.Input.Keyboard.previousKeyState[i] = CORE.Input.Keyboard.currentKeyState[i];
        CORE.Input.Keyboard.keyRepeatInFrame[i] = 0;
    }

    // Register previous mouse states
    for (int i = 0; i < MAX_MOUSE_BUTTONS; i++) CORE.Input.Mouse.previousButtonState[i] = CORE.Input.Mouse.currentButtonState[i];

    // Register previous mouse wheel state
    CORE.Input.Mouse.previousWheelMove = CORE.Input.Mouse.currentWheelMove;
    CORE.Input.Mouse.currentWheelMove = (Vector2){ 0.0f, 0.0f };

    // Register previous mouse position
    CORE.Input.Mouse.previousPosition = CORE.Input.Mouse.currentPosition;

    // Register previous touch states
    for (int i = 0; i < MAX_TOUCH_POINTS; i++) CORE.Input.Touch.previousTouchState[i] = CORE.Input.Touch.currentTouchState[i];

    // Reset touch positions
    //for (int i = 0; i < MAX_TOUCH_POINTS; i++) CORE.Input.Touch.position[i] = (Vector2){ 0, 0 };

    // Map touch position to mouse position for convenience
    // WARNING: If the target desktop device supports touch screen, this behaviour should be reviewed!
    // TODO: GLFW does not support multi-touch input just yet
    // https://www.codeproject.com/Articles/668404/Programming-for-Multi-Touch
    // https://docs.microsoft.com/en-us/windows/win32/wintouch/getting-started-with-multi-touch-messages
    CORE.Input.Touch.position[0] = CORE.Input.Mouse.currentPosition;

    // Check if gamepads are ready
    // NOTE: We do it here in case of disconnection
    for (int i = 0; i < MAX_GAMEPADS; i++)
    {
        if (glfwJoystickPresent(i)) CORE.Input.Gamepad.ready[i] = true;
        else CORE.Input.Gamepad.ready[i] = false;
    }

    // Register gamepads buttons events
    for (int i = 0; i < MAX_GAMEPADS; i++)
    {
        if (CORE.Input.Gamepad.ready[i])     // Check if gamepad is available
        {
            // Register previous gamepad states
            for (int k = 0; k < MAX_GAMEPAD_BUTTONS; k++) CORE.Input.Gamepad.previousButtonState[i][k] = CORE.Input.Gamepad.currentButtonState[i][k];

            // Get current gamepad state
            // NOTE: There is no callback available, so we get it manually
            GLFWgamepadstate state = { 0 };
            glfwGetGamepadState(i, &state); // This remapps all gamepads so they have their buttons mapped like an xbox controller

            const unsigned char *buttons = state.buttons;

            for (int k = 0; (buttons != NULL) && (k < GLFW_GAMEPAD_BUTTON_DPAD_LEFT + 1) && (k < MAX_GAMEPAD_BUTTONS); k++)
            {
                int button = -1;        // GamepadButton enum values assigned

                switch (k)
                {
                    case GLFW_GAMEPAD_BUTTON_Y: button = GAMEPAD_BUTTON_RIGHT_FACE_UP; break;
                    case GLFW_GAMEPAD_BUTTON_B: button = GAMEPAD_BUTTON_RIGHT_FACE_RIGHT; break;
                    case GLFW_GAMEPAD_BUTTON_A: button = GAMEPAD_BUTTON_RIGHT_FACE_DOWN; break;
                    case GLFW_GAMEPAD_BUTTON_X: button = GAMEPAD_BUTTON_RIGHT_FACE_LEFT; break;

                    case GLFW_GAMEPAD_BUTTON_LEFT_BUMPER: button = GAMEPAD_BUTTON_LEFT_TRIGGER_1; break;
                    case GLFW_GAMEPAD_BUTTON_RIGHT_BUMPER: button = GAMEPAD_BUTTON_RIGHT_TRIGGER_1; break;

                    case GLFW_GAMEPAD_BUTTON_BACK: button = GAMEPAD_BUTTON_MIDDLE_LEFT; break;
                    case GLFW_GAMEPAD_BUTTON_GUIDE: button = GAMEPAD_BUTTON_MIDDLE; break;
                    case GLFW_GAMEPAD_BUTTON_START: button = GAMEPAD_BUTTON_MIDDLE_RIGHT; break;

                    case GLFW_GAMEPAD_BUTTON_DPAD_UP: button = GAMEPAD_BUTTON_LEFT_FACE_UP; break;
                    case GLFW_GAMEPAD_BUTTON_DPAD_RIGHT: button = GAMEPAD_BUTTON_LEFT_FACE_RIGHT; break;
                    case GLFW_GAMEPAD_BUTTON_DPAD_DOWN: button = GAMEPAD_BUTTON_LEFT_FACE_DOWN; break;
                    case GLFW_GAMEPAD_BUTTON_DPAD_LEFT: button = GAMEPAD_BUTTON_LEFT_FACE_LEFT; break;

                    case GLFW_GAMEPAD_BUTTON_LEFT_THUMB: button = GAMEPAD_BUTTON_LEFT_THUMB; break;
                    case GLFW_GAMEPAD_BUTTON_RIGHT_THUMB: button = GAMEPAD_BUTTON_RIGHT_THUMB; break;
                    default: break;
                }

                if (button != -1)   // Check for valid button
                {
                    if (buttons[k] == GLFW_PRESS)
                    {
                        CORE.Input.Gamepad.currentButtonState[i][button] = 1;
                        CORE.Input.Gamepad.lastButtonPressed = button;
                    }
                    else CORE.Input.Gamepad.currentButtonState[i][button] = 0;
                }
            }

            // Get current axis state
            const float *axes = state.axes;

            for (int k = 0; (axes != NULL) && (k < GLFW_GAMEPAD_AXIS_LAST + 1) && (k < MAX_GAMEPAD_AXIS); k++)
            {
                CORE.Input.Gamepad.axisState[i][k] = axes[k];
            }

            // Register buttons for 2nd triggers (because GLFW doesn't count these as buttons but rather axis)
            CORE.Input.Gamepad.currentButtonState[i][GAMEPAD_BUTTON_LEFT_TRIGGER_2] = (char)(CORE.Input.Gamepad.axisState[i][GAMEPAD_AXIS_LEFT_TRIGGER] > 0.1f);
            CORE.Input.Gamepad.currentButtonState[i][GAMEPAD_BUTTON_RIGHT_TRIGGER_2] = (char)(CORE.Input.Gamepad.axisState[i][GAMEPAD_AXIS_RIGHT_TRIGGER] > 0.1f);

            CORE.Input.Gamepad.axisCount[i] = GLFW_GAMEPAD_AXIS_LAST + 1;
        }
    }

    CORE.Window.resizedLastFrame = false;

    if (CORE.Window.eventWaiting) glfwWaitEvents();     // Wait for in input events before continue (drawing is paused)
    else glfwPollEvents();      // Poll input events: keyboard/mouse/window events (callbacks) -> Update keys state

    // While window minimized, stop loop execution
    while (IsWindowState(FLAG_WINDOW_MINIMIZED) && !IsWindowState(FLAG_WINDOW_ALWAYS_RUN)) glfwWaitEvents();

    CORE.Window.shouldClose = glfwWindowShouldClose(platform.handle);

    // Reset close status for next frame
    glfwSetWindowShouldClose(platform.handle, GLFW_FALSE);
}


//----------------------------------------------------------------------------------
// Module Internal Functions Definition
//----------------------------------------------------------------------------------

static void SetDimensionsFromMonitor(GLFWmonitor *monitor)
{
  const GLFWvidmode *mode = glfwGetVideoMode(monitor);

  // Default display resolution to that of the current mode
  CORE.Window.display.width = mode->width;
  CORE.Window.display.height = mode->height;

  // Set screen width/height to the display width/height if they are 0
  if (CORE.Window.screen.width == 0) CORE.Window.screen.width = CORE.Window.display.width;
  if (CORE.Window.screen.height == 0) CORE.Window.screen.height = CORE.Window.display.height;
}

// Initialize platform: graphics, inputs and more
int InitPlatform(void)
{
    glfwSetErrorCallback(ErrorCallback);
/*
    // TODO: Setup GLFW custom allocators to match raylib ones
    const GLFWallocator allocator = {
        .allocate = MemAlloc,
        .deallocate = MemFree,
        .reallocate = MemRealloc,
        .user = NULL
    };

    glfwInitAllocator(&allocator);
*/

#if defined(__APPLE__)
    glfwInitHint(GLFW_COCOA_CHDIR_RESOURCES, GLFW_FALSE);
#endif
    // Initialize GLFW internal global state
    int result = glfwInit();
    if (result == GLFW_FALSE) { TRACELOG(LOG_WARNING, "GLFW: Failed to initialize GLFW"); return -1; }

    // Initialize graphic device: display/window and graphic context
    //----------------------------------------------------------------------------
    glfwDefaultWindowHints();                       // Set default windows hints
    //glfwWindowHint(GLFW_RED_BITS, 8);             // Framebuffer red color component bits
    //glfwWindowHint(GLFW_GREEN_BITS, 8);           // Framebuffer green color component bits
    //glfwWindowHint(GLFW_BLUE_BITS, 8);            // Framebuffer blue color component bits
    //glfwWindowHint(GLFW_ALPHA_BITS, 8);           // Framebuffer alpha color component bits
    //glfwWindowHint(GLFW_DEPTH_BITS, 24);          // Depthbuffer bits
    //glfwWindowHint(GLFW_REFRESH_RATE, 0);         // Refresh rate for fullscreen window
    //glfwWindowHint(GLFW_CLIENT_API, GLFW_OPENGL_API); // OpenGL API to use. Alternative: GLFW_OPENGL_ES_API
    //glfwWindowHint(GLFW_AUX_BUFFERS, 0);          // Number of auxiliar buffers

    // Check window creation flags
    if ((CORE.Window.flags & FLAG_FULLSCREEN_MODE) > 0) CORE.Window.fullscreen = true;

    if ((CORE.Window.flags & FLAG_WINDOW_HIDDEN) > 0) glfwWindowHint(GLFW_VISIBLE, GLFW_FALSE); // Visible window
    else glfwWindowHint(GLFW_VISIBLE, GLFW_TRUE);     // Window initially hidden

    if ((CORE.Window.flags & FLAG_WINDOW_UNDECORATED) > 0) glfwWindowHint(GLFW_DECORATED, GLFW_FALSE); // Border and buttons on Window
    else glfwWindowHint(GLFW_DECORATED, GLFW_TRUE);   // Decorated window

    if ((CORE.Window.flags & FLAG_WINDOW_RESIZABLE) > 0) glfwWindowHint(GLFW_RESIZABLE, GLFW_TRUE); // Resizable window
    else glfwWindowHint(GLFW_RESIZABLE, GLFW_FALSE);  // Avoid window being resizable

    // Disable FLAG_WINDOW_MINIMIZED, not supported on initialization
    if ((CORE.Window.flags & FLAG_WINDOW_MINIMIZED) > 0) CORE.Window.flags &= ~FLAG_WINDOW_MINIMIZED;

    // Disable FLAG_WINDOW_MAXIMIZED, not supported on initialization
    if ((CORE.Window.flags & FLAG_WINDOW_MAXIMIZED) > 0) CORE.Window.flags &= ~FLAG_WINDOW_MAXIMIZED;

    if ((CORE.Window.flags & FLAG_WINDOW_UNFOCUSED) > 0) glfwWindowHint(GLFW_FOCUSED, GLFW_FALSE);
    else glfwWindowHint(GLFW_FOCUSED, GLFW_TRUE);

    if ((CORE.Window.flags & FLAG_WINDOW_TOPMOST) > 0) glfwWindowHint(GLFW_FLOATING, GLFW_TRUE);
    else glfwWindowHint(GLFW_FLOATING, GLFW_FALSE);

    // NOTE: Some GLFW flags are not supported on HTML5
    if ((CORE.Window.flags & FLAG_WINDOW_TRANSPARENT) > 0) glfwWindowHint(GLFW_TRANSPARENT_FRAMEBUFFER, GLFW_TRUE);     // Transparent framebuffer
    else glfwWindowHint(GLFW_TRANSPARENT_FRAMEBUFFER, GLFW_FALSE);  // Opaque framebuffer

    if ((CORE.Window.flags & FLAG_WINDOW_HIGHDPI) > 0)
    {
        // Resize window content area based on the monitor content scale.
        // NOTE: This hint only has an effect on platforms where screen coordinates and pixels always map 1:1 such as Windows and X11.
        // On platforms like macOS the resolution of the framebuffer is changed independently of the window size.
        glfwWindowHint(GLFW_SCALE_TO_MONITOR, GLFW_TRUE);   // Scale content area based on the monitor content scale where window is placed on
#if defined(__APPLE__)
        glfwWindowHint(GLFW_COCOA_RETINA_FRAMEBUFFER, GLFW_TRUE);
#endif
    }
    else glfwWindowHint(GLFW_SCALE_TO_MONITOR, GLFW_FALSE);

    // Mouse passthrough
    if ((CORE.Window.flags & FLAG_WINDOW_MOUSE_PASSTHROUGH) > 0) glfwWindowHint(GLFW_MOUSE_PASSTHROUGH, GLFW_TRUE);
    else glfwWindowHint(GLFW_MOUSE_PASSTHROUGH, GLFW_FALSE);

    if (CORE.Window.flags & FLAG_MSAA_4X_HINT)
    {
        // NOTE: MSAA is only enabled for main framebuffer, not user-created FBOs
        TRACELOG(LOG_INFO, "DISPLAY: Trying to enable MSAA x4");
        glfwWindowHint(GLFW_SAMPLES, 4);   // Tries to enable multisampling x4 (MSAA), default is 0
    }

    // NOTE: When asking for an OpenGL context version, most drivers provide the highest supported version
    // with backward compatibility to older OpenGL versions.
    // For example, if using OpenGL 1.1, driver can provide a 4.3 backwards compatible context.

    // Check selection OpenGL version
    if (rlGetVersion() == RL_OPENGL_21)
    {
        glfwWindowHint(GLFW_CONTEXT_VERSION_MAJOR, 2);          // Choose OpenGL major version (just hint)
        glfwWindowHint(GLFW_CONTEXT_VERSION_MINOR, 1);          // Choose OpenGL minor version (just hint)
    }
    else if (rlGetVersion() == RL_OPENGL_33)
    {
        glfwWindowHint(GLFW_CONTEXT_VERSION_MAJOR, 3);          // Choose OpenGL major version (just hint)
        glfwWindowHint(GLFW_CONTEXT_VERSION_MINOR, 3);          // Choose OpenGL minor version (just hint)
        glfwWindowHint(GLFW_OPENGL_PROFILE, GLFW_OPENGL_CORE_PROFILE); // Profiles Hint: Only 3.3 and above!
                                                                       // Values: GLFW_OPENGL_CORE_PROFILE, GLFW_OPENGL_ANY_PROFILE, GLFW_OPENGL_COMPAT_PROFILE
#if defined(__APPLE__)
        glfwWindowHint(GLFW_OPENGL_FORWARD_COMPAT, GLFW_TRUE);  // OSX Requires forward compatibility
#else
        glfwWindowHint(GLFW_OPENGL_FORWARD_COMPAT, GLFW_FALSE); // Forward Compatibility Hint: Only 3.3 and above!
#endif
        //glfwWindowHint(GLFW_OPENGL_DEBUG_CONTEXT, GLFW_TRUE); // Request OpenGL DEBUG context
    }
    else if (rlGetVersion() == RL_OPENGL_43)
    {
        glfwWindowHint(GLFW_CONTEXT_VERSION_MAJOR, 4);          // Choose OpenGL major version (just hint)
        glfwWindowHint(GLFW_CONTEXT_VERSION_MINOR, 3);          // Choose OpenGL minor version (just hint)
        glfwWindowHint(GLFW_OPENGL_PROFILE, GLFW_OPENGL_CORE_PROFILE);
        glfwWindowHint(GLFW_OPENGL_FORWARD_COMPAT, GLFW_FALSE);
#if defined(RLGL_ENABLE_OPENGL_DEBUG_CONTEXT)
        glfwWindowHint(GLFW_OPENGL_DEBUG_CONTEXT, GLFW_TRUE);   // Enable OpenGL Debug Context
#endif
    }
    else if (rlGetVersion() == RL_OPENGL_ES_20)                 // Request OpenGL ES 2.0 context
    {
        glfwWindowHint(GLFW_CONTEXT_VERSION_MAJOR, 2);
        glfwWindowHint(GLFW_CONTEXT_VERSION_MINOR, 0);
        glfwWindowHint(GLFW_CLIENT_API, GLFW_OPENGL_ES_API);
        glfwWindowHint(GLFW_CONTEXT_CREATION_API, GLFW_EGL_CONTEXT_API);
    }
    else if (rlGetVersion() == RL_OPENGL_ES_30)                 // Request OpenGL ES 3.0 context
    {
        glfwWindowHint(GLFW_CONTEXT_VERSION_MAJOR, 3);
        glfwWindowHint(GLFW_CONTEXT_VERSION_MINOR, 0);
        glfwWindowHint(GLFW_CLIENT_API, GLFW_OPENGL_ES_API);
        glfwWindowHint(GLFW_CONTEXT_CREATION_API, GLFW_EGL_CONTEXT_API);
    }

    // NOTE: GLFW 3.4+ defers initialization of the Joystick subsystem on the first call to any Joystick related functions.
    // Forcing this initialization here avoids doing it on PollInputEvents() called by EndDrawing() after first frame has been just drawn.
    // The initialization will still happen and possible delays still occur, but before the window is shown, which is a nicer experience.
    // REF: https://github.com/raysan5/raylib/issues/1554
    glfwSetJoystickCallback(NULL);

    if (CORE.Window.fullscreen)
    {
        // According to glfwCreateWindow(), if the user does not have a choice, fullscreen applications
        // should default to the primary monitor.

        GLFWmonitor *monitor = glfwGetPrimaryMonitor();
        if (!monitor)
        {
          TRACELOG(LOG_WARNING, "GLFW: Failed to get primary monitor");
          return -1;
        }

        SetDimensionsFromMonitor(monitor);

<<<<<<< HEAD
    if (CORE.Window.fullscreen)
    {
        // Remember center for switchinging from fullscreen to window
=======
        // remember center for switching from fullscreen to window
>>>>>>> 04eca2e9
        if ((CORE.Window.screen.height == CORE.Window.display.height) && (CORE.Window.screen.width == CORE.Window.display.width))
        {
            // If screen width/height equal to the display, we can't calculate the window pos for toggling full-screened/windowed.
            // Toggling full-screened/windowed with pos(0, 0) can cause problems in some platforms, such as X11.
            CORE.Window.position.x = CORE.Window.display.width/4;
            CORE.Window.position.y = CORE.Window.display.height/4;
        }
        else
        {
            CORE.Window.position.x = CORE.Window.display.width/2 - CORE.Window.screen.width/2;
            CORE.Window.position.y = CORE.Window.display.height/2 - CORE.Window.screen.height/2;
        }

        if (CORE.Window.position.x < 0) CORE.Window.position.x = 0;
        if (CORE.Window.position.y < 0) CORE.Window.position.y = 0;

        // Obtain recommended CORE.Window.display.width/CORE.Window.display.height from a valid videomode for the monitor
        int count = 0;
        const GLFWvidmode *modes = glfwGetVideoModes(monitor, &count);

        // Get closest video mode to desired CORE.Window.screen.width/CORE.Window.screen.height
        for (int i = 0; i < count; i++)
        {
            if ((unsigned int)modes[i].width >= CORE.Window.screen.width)
            {
                if ((unsigned int)modes[i].height >= CORE.Window.screen.height)
                {
                    CORE.Window.display.width = modes[i].width;
                    CORE.Window.display.height = modes[i].height;
                    break;
                }
            }
        }

        TRACELOG(LOG_WARNING, "SYSTEM: Closest fullscreen videomode: %i x %i", CORE.Window.display.width, CORE.Window.display.height);

        // NOTE: ISSUE: Closest videomode could not match monitor aspect-ratio, for example,
        // for a desired screen size of 800x450 (16:9), closest supported videomode is 800x600 (4:3),
        // framebuffer is rendered correctly but once displayed on a 16:9 monitor, it gets stretched
        // by the sides to fit all monitor space...

        // Try to setup the most appropriate fullscreen framebuffer for the requested screenWidth/screenHeight
        // It considers device display resolution mode and setups a framebuffer with black bars if required (render size/offset)
        // Modified global variables: CORE.Window.screen.width/CORE.Window.screen.height - CORE.Window.render.width/CORE.Window.render.height - CORE.Window.renderOffset.x/CORE.Window.renderOffset.y - CORE.Window.screenScale
        // TODO: It is a quite cumbersome solution to display size vs requested size, it should be reviewed or removed...
        // HighDPI monitors are properly considered in a following similar function: SetupViewport()
        SetupFramebuffer(CORE.Window.display.width, CORE.Window.display.height);

        platform.handle = glfwCreateWindow(CORE.Window.display.width, CORE.Window.display.height, (CORE.Window.title != 0)? CORE.Window.title : " ", monitor, NULL);

        // NOTE: Full-screen change, not working properly...
        //glfwSetWindowMonitor(platform.handle, glfwGetPrimaryMonitor(), 0, 0, CORE.Window.screen.width, CORE.Window.screen.height, GLFW_DONT_CARE);
    }
    else
    {
        // No-fullscreen window creation

        // If we are windowed fullscreen, ensures that window does not minimize when focus is lost
        // TODO: 3693 This code will not work if the user already specified the correct monitor dimensions;
        //       at this point we don't know the monitor's dimensions. (Though, how did the user then?)
        if (((CORE.Window.screen.height == 0) && (CORE.Window.screen.width == 0)))
        {
            glfwWindowHint(GLFW_AUTO_ICONIFY, 0);
        }

        int creationWidth = CORE.Window.screen.width != 0 ? CORE.Window.screen.width : 1;
        int creationHeight = CORE.Window.screen.height != 0 ? CORE.Window.screen.height : 1;

        platform.handle = glfwCreateWindow(creationWidth, creationHeight, (CORE.Window.title != 0)? CORE.Window.title : " ", NULL, NULL);

        // After the window was created, determine the monitor that the window manager assigned.
        // Derive display sizes, and, if possible, window size in case it was zero at beginning.

        int monitorCount = 0;
        int monitorIndex = GetCurrentMonitor();
        GLFWmonitor **monitors = glfwGetMonitors(&monitorCount);

        if (monitorIndex < monitorCount)
        {
            // If window screen dimensions are zero (from user), then prepare to resize to monitor size.
            bool resizeWindow = CORE.Window.screen.width == 0 && CORE.Window.screen.height == 0;
            SetDimensionsFromMonitor(monitors[monitorIndex]);
            if (resizeWindow)
            {
                glfwSetWindowSize(platform.handle, CORE.Window.screen.width, CORE.Window.screen.height);
            }
        }
        else
        {
            // TODO: 3693 If the monitor is wrong/not known, what now? Core.Window.display.* will not be set to the current monitor then.
            int width = 0;
            int height = 0;
            glfwGetWindowSize(platform.handle, &width, &height);
            CORE.Window.screen.width = width;
            CORE.Window.screen.height = height;
        }

        if (platform.handle)
        {
            CORE.Window.render.width = CORE.Window.screen.width;
            CORE.Window.render.height = CORE.Window.screen.height;
        }
    }

    if (!platform.handle)
    {
        glfwTerminate();
        TRACELOG(LOG_WARNING, "GLFW: Failed to initialize Window");
        return -1;
    }

    glfwMakeContextCurrent(platform.handle);
    result = glfwGetError(NULL);

    // Check context activation
    if ((result != GLFW_NO_WINDOW_CONTEXT) && (result != GLFW_PLATFORM_ERROR))
    {
        CORE.Window.ready = true;

        glfwSwapInterval(0);        // No V-Sync by default

        // Try to enable GPU V-Sync, so frames are limited to screen refresh rate (60Hz -> 60 FPS)
        // NOTE: V-Sync can be enabled by graphic driver configuration, it doesn't need
        // to be activated on web platforms since VSync is enforced there.
        if (CORE.Window.flags & FLAG_VSYNC_HINT)
        {
            // WARNING: It seems to hit a critical render path in Intel HD Graphics
            glfwSwapInterval(1);
            TRACELOG(LOG_INFO, "DISPLAY: Trying to enable VSYNC");
        }

        int fbWidth = CORE.Window.screen.width;
        int fbHeight = CORE.Window.screen.height;

        if ((CORE.Window.flags & FLAG_WINDOW_HIGHDPI) > 0)
        {
            // NOTE: On APPLE platforms system should manage window/input scaling and also framebuffer scaling.
            // Framebuffer scaling should be activated with: glfwWindowHint(GLFW_COCOA_RETINA_FRAMEBUFFER, GLFW_TRUE);
    #if !defined(__APPLE__)
            glfwGetFramebufferSize(platform.handle, &fbWidth, &fbHeight);

            // Screen scaling matrix is required in case desired screen area is different from display area
            CORE.Window.screenScale = MatrixScale((float)fbWidth/CORE.Window.screen.width, (float)fbHeight/CORE.Window.screen.height, 1.0f);

            // Mouse input scaling for the new screen size
            SetMouseScale((float)CORE.Window.screen.width/fbWidth, (float)CORE.Window.screen.height/fbHeight);
    #endif
        }

        CORE.Window.render.width = fbWidth;
        CORE.Window.render.height = fbHeight;
        CORE.Window.currentFbo.width = fbWidth;
        CORE.Window.currentFbo.height = fbHeight;

        TRACELOG(LOG_INFO, "DISPLAY: Device initialized successfully");
        TRACELOG(LOG_INFO, "    > Display size: %i x %i", CORE.Window.display.width, CORE.Window.display.height);
        TRACELOG(LOG_INFO, "    > Screen size:  %i x %i", CORE.Window.screen.width, CORE.Window.screen.height);
        TRACELOG(LOG_INFO, "    > Render size:  %i x %i", CORE.Window.render.width, CORE.Window.render.height);
        TRACELOG(LOG_INFO, "    > Viewport offsets: %i, %i", CORE.Window.renderOffset.x, CORE.Window.renderOffset.y);
    }
    else
    {
        TRACELOG(LOG_FATAL, "PLATFORM: Failed to initialize graphics device");
        return -1;
    }

    if ((CORE.Window.flags & FLAG_WINDOW_MINIMIZED) > 0) MinimizeWindow();

    // If graphic device is no properly initialized, we end program
    if (!CORE.Window.ready) { TRACELOG(LOG_FATAL, "PLATFORM: Failed to initialize graphic device"); return -1; }
    else
    {
<<<<<<< HEAD
        // Try to center window on screen but avoiding window-bar outside of screen
        int monitorX = 0;
        int monitorY = 0;
        int monitorWidth = 0;
        int monitorHeight = 0;
        glfwGetMonitorWorkarea(monitor, &monitorX, &monitorY, &monitorWidth, &monitorHeight);

        int posX = monitorX + (monitorWidth - CORE.Window.screen.width)/2;
        int posY = monitorY + (monitorHeight - CORE.Window.screen.height)/2;
        if (posX < monitorX) posX = monitorX;
        if (posY < monitorY) posY = monitorY;
        SetWindowPosition(posX, posY);
=======
        int currentMonitor = GetCurrentMonitor();
        Vector2 monitorPos = GetMonitorPosition(currentMonitor);
        SetWindowPosition(monitorPos.x + GetMonitorWidth(currentMonitor)/2 - CORE.Window.screen.width/2, monitorPos.y + GetMonitorHeight(currentMonitor)/2 - CORE.Window.screen.height/2);
>>>>>>> 04eca2e9
    }

    // Load OpenGL extensions
    // NOTE: GL procedures address loader is required to load extensions
    rlLoadExtensions(glfwGetProcAddress);
    //----------------------------------------------------------------------------

    // Initialize input events callbacks
    //----------------------------------------------------------------------------
    // Set window callback events
    glfwSetWindowSizeCallback(platform.handle, WindowSizeCallback);      // NOTE: Resizing not allowed by default!
    glfwSetWindowMaximizeCallback(platform.handle, WindowMaximizeCallback);
    glfwSetWindowIconifyCallback(platform.handle, WindowIconifyCallback);
    glfwSetWindowFocusCallback(platform.handle, WindowFocusCallback);
    glfwSetDropCallback(platform.handle, WindowDropCallback);

    if ((CORE.Window.flags & FLAG_WINDOW_HIGHDPI) > 0)
    {
       glfwSetWindowContentScaleCallback(platform.handle, WindowContentScaleCallback);
    }

    // Set input callback events
    glfwSetKeyCallback(platform.handle, KeyCallback);
    glfwSetCharCallback(platform.handle, CharCallback);
    glfwSetMouseButtonCallback(platform.handle, MouseButtonCallback);
    glfwSetCursorPosCallback(platform.handle, MouseCursorPosCallback);   // Track mouse position changes
    glfwSetScrollCallback(platform.handle, MouseScrollCallback);
    glfwSetCursorEnterCallback(platform.handle, CursorEnterCallback);
    glfwSetJoystickCallback(JoystickCallback);

    glfwSetInputMode(platform.handle, GLFW_LOCK_KEY_MODS, GLFW_TRUE);    // Enable lock keys modifiers (CAPS, NUM)

    // Retrieve gamepad names
    for (int i = 0; i < MAX_GAMEPADS; i++)
    {
        if (glfwJoystickPresent(i)) strcpy(CORE.Input.Gamepad.name[i], glfwGetJoystickName(i));
    }
    //----------------------------------------------------------------------------

    // Initialize timming system
    //----------------------------------------------------------------------------
    InitTimer();
    //----------------------------------------------------------------------------

    // Initialize storage system
    //----------------------------------------------------------------------------
    CORE.Storage.basePath = GetWorkingDirectory();
    //----------------------------------------------------------------------------

    char* glfwPlatform = "";
    switch (glfwGetPlatform())
    {
        case GLFW_PLATFORM_WIN32:   glfwPlatform = "Win32";   break;
        case GLFW_PLATFORM_COCOA:   glfwPlatform = "Cocoa";   break;
        case GLFW_PLATFORM_WAYLAND: glfwPlatform = "Wayland"; break;
        case GLFW_PLATFORM_X11:     glfwPlatform = "X11";     break;
        case GLFW_PLATFORM_NULL:    glfwPlatform = "Null";    break;
    }

    TRACELOG(LOG_INFO, "GLFW platform: %s", glfwPlatform);
    TRACELOG(LOG_INFO, "PLATFORM: DESKTOP (GLFW): Initialized successfully");

    return 0;
}

// Close platform
void ClosePlatform(void)
{
    glfwDestroyWindow(platform.handle);
    glfwTerminate();

#if defined(_WIN32) && defined(SUPPORT_WINMM_HIGHRES_TIMER) && !defined(SUPPORT_BUSY_WAIT_LOOP)
    timeEndPeriod(1);           // Restore time period
#endif
}

// GLFW3 Error Callback, runs on GLFW3 error
static void ErrorCallback(int error, const char *description)
{
    TRACELOG(LOG_WARNING, "GLFW: Error: %i Description: %s", error, description);
}

// GLFW3 WindowSize Callback, runs when window is resizedLastFrame
// NOTE: Window resizing not allowed by default
static void WindowSizeCallback(GLFWwindow *window, int width, int height)
{
    // Reset viewport and projection matrix for new size
    SetupViewport(width, height);

    CORE.Window.currentFbo.width = width;
    CORE.Window.currentFbo.height = height;
    CORE.Window.resizedLastFrame = true;

    if (IsWindowFullscreen()) return;

    // Set current screen size
#if defined(__APPLE__)
    CORE.Window.screen.width = width;
    CORE.Window.screen.height = height;
#else
    if ((CORE.Window.flags & FLAG_WINDOW_HIGHDPI) > 0)
    {
        Vector2 windowScaleDPI = GetWindowScaleDPI();

        CORE.Window.screen.width = (unsigned int)(width/windowScaleDPI.x);
        CORE.Window.screen.height = (unsigned int)(height/windowScaleDPI.y);
    }
    else
    {
        CORE.Window.screen.width = width;
        CORE.Window.screen.height = height;
    }
#endif

    // NOTE: Postprocessing texture is not scaled to new size
}

static void WindowContentScaleCallback(GLFWwindow *window, float scalex, float scaley)
{
    CORE.Window.screenScale = MatrixScale(scalex, scaley, 1.0f);
}

// GLFW3 WindowIconify Callback, runs when window is minimized/restored
static void WindowIconifyCallback(GLFWwindow *window, int iconified)
{
    if (iconified) CORE.Window.flags |= FLAG_WINDOW_MINIMIZED;  // The window was iconified
    else CORE.Window.flags &= ~FLAG_WINDOW_MINIMIZED;           // The window was restored
}

// GLFW3 WindowMaximize Callback, runs when window is maximized/restored
static void WindowMaximizeCallback(GLFWwindow *window, int maximized)
{
    if (maximized) CORE.Window.flags |= FLAG_WINDOW_MAXIMIZED;  // The window was maximized
    else CORE.Window.flags &= ~FLAG_WINDOW_MAXIMIZED;           // The window was restored
}

// GLFW3 WindowFocus Callback, runs when window get/lose focus
static void WindowFocusCallback(GLFWwindow *window, int focused)
{
    if (focused) CORE.Window.flags &= ~FLAG_WINDOW_UNFOCUSED;   // The window was focused
    else CORE.Window.flags |= FLAG_WINDOW_UNFOCUSED;            // The window lost focus
}

// GLFW3 Window Drop Callback, runs when drop files into window
static void WindowDropCallback(GLFWwindow *window, int count, const char **paths)
{
    if (count > 0)
    {
        // In case previous dropped filepaths have not been freed, we free them
        if (CORE.Window.dropFileCount > 0)
        {
            for (unsigned int i = 0; i < CORE.Window.dropFileCount; i++) RL_FREE(CORE.Window.dropFilepaths[i]);

            RL_FREE(CORE.Window.dropFilepaths);

            CORE.Window.dropFileCount = 0;
            CORE.Window.dropFilepaths = NULL;
        }

        // WARNING: Paths are freed by GLFW when the callback returns, we must keep an internal copy
        CORE.Window.dropFileCount = count;
        CORE.Window.dropFilepaths = (char **)RL_CALLOC(CORE.Window.dropFileCount, sizeof(char *));

        for (unsigned int i = 0; i < CORE.Window.dropFileCount; i++)
        {
            CORE.Window.dropFilepaths[i] = (char *)RL_CALLOC(MAX_FILEPATH_LENGTH, sizeof(char));
            strcpy(CORE.Window.dropFilepaths[i], paths[i]);
        }
    }
}

// GLFW3 Keyboard Callback, runs on key pressed
static void KeyCallback(GLFWwindow *window, int key, int scancode, int action, int mods)
{
    if (key < 0) return;    // Security check, macOS fn key generates -1

    // WARNING: GLFW could return GLFW_REPEAT, we need to consider it as 1
    // to work properly with our implementation (IsKeyDown/IsKeyUp checks)
    if (action == GLFW_RELEASE) CORE.Input.Keyboard.currentKeyState[key] = 0;
    else if(action == GLFW_PRESS) CORE.Input.Keyboard.currentKeyState[key] = 1;
    else if(action == GLFW_REPEAT) CORE.Input.Keyboard.keyRepeatInFrame[key] = 1;

    // WARNING: Check if CAPS/NUM key modifiers are enabled and force down state for those keys
    if (((key == KEY_CAPS_LOCK) && ((mods & GLFW_MOD_CAPS_LOCK) > 0)) ||
        ((key == KEY_NUM_LOCK) && ((mods & GLFW_MOD_NUM_LOCK) > 0))) CORE.Input.Keyboard.currentKeyState[key] = 1;

    // Check if there is space available in the key queue
    if ((CORE.Input.Keyboard.keyPressedQueueCount < MAX_KEY_PRESSED_QUEUE) && (action == GLFW_PRESS))
    {
        // Add character to the queue
        CORE.Input.Keyboard.keyPressedQueue[CORE.Input.Keyboard.keyPressedQueueCount] = key;
        CORE.Input.Keyboard.keyPressedQueueCount++;
    }

    // Check the exit key to set close window
    if ((key == CORE.Input.Keyboard.exitKey) && (action == GLFW_PRESS)) glfwSetWindowShouldClose(platform.handle, GLFW_TRUE);
}

// GLFW3 Char Callback, get unicode codepoint value
static void CharCallback(GLFWwindow *window, unsigned int codepoint)
{
    //TRACELOG(LOG_DEBUG, "Char Callback: Codepoint: %i", codepoint);

    // NOTE: Registers any key down considering OS keyboard layout but
    // does not detect action events, those should be managed by user...
    // Ref: https://github.com/glfw/glfw/issues/668#issuecomment-166794907
    // Ref: https://www.glfw.org/docs/latest/input_guide.html#input_char

    // Check if there is space available in the queue
    if (CORE.Input.Keyboard.charPressedQueueCount < MAX_CHAR_PRESSED_QUEUE)
    {
        // Add character to the queue
        CORE.Input.Keyboard.charPressedQueue[CORE.Input.Keyboard.charPressedQueueCount] = codepoint;
        CORE.Input.Keyboard.charPressedQueueCount++;
    }
}

// GLFW3 Mouse Button Callback, runs on mouse button pressed
static void MouseButtonCallback(GLFWwindow *window, int button, int action, int mods)
{
    // WARNING: GLFW could only return GLFW_PRESS (1) or GLFW_RELEASE (0) for now,
    // but future releases may add more actions (i.e. GLFW_REPEAT)
    CORE.Input.Mouse.currentButtonState[button] = action;
    CORE.Input.Touch.currentTouchState[button] = action;

#if defined(SUPPORT_GESTURES_SYSTEM) && defined(SUPPORT_MOUSE_GESTURES)
    // Process mouse events as touches to be able to use mouse-gestures
    GestureEvent gestureEvent = { 0 };

    // Register touch actions
    if ((CORE.Input.Mouse.currentButtonState[button] == 1) && (CORE.Input.Mouse.previousButtonState[button] == 0)) gestureEvent.touchAction = TOUCH_ACTION_DOWN;
    else if ((CORE.Input.Mouse.currentButtonState[button] == 0) && (CORE.Input.Mouse.previousButtonState[button] == 1)) gestureEvent.touchAction = TOUCH_ACTION_UP;

    // NOTE: TOUCH_ACTION_MOVE event is registered in MouseCursorPosCallback()

    // Assign a pointer ID
    gestureEvent.pointId[0] = 0;

    // Register touch points count
    gestureEvent.pointCount = 1;

    // Register touch points position, only one point registered
    gestureEvent.position[0] = GetMousePosition();

    // Normalize gestureEvent.position[0] for CORE.Window.screen.width and CORE.Window.screen.height
    gestureEvent.position[0].x /= (float)GetScreenWidth();
    gestureEvent.position[0].y /= (float)GetScreenHeight();

    // Gesture data is sent to gestures-system for processing
    ProcessGestureEvent(gestureEvent);
#endif
}

// GLFW3 Cursor Position Callback, runs on mouse move
static void MouseCursorPosCallback(GLFWwindow *window, double x, double y)
{
    CORE.Input.Mouse.currentPosition.x = (float)x;
    CORE.Input.Mouse.currentPosition.y = (float)y;
    CORE.Input.Touch.position[0] = CORE.Input.Mouse.currentPosition;

#if defined(SUPPORT_GESTURES_SYSTEM) && defined(SUPPORT_MOUSE_GESTURES)
    // Process mouse events as touches to be able to use mouse-gestures
    GestureEvent gestureEvent = { 0 };

    gestureEvent.touchAction = TOUCH_ACTION_MOVE;

    // Assign a pointer ID
    gestureEvent.pointId[0] = 0;

    // Register touch points count
    gestureEvent.pointCount = 1;

    // Register touch points position, only one point registered
    gestureEvent.position[0] = CORE.Input.Touch.position[0];

    // Normalize gestureEvent.position[0] for CORE.Window.screen.width and CORE.Window.screen.height
    gestureEvent.position[0].x /= (float)GetScreenWidth();
    gestureEvent.position[0].y /= (float)GetScreenHeight();

    // Gesture data is sent to gestures-system for processing
    ProcessGestureEvent(gestureEvent);
#endif
}

// GLFW3 Scrolling Callback, runs on mouse wheel
static void MouseScrollCallback(GLFWwindow *window, double xoffset, double yoffset)
{
    CORE.Input.Mouse.currentWheelMove = (Vector2){ (float)xoffset, (float)yoffset };
}

// GLFW3 CursorEnter Callback, when cursor enters the window
static void CursorEnterCallback(GLFWwindow *window, int enter)
{
    if (enter) CORE.Input.Mouse.cursorOnScreen = true;
    else CORE.Input.Mouse.cursorOnScreen = false;
}

// GLFW3 Joystick Connected/Disconnected Callback
static void JoystickCallback(int jid, int event)
{
    if (event == GLFW_CONNECTED)
    {
        strcpy(CORE.Input.Gamepad.name[jid], glfwGetJoystickName(jid));
    }
    else if (event == GLFW_DISCONNECTED)
    {
        memset(CORE.Input.Gamepad.name[jid], 0, 64);
    }
}

// EOF<|MERGE_RESOLUTION|>--- conflicted
+++ resolved
@@ -1385,13 +1385,7 @@
 
         SetDimensionsFromMonitor(monitor);
 
-<<<<<<< HEAD
-    if (CORE.Window.fullscreen)
-    {
-        // Remember center for switchinging from fullscreen to window
-=======
-        // remember center for switching from fullscreen to window
->>>>>>> 04eca2e9
+        // Remember center for switching from fullscreen to window
         if ((CORE.Window.screen.height == CORE.Window.display.height) && (CORE.Window.screen.width == CORE.Window.display.width))
         {
             // If screen width/height equal to the display, we can't calculate the window pos for toggling full-screened/windowed.
@@ -1564,7 +1558,6 @@
     if (!CORE.Window.ready) { TRACELOG(LOG_FATAL, "PLATFORM: Failed to initialize graphic device"); return -1; }
     else
     {
-<<<<<<< HEAD
         // Try to center window on screen but avoiding window-bar outside of screen
         int monitorX = 0;
         int monitorY = 0;
@@ -1577,11 +1570,6 @@
         if (posX < monitorX) posX = monitorX;
         if (posY < monitorY) posY = monitorY;
         SetWindowPosition(posX, posY);
-=======
-        int currentMonitor = GetCurrentMonitor();
-        Vector2 monitorPos = GetMonitorPosition(currentMonitor);
-        SetWindowPosition(monitorPos.x + GetMonitorWidth(currentMonitor)/2 - CORE.Window.screen.width/2, monitorPos.y + GetMonitorHeight(currentMonitor)/2 - CORE.Window.screen.height/2);
->>>>>>> 04eca2e9
     }
 
     // Load OpenGL extensions
