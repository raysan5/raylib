--- conflicted
+++ resolved
@@ -1242,17 +1242,7 @@
 {
     SDL_SetRelativeMouseMode(SDL_FALSE);
 
-<<<<<<< HEAD
     ShowCursor();
-=======
-#if defined(USING_VERSION_SDL3)
-    // NOTE: SDL_ShowCursor() has been split into three functions:
-    // SDL_ShowCursor(), SDL_HideCursor(), and SDL_CursorVisible()
-    SDL_ShowCursor();
-#else
-    SDL_ShowCursor(SDL_ENABLE);
-#endif
->>>>>>> dfc94f64
 
     CORE.Input.Mouse.cursorLocked = false;
 }
@@ -1262,12 +1252,9 @@
 {
     SDL_SetRelativeMouseMode(SDL_TRUE);
 
-<<<<<<< HEAD
     HideCursor();
 
     platform.cursorRelative = true;
-=======
->>>>>>> dfc94f64
     CORE.Input.Mouse.cursorLocked = true;
 }
 
