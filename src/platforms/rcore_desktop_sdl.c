--- conflicted
+++ resolved
@@ -1888,18 +1888,10 @@
     // Initialize graphic device: display/window and graphic context
     //----------------------------------------------------------------------------
     unsigned int flags = 0;
-<<<<<<< HEAD
     FLAG_SET(flags, SDL_WINDOW_SHOWN);
-    FLAG_SET(flags, SDL_WINDOW_OPENGL);
     FLAG_SET(flags, SDL_WINDOW_INPUT_FOCUS);
     FLAG_SET(flags, SDL_WINDOW_MOUSE_FOCUS);
     FLAG_SET(flags, SDL_WINDOW_MOUSE_CAPTURE);  // Window has mouse captured
-=======
-    flags |= SDL_WINDOW_SHOWN;
-    flags |= SDL_WINDOW_INPUT_FOCUS;
-    flags |= SDL_WINDOW_MOUSE_FOCUS;
-    flags |= SDL_WINDOW_MOUSE_CAPTURE;  // Window has mouse captured
->>>>>>> a5a5d3f3
 
     // Check window creation flags
     if (FLAG_CHECK(CORE.Window.flags, FLAG_FULLSCREEN_MODE) > 0)
@@ -1932,12 +1924,6 @@
         // Add the flag telling the window to use an OpenGL context
         flags |= SDL_WINDOW_OPENGL;
 
-<<<<<<< HEAD
-    if (FLAG_CHECK(CORE.Window.flags, FLAG_MSAA_4X_HINT) > 0)
-    {
-        SDL_GL_SetAttribute(SDL_GL_MULTISAMPLEBUFFERS, 1);
-        SDL_GL_SetAttribute(SDL_GL_MULTISAMPLESAMPLES, 4);
-=======
         // Check selection OpenGL version
         if (rlGetVersion() == RL_OPENGL_21)
         {
@@ -1972,12 +1958,11 @@
             SDL_GL_SetAttribute(SDL_GL_CONTEXT_MINOR_VERSION, 0);
         }
 
-        if (CORE.Window.flags & FLAG_MSAA_4X_HINT)
+        if (FLAG_CHECK(CORE.Window.flags, FLAG_MSAA_4X_HINT) > 0)
         {
             SDL_GL_SetAttribute(SDL_GL_MULTISAMPLEBUFFERS, 1);
             SDL_GL_SetAttribute(SDL_GL_MULTISAMPLESAMPLES, 4);
         }
->>>>>>> a5a5d3f3
     }
 
     // Init window
@@ -2014,19 +1999,14 @@
         TRACELOG(LOG_INFO, "    > Render size:  %i x %i", CORE.Window.render.width, CORE.Window.render.height);
         TRACELOG(LOG_INFO, "    > Viewport offsets: %i, %i", CORE.Window.renderOffset.x, CORE.Window.renderOffset.y);
 
-<<<<<<< HEAD
-        if (FLAG_CHECK(CORE.Window.flags, FLAG_VSYNC_HINT) > 0) SDL_GL_SetSwapInterval(1);
-        else SDL_GL_SetSwapInterval(0);
-=======
         if (platform.glContext != NULL)
         {
-            SDL_GL_SetSwapInterval((CORE.Window.flags & FLAG_VSYNC_HINT)? 1 : 0);
+            SDL_GL_SetSwapInterval((FLAG_CHECK(CORE.Window.flags, FLAG_VSYNC_HINT) > 0)? 1 : 0);
 
             // Load OpenGL extensions
             // NOTE: GL procedures address loader is required to load extensions
             rlLoadExtensions(SDL_GL_GetProcAddress);
         }
->>>>>>> a5a5d3f3
     }
     else
     {
