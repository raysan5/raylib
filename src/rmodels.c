/**********************************************************************************************
*
*   rmodels - Basic functions to draw 3d shapes and load and draw 3d models
*
*   CONFIGURATION:
*       #define SUPPORT_MODULE_RMODELS
*           rmodels module is included in the build
*
*       #define SUPPORT_FILEFORMAT_OBJ
*       #define SUPPORT_FILEFORMAT_MTL
*       #define SUPPORT_FILEFORMAT_IQM
*       #define SUPPORT_FILEFORMAT_GLTF
*       #define SUPPORT_FILEFORMAT_VOX
*       #define SUPPORT_FILEFORMAT_M3D
*           Selected desired fileformats to be supported for model data loading.
*
*       #define SUPPORT_MESH_GENERATION
*           Support procedural mesh generation functions, uses external par_shapes.h library
*           NOTE: Some generated meshes DO NOT include generated texture coordinates
*
*
*   LICENSE: zlib/libpng
*
*   Copyright (c) 2013-2025 Ramon Santamaria (@raysan5)
*
*   This software is provided "as-is", without any express or implied warranty. In no event
*   will the authors be held liable for any damages arising from the use of this software.
*
*   Permission is granted to anyone to use this software for any purpose, including commercial
*   applications, and to alter it and redistribute it freely, subject to the following restrictions:
*
*     1. The origin of this software must not be misrepresented; you must not claim that you
*     wrote the original software. If you use this software in a product, an acknowledgment
*     in the product documentation would be appreciated but is not required.
*
*     2. Altered source versions must be plainly marked as such, and must not be misrepresented
*     as being the original software.
*
*     3. This notice may not be removed or altered from any source distribution.
*
**********************************************************************************************/

#include "raylib.h"         // Declares module functions

// Check if config flags have been externally provided on compilation line
#if !defined(EXTERNAL_CONFIG_FLAGS)
    #include "config.h"     // Defines module configuration flags
#endif

#if defined(SUPPORT_MODULE_RMODELS)

#include "utils.h"          // Required for: TRACELOG(), LoadFileData(), LoadFileText(), SaveFileText()
#include "rlgl.h"           // OpenGL abstraction layer to OpenGL 1.1, 2.1, 3.3+ or ES2
#include "raymath.h"        // Required for: Vector3, Quaternion and Matrix functionality

#include <stdio.h>          // Required for: sprintf()
#include <stdlib.h>         // Required for: malloc(), calloc(), free()
#include <string.h>         // Required for: memcmp(), strlen(), strncpy()
#include <math.h>           // Required for: sinf(), cosf(), sqrtf(), fabsf()

#if defined(SUPPORT_FILEFORMAT_OBJ) || defined(SUPPORT_FILEFORMAT_MTL)
    #define TINYOBJ_MALLOC RL_MALLOC
    #define TINYOBJ_CALLOC RL_CALLOC
    #define TINYOBJ_REALLOC RL_REALLOC
    #define TINYOBJ_FREE RL_FREE

    #define TINYOBJ_LOADER_C_IMPLEMENTATION
    #include "external/tinyobj_loader_c.h"      // OBJ/MTL file formats loading
#endif

#if defined(SUPPORT_FILEFORMAT_GLTF)
    #define CGLTF_MALLOC RL_MALLOC
    #define CGLTF_FREE RL_FREE

    #define CGLTF_IMPLEMENTATION
    #include "external/cgltf.h"         // glTF file format loading
#endif

#if defined(SUPPORT_FILEFORMAT_VOX)
    #define VOX_MALLOC RL_MALLOC
    #define VOX_CALLOC RL_CALLOC
    #define VOX_REALLOC RL_REALLOC
    #define VOX_FREE RL_FREE

    #define VOX_LOADER_IMPLEMENTATION
    #include "external/vox_loader.h"    // VOX file format loading (MagikaVoxel)
#endif

#if defined(SUPPORT_FILEFORMAT_M3D)
    #define M3D_MALLOC RL_MALLOC
    #define M3D_REALLOC RL_REALLOC
    #define M3D_FREE RL_FREE

    #define M3D_IMPLEMENTATION
    #include "external/m3d.h"           // Model3D file format loading
#endif

#if defined(SUPPORT_MESH_GENERATION)
    #define PAR_MALLOC(T, N) ((T *)RL_MALLOC(N*sizeof(T)))
    #define PAR_CALLOC(T, N) ((T *)RL_CALLOC(N*sizeof(T), 1))
    #define PAR_REALLOC(T, BUF, N) ((T *)RL_REALLOC(BUF, sizeof(T)*(N)))
    #define PAR_FREE RL_FREE

    #if defined(_MSC_VER)           // Disable some MSVC warning
        #pragma warning(push)
        #pragma warning(disable : 4244)
        #pragma warning(disable : 4305)
    #endif

    #define PAR_SHAPES_IMPLEMENTATION
    #include "external/par_shapes.h"    // Shapes 3d parametric generation

    #if defined(_MSC_VER)
        #pragma warning(pop)        // Disable MSVC warning suppression
    #endif
#endif

#if defined(_WIN32)
    #include <direct.h>     // Required for: _chdir() [Used in LoadOBJ()]
    #define CHDIR _chdir
#else
    #include <unistd.h>     // Required for: chdir() (POSIX) [Used in LoadOBJ()]
    #define CHDIR chdir
#endif

//----------------------------------------------------------------------------------
// Defines and Macros
//----------------------------------------------------------------------------------
#ifndef MAX_MATERIAL_MAPS
    #define MAX_MATERIAL_MAPS       12    // Maximum number of maps supported
#endif
#ifndef MAX_MESH_VERTEX_BUFFERS
    #define MAX_MESH_VERTEX_BUFFERS  9    // Maximum vertex buffers (VBO) per mesh
#endif

//----------------------------------------------------------------------------------
// Types and Structures Definition
//----------------------------------------------------------------------------------
// ...

//----------------------------------------------------------------------------------
// Global Variables Definition
//----------------------------------------------------------------------------------
// ...

//----------------------------------------------------------------------------------
// Module specific Functions Declaration
//----------------------------------------------------------------------------------
#if defined(SUPPORT_FILEFORMAT_OBJ)
static Model LoadOBJ(const char *fileName);     // Load OBJ mesh data
#endif
#if defined(SUPPORT_FILEFORMAT_IQM)
static Model LoadIQM(const char *fileName);     // Load IQM mesh data
static ModelAnimation *LoadModelAnimationsIQM(const char *fileName, int *animCount);   // Load IQM animation data
#endif
#if defined(SUPPORT_FILEFORMAT_GLTF)
static Model LoadGLTF(const char *fileName);    // Load GLTF mesh data
static ModelAnimation *LoadModelAnimationsGLTF(const char *fileName, int *animCount);  // Load GLTF animation data
#endif
#if defined(SUPPORT_FILEFORMAT_VOX)
static Model LoadVOX(const char *filename);     // Load VOX mesh data
#endif
#if defined(SUPPORT_FILEFORMAT_M3D)
static Model LoadM3D(const char *filename);     // Load M3D mesh data
static ModelAnimation *LoadModelAnimationsM3D(const char *fileName, int *animCount);   // Load M3D animation data
#endif
#if defined(SUPPORT_FILEFORMAT_OBJ) || defined(SUPPORT_FILEFORMAT_MTL)
static void ProcessMaterialsOBJ(Material *rayMaterials, tinyobj_material_t *materials, int materialCount);  // Process obj materials
#endif

//----------------------------------------------------------------------------------
// Module Functions Definition
//----------------------------------------------------------------------------------

// Draw a line in 3D world space
void DrawLine3D(Vector3 startPos, Vector3 endPos, Color color)
{
    rlBegin(RL_LINES);
        rlColor4ub(color.r, color.g, color.b, color.a);
        rlVertex3f(startPos.x, startPos.y, startPos.z);
        rlVertex3f(endPos.x, endPos.y, endPos.z);
    rlEnd();
}

// Draw a point in 3D space, actually a small line
// WARNING: OpenGL ES 2.0 does not support point mode drawing
void DrawPoint3D(Vector3 position, Color color)
{
    rlPushMatrix();
        rlTranslatef(position.x, position.y, position.z);
        rlBegin(RL_LINES);
            rlColor4ub(color.r, color.g, color.b, color.a);
            rlVertex3f(0.0f, 0.0f, 0.0f);
            rlVertex3f(0.0f, 0.0f, 0.1f);
        rlEnd();
    rlPopMatrix();
}

// Draw a circle in 3D world space
void DrawCircle3D(Vector3 center, float radius, Vector3 rotationAxis, float rotationAngle, Color color)
{
    rlPushMatrix();
        rlTranslatef(center.x, center.y, center.z);
        rlRotatef(rotationAngle, rotationAxis.x, rotationAxis.y, rotationAxis.z);

        rlBegin(RL_LINES);
            for (int i = 0; i < 360; i += 10)
            {
                rlColor4ub(color.r, color.g, color.b, color.a);

                rlVertex3f(sinf(DEG2RAD*i)*radius, cosf(DEG2RAD*i)*radius, 0.0f);
                rlVertex3f(sinf(DEG2RAD*(i + 10))*radius, cosf(DEG2RAD*(i + 10))*radius, 0.0f);
            }
        rlEnd();
    rlPopMatrix();
}

// Draw a color-filled triangle (vertex in counter-clockwise order!)
void DrawTriangle3D(Vector3 v1, Vector3 v2, Vector3 v3, Color color)
{
    rlBegin(RL_TRIANGLES);
        rlColor4ub(color.r, color.g, color.b, color.a);
        rlVertex3f(v1.x, v1.y, v1.z);
        rlVertex3f(v2.x, v2.y, v2.z);
        rlVertex3f(v3.x, v3.y, v3.z);
    rlEnd();
}

// Draw a triangle strip defined by points
void DrawTriangleStrip3D(const Vector3 *points, int pointCount, Color color)
{
    if (pointCount < 3) return; // Security check

    rlBegin(RL_TRIANGLES);
        rlColor4ub(color.r, color.g, color.b, color.a);

        for (int i = 2; i < pointCount; i++)
        {
            if ((i%2) == 0)
            {
                rlVertex3f(points[i].x, points[i].y, points[i].z);
                rlVertex3f(points[i - 2].x, points[i - 2].y, points[i - 2].z);
                rlVertex3f(points[i - 1].x, points[i - 1].y, points[i - 1].z);
            }
            else
            {
                rlVertex3f(points[i].x, points[i].y, points[i].z);
                rlVertex3f(points[i - 1].x, points[i - 1].y, points[i - 1].z);
                rlVertex3f(points[i - 2].x, points[i - 2].y, points[i - 2].z);
            }
        }
    rlEnd();
}

// Draw cube
// NOTE: Cube position is the center position
void DrawCube(Vector3 position, float width, float height, float length, Color color)
{
    float x = 0.0f;
    float y = 0.0f;
    float z = 0.0f;

    rlPushMatrix();
        // NOTE: Transformation is applied in inverse order (scale -> rotate -> translate)
        rlTranslatef(position.x, position.y, position.z);
        //rlRotatef(45, 0, 1, 0);
        //rlScalef(1.0f, 1.0f, 1.0f);   // NOTE: Vertices are directly scaled on definition

        rlBegin(RL_TRIANGLES);
            rlColor4ub(color.r, color.g, color.b, color.a);

            // Front face
            rlNormal3f(0.0f, 0.0f, 1.0f);
            rlVertex3f(x - width/2, y - height/2, z + length/2);  // Bottom Left
            rlVertex3f(x + width/2, y - height/2, z + length/2);  // Bottom Right
            rlVertex3f(x - width/2, y + height/2, z + length/2);  // Top Left

            rlVertex3f(x + width/2, y + height/2, z + length/2);  // Top Right
            rlVertex3f(x - width/2, y + height/2, z + length/2);  // Top Left
            rlVertex3f(x + width/2, y - height/2, z + length/2);  // Bottom Right

            // Back face
            rlNormal3f(0.0f, 0.0f, -1.0f);
            rlVertex3f(x - width/2, y - height/2, z - length/2);  // Bottom Left
            rlVertex3f(x - width/2, y + height/2, z - length/2);  // Top Left
            rlVertex3f(x + width/2, y - height/2, z - length/2);  // Bottom Right

            rlVertex3f(x + width/2, y + height/2, z - length/2);  // Top Right
            rlVertex3f(x + width/2, y - height/2, z - length/2);  // Bottom Right
            rlVertex3f(x - width/2, y + height/2, z - length/2);  // Top Left

            // Top face
            rlNormal3f(0.0f, 1.0f, 0.0f);
            rlVertex3f(x - width/2, y + height/2, z - length/2);  // Top Left
            rlVertex3f(x - width/2, y + height/2, z + length/2);  // Bottom Left
            rlVertex3f(x + width/2, y + height/2, z + length/2);  // Bottom Right

            rlVertex3f(x + width/2, y + height/2, z - length/2);  // Top Right
            rlVertex3f(x - width/2, y + height/2, z - length/2);  // Top Left
            rlVertex3f(x + width/2, y + height/2, z + length/2);  // Bottom Right

            // Bottom face
            rlNormal3f(0.0f, -1.0f, 0.0f);
            rlVertex3f(x - width/2, y - height/2, z - length/2);  // Top Left
            rlVertex3f(x + width/2, y - height/2, z + length/2);  // Bottom Right
            rlVertex3f(x - width/2, y - height/2, z + length/2);  // Bottom Left

            rlVertex3f(x + width/2, y - height/2, z - length/2);  // Top Right
            rlVertex3f(x + width/2, y - height/2, z + length/2);  // Bottom Right
            rlVertex3f(x - width/2, y - height/2, z - length/2);  // Top Left

            // Right face
            rlNormal3f(1.0f, 0.0f, 0.0f);
            rlVertex3f(x + width/2, y - height/2, z - length/2);  // Bottom Right
            rlVertex3f(x + width/2, y + height/2, z - length/2);  // Top Right
            rlVertex3f(x + width/2, y + height/2, z + length/2);  // Top Left

            rlVertex3f(x + width/2, y - height/2, z + length/2);  // Bottom Left
            rlVertex3f(x + width/2, y - height/2, z - length/2);  // Bottom Right
            rlVertex3f(x + width/2, y + height/2, z + length/2);  // Top Left

            // Left face
            rlNormal3f(-1.0f, 0.0f, 0.0f);
            rlVertex3f(x - width/2, y - height/2, z - length/2);  // Bottom Right
            rlVertex3f(x - width/2, y + height/2, z + length/2);  // Top Left
            rlVertex3f(x - width/2, y + height/2, z - length/2);  // Top Right

            rlVertex3f(x - width/2, y - height/2, z + length/2);  // Bottom Left
            rlVertex3f(x - width/2, y + height/2, z + length/2);  // Top Left
            rlVertex3f(x - width/2, y - height/2, z - length/2);  // Bottom Right
        rlEnd();
    rlPopMatrix();
}

// Draw cube (Vector version)
void DrawCubeV(Vector3 position, Vector3 size, Color color)
{
    DrawCube(position, size.x, size.y, size.z, color);
}

// Draw cube wires
void DrawCubeWires(Vector3 position, float width, float height, float length, Color color)
{
    float x = 0.0f;
    float y = 0.0f;
    float z = 0.0f;

    rlPushMatrix();
        rlTranslatef(position.x, position.y, position.z);

        rlBegin(RL_LINES);
            rlColor4ub(color.r, color.g, color.b, color.a);

            // Front face
            //------------------------------------------------------------------
            // Bottom line
            rlVertex3f(x - width/2, y - height/2, z + length/2);  // Bottom left
            rlVertex3f(x + width/2, y - height/2, z + length/2);  // Bottom right

            // Left line
            rlVertex3f(x + width/2, y - height/2, z + length/2);  // Bottom right
            rlVertex3f(x + width/2, y + height/2, z + length/2);  // Top right

            // Top line
            rlVertex3f(x + width/2, y + height/2, z + length/2);  // Top right
            rlVertex3f(x - width/2, y + height/2, z + length/2);  // Top left

            // Right line
            rlVertex3f(x - width/2, y + height/2, z + length/2);  // Top left
            rlVertex3f(x - width/2, y - height/2, z + length/2);  // Bottom left

            // Back face
            //------------------------------------------------------------------
            // Bottom line
            rlVertex3f(x - width/2, y - height/2, z - length/2);  // Bottom left
            rlVertex3f(x + width/2, y - height/2, z - length/2);  // Bottom right

            // Left line
            rlVertex3f(x + width/2, y - height/2, z - length/2);  // Bottom right
            rlVertex3f(x + width/2, y + height/2, z - length/2);  // Top right

            // Top line
            rlVertex3f(x + width/2, y + height/2, z - length/2);  // Top right
            rlVertex3f(x - width/2, y + height/2, z - length/2);  // Top left

            // Right line
            rlVertex3f(x - width/2, y + height/2, z - length/2);  // Top left
            rlVertex3f(x - width/2, y - height/2, z - length/2);  // Bottom left

            // Top face
            //------------------------------------------------------------------
            // Left line
            rlVertex3f(x - width/2, y + height/2, z + length/2);  // Top left front
            rlVertex3f(x - width/2, y + height/2, z - length/2);  // Top left back

            // Right line
            rlVertex3f(x + width/2, y + height/2, z + length/2);  // Top right front
            rlVertex3f(x + width/2, y + height/2, z - length/2);  // Top right back

            // Bottom face
            //------------------------------------------------------------------
            // Left line
            rlVertex3f(x - width/2, y - height/2, z + length/2);  // Top left front
            rlVertex3f(x - width/2, y - height/2, z - length/2);  // Top left back

            // Right line
            rlVertex3f(x + width/2, y - height/2, z + length/2);  // Top right front
            rlVertex3f(x + width/2, y - height/2, z - length/2);  // Top right back
        rlEnd();
    rlPopMatrix();
}

// Draw cube wires (vector version)
void DrawCubeWiresV(Vector3 position, Vector3 size, Color color)
{
    DrawCubeWires(position, size.x, size.y, size.z, color);
}

// Draw sphere
void DrawSphere(Vector3 centerPos, float radius, Color color)
{
    DrawSphereEx(centerPos, radius, 16, 16, color);
}

// Draw sphere with extended parameters
void DrawSphereEx(Vector3 centerPos, float radius, int rings, int slices, Color color)
{
#if 0
    // Basic implementation, do not use it!
    // For a sphere with 16 rings and 16 slices it requires 8640 cos()/sin() function calls!
    // New optimized version below only requires 4 cos()/sin() calls

    rlPushMatrix();
        // NOTE: Transformation is applied in inverse order (scale -> translate)
        rlTranslatef(centerPos.x, centerPos.y, centerPos.z);
        rlScalef(radius, radius, radius);

        rlBegin(RL_TRIANGLES);
            rlColor4ub(color.r, color.g, color.b, color.a);

            for (int i = 0; i < (rings + 2); i++)
            {
                for (int j = 0; j < slices; j++)
                {
                    rlVertex3f(cosf(DEG2RAD*(270 + (180.0f/(rings + 1))*i))*sinf(DEG2RAD*(360.0f*j/slices)),
                               sinf(DEG2RAD*(270 + (180.0f/(rings + 1))*i)),
                               cosf(DEG2RAD*(270 + (180.0f/(rings + 1))*i))*cosf(DEG2RAD*(360.0f*j/slices)));
                    rlVertex3f(cosf(DEG2RAD*(270 + (180.0f/(rings + 1))*(i + 1)))*sinf(DEG2RAD*(360.0f*(j + 1)/slices)),
                               sinf(DEG2RAD*(270 + (180.0f/(rings + 1))*(i + 1))),
                               cosf(DEG2RAD*(270 + (180.0f/(rings + 1))*(i + 1)))*cosf(DEG2RAD*(360.0f*(j + 1)/slices)));
                    rlVertex3f(cosf(DEG2RAD*(270 + (180.0f/(rings + 1))*(i + 1)))*sinf(DEG2RAD*(360.0f*j/slices)),
                               sinf(DEG2RAD*(270 + (180.0f/(rings + 1))*(i + 1))),
                               cosf(DEG2RAD*(270 + (180.0f/(rings + 1))*(i + 1)))*cosf(DEG2RAD*(360.0f*j/slices)));

                    rlVertex3f(cosf(DEG2RAD*(270 + (180.0f/(rings + 1))*i))*sinf(DEG2RAD*(360.0f*j/slices)),
                               sinf(DEG2RAD*(270 + (180.0f/(rings + 1))*i)),
                               cosf(DEG2RAD*(270 + (180.0f/(rings + 1))*i))*cosf(DEG2RAD*(360.0f*j/slices)));
                    rlVertex3f(cosf(DEG2RAD*(270 + (180.0f/(rings + 1))*(i)))*sinf(DEG2RAD*(360.0f*(j + 1)/slices)),
                               sinf(DEG2RAD*(270 + (180.0f/(rings + 1))*(i))),
                               cosf(DEG2RAD*(270 + (180.0f/(rings + 1))*(i)))*cosf(DEG2RAD*(360.0f*(j + 1)/slices)));
                    rlVertex3f(cosf(DEG2RAD*(270 + (180.0f/(rings + 1))*(i + 1)))*sinf(DEG2RAD*(360.0f*(j + 1)/slices)),
                               sinf(DEG2RAD*(270 + (180.0f/(rings + 1))*(i + 1))),
                               cosf(DEG2RAD*(270 + (180.0f/(rings + 1))*(i + 1)))*cosf(DEG2RAD*(360.0f*(j + 1)/slices)));
                }
            }
        rlEnd();
    rlPopMatrix();
#endif

    rlPushMatrix();
        // NOTE: Transformation is applied in inverse order (scale -> translate)
        rlTranslatef(centerPos.x, centerPos.y, centerPos.z);
        rlScalef(radius, radius, radius);

        rlBegin(RL_TRIANGLES);
            rlColor4ub(color.r, color.g, color.b, color.a);

            float ringangle = DEG2RAD*(180.0f/(rings + 1)); // Angle between latitudinal parallels
            float sliceangle = DEG2RAD*(360.0f/slices); // Angle between longitudinal meridians

            float cosring = cosf(ringangle);
            float sinring = sinf(ringangle);
            float cosslice = cosf(sliceangle);
            float sinslice = sinf(sliceangle);

            Vector3 vertices[4] = { 0 }; // Required to store face vertices
            vertices[2] = (Vector3){ 0, 1, 0 };
            vertices[3] = (Vector3){ sinring, cosring, 0 };

            for (int i = 0; i < rings + 1; i++)
            {
                for (int j = 0; j < slices; j++)
                {
                    vertices[0] = vertices[2]; // Rotate around y axis to set up vertices for next face
                    vertices[1] = vertices[3];
                    vertices[2] = (Vector3){ cosslice*vertices[2].x - sinslice*vertices[2].z, vertices[2].y, sinslice*vertices[2].x + cosslice*vertices[2].z }; // Rotation matrix around y axis
                    vertices[3] = (Vector3){ cosslice*vertices[3].x - sinslice*vertices[3].z, vertices[3].y, sinslice*vertices[3].x + cosslice*vertices[3].z };

                    rlNormal3f(vertices[0].x, vertices[0].y, vertices[0].z);
                    rlVertex3f(vertices[0].x, vertices[0].y, vertices[0].z);
                    rlNormal3f(vertices[3].x, vertices[3].y, vertices[3].z);
                    rlVertex3f(vertices[3].x, vertices[3].y, vertices[3].z);
                    rlNormal3f(vertices[1].x, vertices[1].y, vertices[1].z);
                    rlVertex3f(vertices[1].x, vertices[1].y, vertices[1].z);

                    rlNormal3f(vertices[0].x, vertices[0].y, vertices[0].z);
                    rlVertex3f(vertices[0].x, vertices[0].y, vertices[0].z);
                    rlNormal3f(vertices[2].x, vertices[2].y, vertices[2].z);
                    rlVertex3f(vertices[2].x, vertices[2].y, vertices[2].z);
                    rlNormal3f(vertices[3].x, vertices[3].y, vertices[3].z);
                    rlVertex3f(vertices[3].x, vertices[3].y, vertices[3].z);
                }

                vertices[2] = vertices[3]; // Rotate around z axis to set up  starting vertices for next ring
                vertices[3] = (Vector3){ cosring*vertices[3].x + sinring*vertices[3].y, -sinring*vertices[3].x + cosring*vertices[3].y, vertices[3].z }; // Rotation matrix around z axis
            }
        rlEnd();
    rlPopMatrix();
}

// Draw sphere wires
void DrawSphereWires(Vector3 centerPos, float radius, int rings, int slices, Color color)
{
    rlPushMatrix();
        // NOTE: Transformation is applied in inverse order (scale -> translate)
        rlTranslatef(centerPos.x, centerPos.y, centerPos.z);
        rlScalef(radius, radius, radius);

        rlBegin(RL_LINES);
            rlColor4ub(color.r, color.g, color.b, color.a);

            for (int i = 0; i < (rings + 2); i++)
            {
                for (int j = 0; j < slices; j++)
                {
                    rlVertex3f(cosf(DEG2RAD*(270 + (180.0f/(rings + 1))*i))*sinf(DEG2RAD*(360.0f*j/slices)),
                               sinf(DEG2RAD*(270 + (180.0f/(rings + 1))*i)),
                               cosf(DEG2RAD*(270 + (180.0f/(rings + 1))*i))*cosf(DEG2RAD*(360.0f*j/slices)));
                    rlVertex3f(cosf(DEG2RAD*(270 + (180.0f/(rings + 1))*(i + 1)))*sinf(DEG2RAD*(360.0f*(j + 1)/slices)),
                               sinf(DEG2RAD*(270 + (180.0f/(rings + 1))*(i + 1))),
                               cosf(DEG2RAD*(270 + (180.0f/(rings + 1))*(i + 1)))*cosf(DEG2RAD*(360.0f*(j + 1)/slices)));

                    rlVertex3f(cosf(DEG2RAD*(270 + (180.0f/(rings + 1))*(i + 1)))*sinf(DEG2RAD*(360.0f*(j + 1)/slices)),
                               sinf(DEG2RAD*(270 + (180.0f/(rings + 1))*(i + 1))),
                               cosf(DEG2RAD*(270 + (180.0f/(rings + 1))*(i + 1)))*cosf(DEG2RAD*(360.0f*(j + 1)/slices)));
                    rlVertex3f(cosf(DEG2RAD*(270 + (180.0f/(rings + 1))*(i + 1)))*sinf(DEG2RAD*(360.0f*j/slices)),
                               sinf(DEG2RAD*(270 + (180.0f/(rings + 1))*(i + 1))),
                               cosf(DEG2RAD*(270 + (180.0f/(rings + 1))*(i + 1)))*cosf(DEG2RAD*(360.0f*j/slices)));

                    rlVertex3f(cosf(DEG2RAD*(270 + (180.0f/(rings + 1))*(i + 1)))*sinf(DEG2RAD*(360.0f*j/slices)),
                               sinf(DEG2RAD*(270 + (180.0f/(rings + 1))*(i + 1))),
                               cosf(DEG2RAD*(270 + (180.0f/(rings + 1))*(i + 1)))*cosf(DEG2RAD*(360.0f*j/slices)));
                    rlVertex3f(cosf(DEG2RAD*(270 + (180.0f/(rings + 1))*i))*sinf(DEG2RAD*(360.0f*j/slices)),
                               sinf(DEG2RAD*(270 + (180.0f/(rings + 1))*i)),
                               cosf(DEG2RAD*(270 + (180.0f/(rings + 1))*i))*cosf(DEG2RAD*(360.0f*j/slices)));
                }
            }
        rlEnd();
    rlPopMatrix();
}

// Draw a cylinder
// NOTE: It could be also used for pyramid and cone
void DrawCylinder(Vector3 position, float radiusTop, float radiusBottom, float height, int sides, Color color)
{
    if (sides < 3) sides = 3;

    const float angleStep = 360.0f/sides;

    rlPushMatrix();
        rlTranslatef(position.x, position.y, position.z);

        rlBegin(RL_TRIANGLES);
            rlColor4ub(color.r, color.g, color.b, color.a);

            if (radiusTop > 0)
            {
                // Draw Body -------------------------------------------------------------------------------------
                for (int i = 0; i < sides; i++)
                {
                    rlVertex3f(sinf(DEG2RAD*i*angleStep)*radiusBottom, 0, cosf(DEG2RAD*i*angleStep)*radiusBottom); //Bottom Left
                    rlVertex3f(sinf(DEG2RAD*(i+1)*angleStep)*radiusBottom, 0, cosf(DEG2RAD*(i+1)*angleStep)*radiusBottom); //Bottom Right
                    rlVertex3f(sinf(DEG2RAD*(i+1)*angleStep)*radiusTop, height, cosf(DEG2RAD*(i+1)*angleStep)*radiusTop); //Top Right

                    rlVertex3f(sinf(DEG2RAD*i*angleStep)*radiusTop, height, cosf(DEG2RAD*i*angleStep)*radiusTop); //Top Left
                    rlVertex3f(sinf(DEG2RAD*i*angleStep)*radiusBottom, 0, cosf(DEG2RAD*i*angleStep)*radiusBottom); //Bottom Left
                    rlVertex3f(sinf(DEG2RAD*(i+1)*angleStep)*radiusTop, height, cosf(DEG2RAD*(i+1)*angleStep)*radiusTop); //Top Right
                }

                // Draw Cap --------------------------------------------------------------------------------------
                for (int i = 0; i < sides; i++)
                {
                    rlVertex3f(0, height, 0);
                    rlVertex3f(sinf(DEG2RAD*i*angleStep)*radiusTop, height, cosf(DEG2RAD*i*angleStep)*radiusTop);
                    rlVertex3f(sinf(DEG2RAD*(i+1)*angleStep)*radiusTop, height, cosf(DEG2RAD*(i+1)*angleStep)*radiusTop);
                }
            }
            else
            {
                // Draw Cone -------------------------------------------------------------------------------------
                for (int i = 0; i < sides; i++)
                {
                    rlVertex3f(0, height, 0);
                    rlVertex3f(sinf(DEG2RAD*i*angleStep)*radiusBottom, 0, cosf(DEG2RAD*i*angleStep)*radiusBottom);
                    rlVertex3f(sinf(DEG2RAD*(i+1)*angleStep)*radiusBottom, 0, cosf(DEG2RAD*(i+1)*angleStep)*radiusBottom);
                }
            }

            // Draw Base -----------------------------------------------------------------------------------------
            for (int i = 0; i < sides; i++)
            {
                rlVertex3f(0, 0, 0);
                rlVertex3f(sinf(DEG2RAD*(i+1)*angleStep)*radiusBottom, 0, cosf(DEG2RAD*(i+1)*angleStep)*radiusBottom);
                rlVertex3f(sinf(DEG2RAD*i*angleStep)*radiusBottom, 0, cosf(DEG2RAD*i*angleStep)*radiusBottom);
            }

        rlEnd();
    rlPopMatrix();
}

// Draw a cylinder with base at startPos and top at endPos
// NOTE: It could be also used for pyramid and cone
void DrawCylinderEx(Vector3 startPos, Vector3 endPos, float startRadius, float endRadius, int sides, Color color)
{
    if (sides < 3) sides = 3;

    Vector3 direction = { endPos.x - startPos.x, endPos.y - startPos.y, endPos.z - startPos.z };
    if ((direction.x == 0) && (direction.y == 0) && (direction.z == 0)) return; // Security check

    // Construct a basis of the base and the top face:
    Vector3 b1 = Vector3Normalize(Vector3Perpendicular(direction));
    Vector3 b2 = Vector3Normalize(Vector3CrossProduct(b1, direction));

    float baseAngle = (2.0f*PI)/sides;

    rlBegin(RL_TRIANGLES);
        rlColor4ub(color.r, color.g, color.b, color.a);

        for (int i = 0; i < sides; i++)
        {
            // Compute the four vertices
            float s1 = sinf(baseAngle*(i + 0))*startRadius;
            float c1 = cosf(baseAngle*(i + 0))*startRadius;
            Vector3 w1 = { startPos.x + s1*b1.x + c1*b2.x, startPos.y + s1*b1.y + c1*b2.y, startPos.z + s1*b1.z + c1*b2.z };
            float s2 = sinf(baseAngle*(i + 1))*startRadius;
            float c2 = cosf(baseAngle*(i + 1))*startRadius;
            Vector3 w2 = { startPos.x + s2*b1.x + c2*b2.x, startPos.y + s2*b1.y + c2*b2.y, startPos.z + s2*b1.z + c2*b2.z };
            float s3 = sinf(baseAngle*(i + 0))*endRadius;
            float c3 = cosf(baseAngle*(i + 0))*endRadius;
            Vector3 w3 = { endPos.x + s3*b1.x + c3*b2.x, endPos.y + s3*b1.y + c3*b2.y, endPos.z + s3*b1.z + c3*b2.z };
            float s4 = sinf(baseAngle*(i + 1))*endRadius;
            float c4 = cosf(baseAngle*(i + 1))*endRadius;
            Vector3 w4 = { endPos.x + s4*b1.x + c4*b2.x, endPos.y + s4*b1.y + c4*b2.y, endPos.z + s4*b1.z + c4*b2.z };

            if (startRadius > 0)
            {
                rlVertex3f(startPos.x, startPos.y, startPos.z); // |
                rlVertex3f(w2.x, w2.y, w2.z);                   // T0
                rlVertex3f(w1.x, w1.y, w1.z);                   // |
            }
                                                                //          w2 x.-----------x startPos
            rlVertex3f(w1.x, w1.y, w1.z);                       // |           |\'.  T0    /
            rlVertex3f(w2.x, w2.y, w2.z);                       // T1          | \ '.     /
            rlVertex3f(w3.x, w3.y, w3.z);                       // |           |T \  '.  /
                                                                //             | 2 \ T 'x w1
            rlVertex3f(w2.x, w2.y, w2.z);                       // |        w4 x.---\-1-|---x endPos
            rlVertex3f(w4.x, w4.y, w4.z);                       // T2            '.  \  |T3/
            rlVertex3f(w3.x, w3.y, w3.z);                       // |               '. \ | /
                                                                //                   '.\|/
            if (endRadius > 0)                                  //                     'x w3
            {
                rlVertex3f(endPos.x, endPos.y, endPos.z);       // |
                rlVertex3f(w3.x, w3.y, w3.z);                   // T3
                rlVertex3f(w4.x, w4.y, w4.z);                   // |
            }                                                   //
        }
    rlEnd();
}

// Draw a wired cylinder
// NOTE: It could be also used for pyramid and cone
void DrawCylinderWires(Vector3 position, float radiusTop, float radiusBottom, float height, int sides, Color color)
{
    if (sides < 3) sides = 3;

    const float angleStep = 360.0f/sides;

    rlPushMatrix();
        rlTranslatef(position.x, position.y, position.z);

        rlBegin(RL_LINES);
            rlColor4ub(color.r, color.g, color.b, color.a);

            for (int i = 0; i < sides; i++)
            {
                rlVertex3f(sinf(DEG2RAD*i*angleStep)*radiusBottom, 0, cosf(DEG2RAD*i*angleStep)*radiusBottom);
                rlVertex3f(sinf(DEG2RAD*(i+1)*angleStep)*radiusBottom, 0, cosf(DEG2RAD*(i+1)*angleStep)*radiusBottom);

                rlVertex3f(sinf(DEG2RAD*(i+1)*angleStep)*radiusBottom, 0, cosf(DEG2RAD*(i+1)*angleStep)*radiusBottom);
                rlVertex3f(sinf(DEG2RAD*(i+1)*angleStep)*radiusTop, height, cosf(DEG2RAD*(i+1)*angleStep)*radiusTop);

                rlVertex3f(sinf(DEG2RAD*(i+1)*angleStep)*radiusTop, height, cosf(DEG2RAD*(i+1)*angleStep)*radiusTop);
                rlVertex3f(sinf(DEG2RAD*i*angleStep)*radiusTop, height, cosf(DEG2RAD*i*angleStep)*radiusTop);

                rlVertex3f(sinf(DEG2RAD*i*angleStep)*radiusTop, height, cosf(DEG2RAD*i*angleStep)*radiusTop);
                rlVertex3f(sinf(DEG2RAD*i*angleStep)*radiusBottom, 0, cosf(DEG2RAD*i*angleStep)*radiusBottom);
            }
        rlEnd();
    rlPopMatrix();
}

// Draw a wired cylinder with base at startPos and top at endPos
// NOTE: It could be also used for pyramid and cone
void DrawCylinderWiresEx(Vector3 startPos, Vector3 endPos, float startRadius, float endRadius, int sides, Color color)
{
    if (sides < 3) sides = 3;

    Vector3 direction = { endPos.x - startPos.x, endPos.y - startPos.y, endPos.z - startPos.z };
    if ((direction.x == 0) && (direction.y == 0) && (direction.z == 0)) return; // Security check

    // Construct a basis of the base and the top face:
    Vector3 b1 = Vector3Normalize(Vector3Perpendicular(direction));
    Vector3 b2 = Vector3Normalize(Vector3CrossProduct(b1, direction));

    float baseAngle = (2.0f*PI)/sides;

    rlBegin(RL_LINES);
        rlColor4ub(color.r, color.g, color.b, color.a);

        for (int i = 0; i < sides; i++)
        {
            // Compute the four vertices
            float s1 = sinf(baseAngle*(i + 0))*startRadius;
            float c1 = cosf(baseAngle*(i + 0))*startRadius;
            Vector3 w1 = { startPos.x + s1*b1.x + c1*b2.x, startPos.y + s1*b1.y + c1*b2.y, startPos.z + s1*b1.z + c1*b2.z };
            float s2 = sinf(baseAngle*(i + 1))*startRadius;
            float c2 = cosf(baseAngle*(i + 1))*startRadius;
            Vector3 w2 = { startPos.x + s2*b1.x + c2*b2.x, startPos.y + s2*b1.y + c2*b2.y, startPos.z + s2*b1.z + c2*b2.z };
            float s3 = sinf(baseAngle*(i + 0))*endRadius;
            float c3 = cosf(baseAngle*(i + 0))*endRadius;
            Vector3 w3 = { endPos.x + s3*b1.x + c3*b2.x, endPos.y + s3*b1.y + c3*b2.y, endPos.z + s3*b1.z + c3*b2.z };
            float s4 = sinf(baseAngle*(i + 1))*endRadius;
            float c4 = cosf(baseAngle*(i + 1))*endRadius;
            Vector3 w4 = { endPos.x + s4*b1.x + c4*b2.x, endPos.y + s4*b1.y + c4*b2.y, endPos.z + s4*b1.z + c4*b2.z };

            rlVertex3f(w1.x, w1.y, w1.z);
            rlVertex3f(w2.x, w2.y, w2.z);

            rlVertex3f(w1.x, w1.y, w1.z);
            rlVertex3f(w3.x, w3.y, w3.z);

            rlVertex3f(w3.x, w3.y, w3.z);
            rlVertex3f(w4.x, w4.y, w4.z);
        }
    rlEnd();
}

// Draw a capsule with the center of its sphere caps at startPos and endPos
void DrawCapsule(Vector3 startPos, Vector3 endPos, float radius, int slices, int rings, Color color)
{
    if (slices < 3) slices = 3;

    Vector3 direction = { endPos.x - startPos.x, endPos.y - startPos.y, endPos.z - startPos.z };

    // draw a sphere if start and end points are the same
    bool sphereCase = (direction.x == 0) && (direction.y == 0) && (direction.z == 0);
    if (sphereCase) direction = (Vector3){0.0f, 1.0f, 0.0f};

    // Construct a basis of the base and the caps:
    Vector3 b0 = Vector3Normalize(direction);
    Vector3 b1 = Vector3Normalize(Vector3Perpendicular(direction));
    Vector3 b2 = Vector3Normalize(Vector3CrossProduct(b1, direction));
    Vector3 capCenter = endPos;

    float baseSliceAngle = (2.0f*PI)/slices;
    float baseRingAngle  = PI*0.5f/rings;

    rlBegin(RL_TRIANGLES);
        rlColor4ub(color.r, color.g, color.b, color.a);

        // render both caps
        for (int c = 0; c < 2; c++)
        {
            for (int i = 0; i < rings; i++)
            {
                for (int j = 0; j < slices; j++)
                {

                    // we build up the rings from capCenter in the direction of the 'direction' vector we computed earlier

                    // as we iterate through the rings they must be placed higher above the center, the height we need is sin(angle(i))
                    // as we iterate through the rings they must get smaller by the cos(angle(i))

                    // compute the four vertices
                    float ringSin1 = sinf(baseSliceAngle*(j + 0))*cosf(baseRingAngle*( i + 0 ));
                    float ringCos1 = cosf(baseSliceAngle*(j + 0))*cosf(baseRingAngle*( i + 0 ));
                    Vector3 w1 = (Vector3){
                        capCenter.x + (sinf(baseRingAngle*( i + 0 ))*b0.x + ringSin1*b1.x + ringCos1*b2.x)*radius,
                        capCenter.y + (sinf(baseRingAngle*( i + 0 ))*b0.y + ringSin1*b1.y + ringCos1*b2.y)*radius,
                        capCenter.z + (sinf(baseRingAngle*( i + 0 ))*b0.z + ringSin1*b1.z + ringCos1*b2.z)*radius
                    };
                    float ringSin2 = sinf(baseSliceAngle*(j + 1))*cosf(baseRingAngle*( i + 0 ));
                    float ringCos2 = cosf(baseSliceAngle*(j + 1))*cosf(baseRingAngle*( i + 0 ));
                    Vector3 w2 = (Vector3){
                        capCenter.x + (sinf(baseRingAngle*( i + 0 ))*b0.x + ringSin2*b1.x + ringCos2*b2.x)*radius,
                        capCenter.y + (sinf(baseRingAngle*( i + 0 ))*b0.y + ringSin2*b1.y + ringCos2*b2.y)*radius,
                        capCenter.z + (sinf(baseRingAngle*( i + 0 ))*b0.z + ringSin2*b1.z + ringCos2*b2.z)*radius
                    };

                    float ringSin3 = sinf(baseSliceAngle*(j + 0))*cosf(baseRingAngle*( i + 1 ));
                    float ringCos3 = cosf(baseSliceAngle*(j + 0))*cosf(baseRingAngle*( i + 1 ));
                    Vector3 w3 = (Vector3){
                        capCenter.x + (sinf(baseRingAngle*( i + 1 ))*b0.x + ringSin3*b1.x + ringCos3*b2.x)*radius,
                        capCenter.y + (sinf(baseRingAngle*( i + 1 ))*b0.y + ringSin3*b1.y + ringCos3*b2.y)*radius,
                        capCenter.z + (sinf(baseRingAngle*( i + 1 ))*b0.z + ringSin3*b1.z + ringCos3*b2.z)*radius
                    };
                    float ringSin4 = sinf(baseSliceAngle*(j + 1))*cosf(baseRingAngle*( i + 1 ));
                    float ringCos4 = cosf(baseSliceAngle*(j + 1))*cosf(baseRingAngle*( i + 1 ));
                    Vector3 w4 = (Vector3){
                        capCenter.x + (sinf(baseRingAngle*( i + 1 ))*b0.x + ringSin4*b1.x + ringCos4*b2.x)*radius,
                        capCenter.y + (sinf(baseRingAngle*( i + 1 ))*b0.y + ringSin4*b1.y + ringCos4*b2.y)*radius,
                        capCenter.z + (sinf(baseRingAngle*( i + 1 ))*b0.z + ringSin4*b1.z + ringCos4*b2.z)*radius
                    };

                    // Make sure cap triangle normals are facing outwards
                    if (c == 0)
                    {
                        rlVertex3f(w1.x, w1.y, w1.z);
                        rlVertex3f(w2.x, w2.y, w2.z);
                        rlVertex3f(w3.x, w3.y, w3.z);

                        rlVertex3f(w2.x, w2.y, w2.z);
                        rlVertex3f(w4.x, w4.y, w4.z);
                        rlVertex3f(w3.x, w3.y, w3.z);
                    }
                    else
                    {
                        rlVertex3f(w1.x, w1.y, w1.z);
                        rlVertex3f(w3.x, w3.y, w3.z);
                        rlVertex3f(w2.x, w2.y, w2.z);

                        rlVertex3f(w2.x, w2.y, w2.z);
                        rlVertex3f(w3.x, w3.y, w3.z);
                        rlVertex3f(w4.x, w4.y, w4.z);
                    }
                }
            }
            capCenter = startPos;
            b0 = Vector3Scale(b0, -1.0f);
        }
        // render middle
        if (!sphereCase)
        {
            for (int j = 0; j < slices; j++)
            {
                // compute the four vertices
                float ringSin1 = sinf(baseSliceAngle*(j + 0))*radius;
                float ringCos1 = cosf(baseSliceAngle*(j + 0))*radius;
                Vector3 w1 = {
                    startPos.x + ringSin1*b1.x + ringCos1*b2.x,
                    startPos.y + ringSin1*b1.y + ringCos1*b2.y,
                    startPos.z + ringSin1*b1.z + ringCos1*b2.z
                };
                float ringSin2 = sinf(baseSliceAngle*(j + 1))*radius;
                float ringCos2 = cosf(baseSliceAngle*(j + 1))*radius;
                Vector3 w2 = {
                    startPos.x + ringSin2*b1.x + ringCos2*b2.x,
                    startPos.y + ringSin2*b1.y + ringCos2*b2.y,
                    startPos.z + ringSin2*b1.z + ringCos2*b2.z
                };

                float ringSin3 = sinf(baseSliceAngle*(j + 0))*radius;
                float ringCos3 = cosf(baseSliceAngle*(j + 0))*radius;
                Vector3 w3 = {
                    endPos.x + ringSin3*b1.x + ringCos3*b2.x,
                    endPos.y + ringSin3*b1.y + ringCos3*b2.y,
                    endPos.z + ringSin3*b1.z + ringCos3*b2.z
                };
                float ringSin4 = sinf(baseSliceAngle*(j + 1))*radius;
                float ringCos4 = cosf(baseSliceAngle*(j + 1))*radius;
                Vector3 w4 = {
                    endPos.x + ringSin4*b1.x + ringCos4*b2.x,
                    endPos.y + ringSin4*b1.y + ringCos4*b2.y,
                    endPos.z + ringSin4*b1.z + ringCos4*b2.z
                };
                                                                        //          w2 x.-----------x startPos
                rlVertex3f(w1.x, w1.y, w1.z);                         // |           |\'.  T0    /
                rlVertex3f(w2.x, w2.y, w2.z);                         // T1          | \ '.     /
                rlVertex3f(w3.x, w3.y, w3.z);                         // |           |T \  '.  /
                                                                        //             | 2 \ T 'x w1
                rlVertex3f(w2.x, w2.y, w2.z);                         // |        w4 x.---\-1-|---x endPos
                rlVertex3f(w4.x, w4.y, w4.z);                         // T2            '.  \  |T3/
                rlVertex3f(w3.x, w3.y, w3.z);                         // |               '. \ | /
                                                                        //                   '.\|/
                                                                        //                   'x w3
            }
        }
    rlEnd();
}

// Draw capsule wires with the center of its sphere caps at startPos and endPos
void DrawCapsuleWires(Vector3 startPos, Vector3 endPos, float radius, int slices, int rings, Color color)
{
    if (slices < 3) slices = 3;

    Vector3 direction = { endPos.x - startPos.x, endPos.y - startPos.y, endPos.z - startPos.z };

    // draw a sphere if start and end points are the same
    bool sphereCase = (direction.x == 0) && (direction.y == 0) && (direction.z == 0);
    if (sphereCase) direction = (Vector3){0.0f, 1.0f, 0.0f};

    // Construct a basis of the base and the caps:
    Vector3 b0 = Vector3Normalize(direction);
    Vector3 b1 = Vector3Normalize(Vector3Perpendicular(direction));
    Vector3 b2 = Vector3Normalize(Vector3CrossProduct(b1, direction));
    Vector3 capCenter = endPos;

    float baseSliceAngle = (2.0f*PI)/slices;
    float baseRingAngle  = PI*0.5f/rings;

    rlBegin(RL_LINES);
        rlColor4ub(color.r, color.g, color.b, color.a);

        // render both caps
        for (int c = 0; c < 2; c++)
        {
            for (int i = 0; i < rings; i++)
            {
                for (int j = 0; j < slices; j++)
                {

                    // we build up the rings from capCenter in the direction of the 'direction' vector we computed earlier

                    // as we iterate through the rings they must be placed higher above the center, the height we need is sin(angle(i))
                    // as we iterate through the rings they must get smaller by the cos(angle(i))

                    // compute the four vertices
                    float ringSin1 = sinf(baseSliceAngle*(j + 0))*cosf(baseRingAngle*( i + 0 ));
                    float ringCos1 = cosf(baseSliceAngle*(j + 0))*cosf(baseRingAngle*( i + 0 ));
                    Vector3 w1 = (Vector3){
                        capCenter.x + (sinf(baseRingAngle*( i + 0 ))*b0.x + ringSin1*b1.x + ringCos1*b2.x)*radius,
                        capCenter.y + (sinf(baseRingAngle*( i + 0 ))*b0.y + ringSin1*b1.y + ringCos1*b2.y)*radius,
                        capCenter.z + (sinf(baseRingAngle*( i + 0 ))*b0.z + ringSin1*b1.z + ringCos1*b2.z)*radius
                    };
                    float ringSin2 = sinf(baseSliceAngle*(j + 1))*cosf(baseRingAngle*( i + 0 ));
                    float ringCos2 = cosf(baseSliceAngle*(j + 1))*cosf(baseRingAngle*( i + 0 ));
                    Vector3 w2 = (Vector3){
                        capCenter.x + (sinf(baseRingAngle*( i + 0 ))*b0.x + ringSin2*b1.x + ringCos2*b2.x)*radius,
                        capCenter.y + (sinf(baseRingAngle*( i + 0 ))*b0.y + ringSin2*b1.y + ringCos2*b2.y)*radius,
                        capCenter.z + (sinf(baseRingAngle*( i + 0 ))*b0.z + ringSin2*b1.z + ringCos2*b2.z)*radius
                    };

                    float ringSin3 = sinf(baseSliceAngle*(j + 0))*cosf(baseRingAngle*( i + 1 ));
                    float ringCos3 = cosf(baseSliceAngle*(j + 0))*cosf(baseRingAngle*( i + 1 ));
                    Vector3 w3 = (Vector3){
                        capCenter.x + (sinf(baseRingAngle*( i + 1 ))*b0.x + ringSin3*b1.x + ringCos3*b2.x)*radius,
                        capCenter.y + (sinf(baseRingAngle*( i + 1 ))*b0.y + ringSin3*b1.y + ringCos3*b2.y)*radius,
                        capCenter.z + (sinf(baseRingAngle*( i + 1 ))*b0.z + ringSin3*b1.z + ringCos3*b2.z)*radius
                    };
                    float ringSin4 = sinf(baseSliceAngle*(j + 1))*cosf(baseRingAngle*( i + 1 ));
                    float ringCos4 = cosf(baseSliceAngle*(j + 1))*cosf(baseRingAngle*( i + 1 ));
                    Vector3 w4 = (Vector3){
                        capCenter.x + (sinf(baseRingAngle*( i + 1 ))*b0.x + ringSin4*b1.x + ringCos4*b2.x)*radius,
                        capCenter.y + (sinf(baseRingAngle*( i + 1 ))*b0.y + ringSin4*b1.y + ringCos4*b2.y)*radius,
                        capCenter.z + (sinf(baseRingAngle*( i + 1 ))*b0.z + ringSin4*b1.z + ringCos4*b2.z)*radius
                    };

                    rlVertex3f(w1.x, w1.y, w1.z);
                    rlVertex3f(w2.x, w2.y, w2.z);

                    rlVertex3f(w2.x, w2.y, w2.z);
                    rlVertex3f(w3.x, w3.y, w3.z);

                    rlVertex3f(w1.x, w1.y, w1.z);
                    rlVertex3f(w3.x, w3.y, w3.z);

                    rlVertex3f(w2.x, w2.y, w2.z);
                    rlVertex3f(w4.x, w4.y, w4.z);

                    rlVertex3f(w3.x, w3.y, w3.z);
                    rlVertex3f(w4.x, w4.y, w4.z);
                }
            }
            capCenter = startPos;
            b0 = Vector3Scale(b0, -1.0f);
        }
        // render middle
        if (!sphereCase)
        {
            for (int j = 0; j < slices; j++)
            {
                // compute the four vertices
                float ringSin1 = sinf(baseSliceAngle*(j + 0))*radius;
                float ringCos1 = cosf(baseSliceAngle*(j + 0))*radius;
                Vector3 w1 = {
                    startPos.x + ringSin1*b1.x + ringCos1*b2.x,
                    startPos.y + ringSin1*b1.y + ringCos1*b2.y,
                    startPos.z + ringSin1*b1.z + ringCos1*b2.z
                };
                float ringSin2 = sinf(baseSliceAngle*(j + 1))*radius;
                float ringCos2 = cosf(baseSliceAngle*(j + 1))*radius;
                Vector3 w2 = {
                    startPos.x + ringSin2*b1.x + ringCos2*b2.x,
                    startPos.y + ringSin2*b1.y + ringCos2*b2.y,
                    startPos.z + ringSin2*b1.z + ringCos2*b2.z
                };

                float ringSin3 = sinf(baseSliceAngle*(j + 0))*radius;
                float ringCos3 = cosf(baseSliceAngle*(j + 0))*radius;
                Vector3 w3 = {
                    endPos.x + ringSin3*b1.x + ringCos3*b2.x,
                    endPos.y + ringSin3*b1.y + ringCos3*b2.y,
                    endPos.z + ringSin3*b1.z + ringCos3*b2.z
                };
                float ringSin4 = sinf(baseSliceAngle*(j + 1))*radius;
                float ringCos4 = cosf(baseSliceAngle*(j + 1))*radius;
                Vector3 w4 = {
                    endPos.x + ringSin4*b1.x + ringCos4*b2.x,
                    endPos.y + ringSin4*b1.y + ringCos4*b2.y,
                    endPos.z + ringSin4*b1.z + ringCos4*b2.z
                };

                rlVertex3f(w1.x, w1.y, w1.z);
                rlVertex3f(w3.x, w3.y, w3.z);

                rlVertex3f(w2.x, w2.y, w2.z);
                rlVertex3f(w4.x, w4.y, w4.z);

                rlVertex3f(w2.x, w2.y, w2.z);
                rlVertex3f(w3.x, w3.y, w3.z);
            }
        }
    rlEnd();
}

// Draw a plane
void DrawPlane(Vector3 centerPos, Vector2 size, Color color)
{
    // NOTE: Plane is always created on XZ ground
    rlPushMatrix();
        rlTranslatef(centerPos.x, centerPos.y, centerPos.z);
        rlScalef(size.x, 1.0f, size.y);

        rlBegin(RL_QUADS);
            rlColor4ub(color.r, color.g, color.b, color.a);
            rlNormal3f(0.0f, 1.0f, 0.0f);

            rlVertex3f(-0.5f, 0.0f, -0.5f);
            rlVertex3f(-0.5f, 0.0f, 0.5f);
            rlVertex3f(0.5f, 0.0f, 0.5f);
            rlVertex3f(0.5f, 0.0f, -0.5f);
        rlEnd();
    rlPopMatrix();
}

// Draw a ray line
void DrawRay(Ray ray, Color color)
{
    float scale = 10000;

    rlBegin(RL_LINES);
        rlColor4ub(color.r, color.g, color.b, color.a);
        rlColor4ub(color.r, color.g, color.b, color.a);

        rlVertex3f(ray.position.x, ray.position.y, ray.position.z);
        rlVertex3f(ray.position.x + ray.direction.x*scale, ray.position.y + ray.direction.y*scale, ray.position.z + ray.direction.z*scale);
    rlEnd();
}

// Draw a grid centered at (0, 0, 0)
void DrawGrid(int slices, float spacing)
{
    int halfSlices = slices/2;

    rlBegin(RL_LINES);
        for (int i = -halfSlices; i <= halfSlices; i++)
        {
            if (i == 0)
            {
                rlColor3f(0.5f, 0.5f, 0.5f);
            }
            else
            {
                rlColor3f(0.75f, 0.75f, 0.75f);
            }

            rlVertex3f((float)i*spacing, 0.0f, (float)-halfSlices*spacing);
            rlVertex3f((float)i*spacing, 0.0f, (float)halfSlices*spacing);

            rlVertex3f((float)-halfSlices*spacing, 0.0f, (float)i*spacing);
            rlVertex3f((float)halfSlices*spacing, 0.0f, (float)i*spacing);
        }
    rlEnd();
}

// Load model from files (mesh and material)
Model LoadModel(const char *fileName)
{
    Model model = { 0 };

#if defined(SUPPORT_FILEFORMAT_OBJ)
    if (IsFileExtension(fileName, ".obj")) model = LoadOBJ(fileName);
#endif
#if defined(SUPPORT_FILEFORMAT_IQM)
    if (IsFileExtension(fileName, ".iqm")) model = LoadIQM(fileName);
#endif
#if defined(SUPPORT_FILEFORMAT_GLTF)
    if (IsFileExtension(fileName, ".gltf") || IsFileExtension(fileName, ".glb")) model = LoadGLTF(fileName);
#endif
#if defined(SUPPORT_FILEFORMAT_VOX)
    if (IsFileExtension(fileName, ".vox")) model = LoadVOX(fileName);
#endif
#if defined(SUPPORT_FILEFORMAT_M3D)
    if (IsFileExtension(fileName, ".m3d")) model = LoadM3D(fileName);
#endif

    // Make sure model transform is set to identity matrix!
    model.transform = MatrixIdentity();

    if ((model.meshCount != 0) && (model.meshes != NULL))
    {
        // Upload vertex data to GPU (static meshes)
        for (int i = 0; i < model.meshCount; i++) UploadMesh(&model.meshes[i], false);
    }
    else TRACELOG(LOG_WARNING, "MESH: [%s] Failed to load model mesh(es) data", fileName);

    if (model.materialCount == 0)
    {
        TRACELOG(LOG_WARNING, "MATERIAL: [%s] Failed to load model material data, default to white material", fileName);

        model.materialCount = 1;
        model.materials = (Material *)RL_CALLOC(model.materialCount, sizeof(Material));
        model.materials[0] = LoadMaterialDefault();

        if (model.meshMaterial == NULL) model.meshMaterial = (int *)RL_CALLOC(model.meshCount, sizeof(int));
    }

    return model;
}

// Load model from generated mesh
// WARNING: A shallow copy of mesh is generated, passed by value,
// as long as struct contains pointers to data and some values, we get a copy
// of mesh pointing to same data as original version... be careful!
Model LoadModelFromMesh(Mesh mesh)
{
    Model model = { 0 };

    model.transform = MatrixIdentity();

    model.meshCount = 1;
    model.meshes = (Mesh *)RL_CALLOC(model.meshCount, sizeof(Mesh));
    model.meshes[0] = mesh;

    model.materialCount = 1;
    model.materials = (Material *)RL_CALLOC(model.materialCount, sizeof(Material));
    model.materials[0] = LoadMaterialDefault();

    model.meshMaterial = (int *)RL_CALLOC(model.meshCount, sizeof(int));
    model.meshMaterial[0] = 0;  // First material index

    return model;
}

// Check if a model is valid (loaded in GPU, VAO/VBOs)
bool IsModelValid(Model model)
{
    bool result = false;

    if ((model.meshes != NULL) &&           // Validate model contains some mesh
        (model.materials != NULL) &&        // Validate model contains some material (at least default one)
        (model.meshMaterial != NULL) &&     // Validate mesh-material linkage
        (model.meshCount > 0) &&            // Validate mesh count
        (model.materialCount > 0)) result = true; // Validate material count

    // NOTE: Many elements could be validated from a model, including every model mesh VAO/VBOs
    // but some VBOs could not be used, it depends on Mesh vertex data
    for (int i = 0; i < model.meshCount; i++)
    {
        if ((model.meshes[i].vertices != NULL) && (model.meshes[i].vboId[0] == 0)) { result = false; break; }  // Vertex position buffer not uploaded to GPU
        if ((model.meshes[i].texcoords != NULL) && (model.meshes[i].vboId[1] == 0)) { result = false; break; }  // Vertex textcoords buffer not uploaded to GPU
        if ((model.meshes[i].normals != NULL) && (model.meshes[i].vboId[2] == 0)) { result = false; break; }  // Vertex normals buffer not uploaded to GPU
        if ((model.meshes[i].colors != NULL) && (model.meshes[i].vboId[3] == 0)) { result = false; break; }  // Vertex colors buffer not uploaded to GPU
        if ((model.meshes[i].tangents != NULL) && (model.meshes[i].vboId[4] == 0)) { result = false; break; }  // Vertex tangents buffer not uploaded to GPU
        if ((model.meshes[i].texcoords2 != NULL) && (model.meshes[i].vboId[5] == 0)) { result = false; break; }  // Vertex texcoords2 buffer not uploaded to GPU
        if ((model.meshes[i].indices != NULL) && (model.meshes[i].vboId[6] == 0)) { result = false; break; }  // Vertex indices buffer not uploaded to GPU
        if ((model.meshes[i].boneIds != NULL) && (model.meshes[i].vboId[7] == 0)) { result = false; break; }  // Vertex boneIds buffer not uploaded to GPU
        if ((model.meshes[i].boneWeights != NULL) && (model.meshes[i].vboId[8] == 0)) { result = false; break; }  // Vertex boneWeights buffer not uploaded to GPU

        // NOTE: Some OpenGL versions do not support VAO, so we don't check it
        //if (model.meshes[i].vaoId == 0) { result = false; break }
    }

    return result;
}

// Unload model (meshes/materials) from memory (RAM and/or VRAM)
// NOTE: This function takes care of all model elements, for a detailed control
// over them, use UnloadMesh() and UnloadMaterial()
void UnloadModel(Model model)
{
    // Unload meshes
    for (int i = 0; i < model.meshCount; i++) UnloadMesh(model.meshes[i]);

    // Unload materials maps
    // NOTE: As the user could be sharing shaders and textures between models,
    // we don't unload the material but just free its maps,
    // the user is responsible for freeing models shaders and textures
    for (int i = 0; i < model.materialCount; i++) RL_FREE(model.materials[i].maps);

    // Unload arrays
    RL_FREE(model.meshes);
    RL_FREE(model.materials);
    RL_FREE(model.meshMaterial);

    // Unload animation data
    RL_FREE(model.bones);
    RL_FREE(model.bindPose);

    TRACELOG(LOG_INFO, "MODEL: Unloaded model (and meshes) from RAM and VRAM");
}

// Compute model bounding box limits (considers all meshes)
BoundingBox GetModelBoundingBox(Model model)
{
    BoundingBox bounds = { 0 };

    if (model.meshCount > 0)
    {
        Vector3 temp = { 0 };
        bounds = GetMeshBoundingBox(model.meshes[0]);

        for (int i = 1; i < model.meshCount; i++)
        {
            BoundingBox tempBounds = GetMeshBoundingBox(model.meshes[i]);

            temp.x = (bounds.min.x < tempBounds.min.x)? bounds.min.x : tempBounds.min.x;
            temp.y = (bounds.min.y < tempBounds.min.y)? bounds.min.y : tempBounds.min.y;
            temp.z = (bounds.min.z < tempBounds.min.z)? bounds.min.z : tempBounds.min.z;
            bounds.min = temp;

            temp.x = (bounds.max.x > tempBounds.max.x)? bounds.max.x : tempBounds.max.x;
            temp.y = (bounds.max.y > tempBounds.max.y)? bounds.max.y : tempBounds.max.y;
            temp.z = (bounds.max.z > tempBounds.max.z)? bounds.max.z : tempBounds.max.z;
            bounds.max = temp;
        }
    }

    // Apply model.transform to bounding box
    // WARNING: Current BoundingBox structure design does not support rotation transformations,
    // in those cases is up to the user to calculate the proper box bounds (8 vertices transformed)
    bounds.min = Vector3Transform(bounds.min, model.transform);
    bounds.max = Vector3Transform(bounds.max, model.transform);

    return bounds;
}

// Upload vertex data into a VAO (if supported) and VBO
void UploadMesh(Mesh *mesh, bool dynamic)
{
    if (mesh->vaoId > 0)
    {
        // Check if mesh has already been loaded in GPU
        TRACELOG(LOG_WARNING, "VAO: [ID %i] Trying to re-load an already loaded mesh", mesh->vaoId);
        return;
    }

    mesh->vboId = (unsigned int *)RL_CALLOC(MAX_MESH_VERTEX_BUFFERS, sizeof(unsigned int));

    mesh->vaoId = 0;        // Vertex Array Object
    mesh->vboId[RL_DEFAULT_SHADER_ATTRIB_LOCATION_POSITION] = 0;     // Vertex buffer: positions
    mesh->vboId[RL_DEFAULT_SHADER_ATTRIB_LOCATION_TEXCOORD] = 0;     // Vertex buffer: texcoords
    mesh->vboId[RL_DEFAULT_SHADER_ATTRIB_LOCATION_NORMAL] = 0;       // Vertex buffer: normals
    mesh->vboId[RL_DEFAULT_SHADER_ATTRIB_LOCATION_COLOR] = 0;        // Vertex buffer: colors
    mesh->vboId[RL_DEFAULT_SHADER_ATTRIB_LOCATION_TANGENT] = 0;      // Vertex buffer: tangents
    mesh->vboId[RL_DEFAULT_SHADER_ATTRIB_LOCATION_TEXCOORD2] = 0;    // Vertex buffer: texcoords2
    mesh->vboId[RL_DEFAULT_SHADER_ATTRIB_LOCATION_INDICES] = 0;      // Vertex buffer: indices

#ifdef RL_SUPPORT_MESH_GPU_SKINNING
    mesh->vboId[RL_DEFAULT_SHADER_ATTRIB_LOCATION_BONEIDS] = 0;      // Vertex buffer: boneIds
    mesh->vboId[RL_DEFAULT_SHADER_ATTRIB_LOCATION_BONEWEIGHTS] = 0;  // Vertex buffer: boneWeights
#endif

#if defined(GRAPHICS_API_OPENGL_33) || defined(GRAPHICS_API_OPENGL_ES2)
    mesh->vaoId = rlLoadVertexArray();
    rlEnableVertexArray(mesh->vaoId);

    // NOTE: Vertex attributes must be uploaded considering default locations points and available vertex data

    // Enable vertex attributes: position (shader-location = 0)
    void *vertices = (mesh->animVertices != NULL)? mesh->animVertices : mesh->vertices;
    mesh->vboId[RL_DEFAULT_SHADER_ATTRIB_LOCATION_POSITION] = rlLoadVertexBuffer(vertices, mesh->vertexCount*3*sizeof(float), dynamic);
    rlSetVertexAttribute(RL_DEFAULT_SHADER_ATTRIB_LOCATION_POSITION, 3, RL_FLOAT, 0, 0, 0);
    rlEnableVertexAttribute(RL_DEFAULT_SHADER_ATTRIB_LOCATION_POSITION);

    // Enable vertex attributes: texcoords (shader-location = 1)
    mesh->vboId[RL_DEFAULT_SHADER_ATTRIB_LOCATION_TEXCOORD] = rlLoadVertexBuffer(mesh->texcoords, mesh->vertexCount*2*sizeof(float), dynamic);
    rlSetVertexAttribute(RL_DEFAULT_SHADER_ATTRIB_LOCATION_TEXCOORD, 2, RL_FLOAT, 0, 0, 0);
    rlEnableVertexAttribute(RL_DEFAULT_SHADER_ATTRIB_LOCATION_TEXCOORD);

    // WARNING: When setting default vertex attribute values, the values for each generic vertex attribute
    // is part of current state, and it is maintained even if a different program object is used

    if (mesh->normals != NULL)
    {
        // Enable vertex attributes: normals (shader-location = 2)
        void *normals = (mesh->animNormals != NULL)? mesh->animNormals : mesh->normals;
        mesh->vboId[RL_DEFAULT_SHADER_ATTRIB_LOCATION_NORMAL] = rlLoadVertexBuffer(normals, mesh->vertexCount*3*sizeof(float), dynamic);
        rlSetVertexAttribute(RL_DEFAULT_SHADER_ATTRIB_LOCATION_NORMAL, 3, RL_FLOAT, 0, 0, 0);
        rlEnableVertexAttribute(RL_DEFAULT_SHADER_ATTRIB_LOCATION_NORMAL);
    }
    else
    {
        // Default vertex attribute: normal
        // WARNING: Default value provided to shader if location available
        float value[3] = { 0.0f, 0.0f, 1.0f };
        rlSetVertexAttributeDefault(RL_DEFAULT_SHADER_ATTRIB_LOCATION_NORMAL, value, SHADER_ATTRIB_VEC3, 3);
        rlDisableVertexAttribute(RL_DEFAULT_SHADER_ATTRIB_LOCATION_NORMAL);
    }

    if (mesh->colors != NULL)
    {
        // Enable vertex attribute: color (shader-location = 3)
        mesh->vboId[RL_DEFAULT_SHADER_ATTRIB_LOCATION_COLOR] = rlLoadVertexBuffer(mesh->colors, mesh->vertexCount*4*sizeof(unsigned char), dynamic);
        rlSetVertexAttribute(RL_DEFAULT_SHADER_ATTRIB_LOCATION_COLOR, 4, RL_UNSIGNED_BYTE, 1, 0, 0);
        rlEnableVertexAttribute(RL_DEFAULT_SHADER_ATTRIB_LOCATION_COLOR);
    }
    else
    {
        // Default vertex attribute: color
        // WARNING: Default value provided to shader if location available
        float value[4] = { 1.0f, 1.0f, 1.0f, 1.0f };    // WHITE
        rlSetVertexAttributeDefault(RL_DEFAULT_SHADER_ATTRIB_LOCATION_COLOR, value, SHADER_ATTRIB_VEC4, 4);
        rlDisableVertexAttribute(RL_DEFAULT_SHADER_ATTRIB_LOCATION_COLOR);
    }

    if (mesh->tangents != NULL)
    {
        // Enable vertex attribute: tangent (shader-location = 4)
        mesh->vboId[RL_DEFAULT_SHADER_ATTRIB_LOCATION_TANGENT] = rlLoadVertexBuffer(mesh->tangents, mesh->vertexCount*4*sizeof(float), dynamic);
        rlSetVertexAttribute(RL_DEFAULT_SHADER_ATTRIB_LOCATION_TANGENT, 4, RL_FLOAT, 0, 0, 0);
        rlEnableVertexAttribute(RL_DEFAULT_SHADER_ATTRIB_LOCATION_TANGENT);
    }
    else
    {
        // Default vertex attribute: tangent
        // WARNING: Default value provided to shader if location available
        float value[4] = { 1.0f, 0.0f, 0.0f, 1.0f };
        rlSetVertexAttributeDefault(RL_DEFAULT_SHADER_ATTRIB_LOCATION_TANGENT, value, SHADER_ATTRIB_VEC4, 4);
        rlDisableVertexAttribute(RL_DEFAULT_SHADER_ATTRIB_LOCATION_TANGENT);
    }

    if (mesh->texcoords2 != NULL)
    {
        // Enable vertex attribute: texcoord2 (shader-location = 5)
        mesh->vboId[RL_DEFAULT_SHADER_ATTRIB_LOCATION_TEXCOORD2] = rlLoadVertexBuffer(mesh->texcoords2, mesh->vertexCount*2*sizeof(float), dynamic);
        rlSetVertexAttribute(RL_DEFAULT_SHADER_ATTRIB_LOCATION_TEXCOORD2, 2, RL_FLOAT, 0, 0, 0);
        rlEnableVertexAttribute(RL_DEFAULT_SHADER_ATTRIB_LOCATION_TEXCOORD2);
    }
    else
    {
        // Default vertex attribute: texcoord2
        // WARNING: Default value provided to shader if location available
        float value[2] = { 0.0f, 0.0f };
        rlSetVertexAttributeDefault(RL_DEFAULT_SHADER_ATTRIB_LOCATION_TEXCOORD2, value, SHADER_ATTRIB_VEC2, 2);
        rlDisableVertexAttribute(RL_DEFAULT_SHADER_ATTRIB_LOCATION_TEXCOORD2);
    }

#ifdef RL_SUPPORT_MESH_GPU_SKINNING
    if (mesh->boneIds != NULL)
    {
        // Enable vertex attribute: boneIds (shader-location = 7)
        mesh->vboId[RL_DEFAULT_SHADER_ATTRIB_LOCATION_BONEIDS] = rlLoadVertexBuffer(mesh->boneIds, mesh->vertexCount*4*sizeof(unsigned char), dynamic);
        rlSetVertexAttribute(RL_DEFAULT_SHADER_ATTRIB_LOCATION_BONEIDS, 4, RL_UNSIGNED_BYTE, 0, 0, 0);
        rlEnableVertexAttribute(RL_DEFAULT_SHADER_ATTRIB_LOCATION_BONEIDS);
    }
    else
    {
        // Default vertex attribute: boneIds
        // WARNING: Default value provided to shader if location available
        float value[4] = { 0.0f, 0.0f, 0.0f, 0.0f };
        rlSetVertexAttributeDefault(RL_DEFAULT_SHADER_ATTRIB_LOCATION_BONEIDS, value, SHADER_ATTRIB_VEC4, 4);
        rlDisableVertexAttribute(RL_DEFAULT_SHADER_ATTRIB_LOCATION_BONEIDS);
    }

    if (mesh->boneWeights != NULL)
    {
        // Enable vertex attribute: boneWeights (shader-location = 8)
        mesh->vboId[RL_DEFAULT_SHADER_ATTRIB_LOCATION_BONEWEIGHTS] = rlLoadVertexBuffer(mesh->boneWeights, mesh->vertexCount*4*sizeof(float), dynamic);
        rlSetVertexAttribute(RL_DEFAULT_SHADER_ATTRIB_LOCATION_BONEWEIGHTS, 4, RL_FLOAT, 0, 0, 0);
        rlEnableVertexAttribute(RL_DEFAULT_SHADER_ATTRIB_LOCATION_BONEWEIGHTS);
    }
    else
    {
        // Default vertex attribute: boneWeights
        // WARNING: Default value provided to shader if location available
        float value[4] = { 0.0f, 0.0f, 0.0f, 0.0f };
        rlSetVertexAttributeDefault(RL_DEFAULT_SHADER_ATTRIB_LOCATION_BONEWEIGHTS, value, SHADER_ATTRIB_VEC4, 2);
        rlDisableVertexAttribute(RL_DEFAULT_SHADER_ATTRIB_LOCATION_BONEWEIGHTS);
    }
#endif

    if (mesh->indices != NULL)
    {
        mesh->vboId[RL_DEFAULT_SHADER_ATTRIB_LOCATION_INDICES] = rlLoadVertexBufferElement(mesh->indices, mesh->triangleCount*3*sizeof(unsigned short), dynamic);
    }

    if (mesh->vaoId > 0) TRACELOG(LOG_INFO, "VAO: [ID %i] Mesh uploaded successfully to VRAM (GPU)", mesh->vaoId);
    else TRACELOG(LOG_INFO, "VBO: Mesh uploaded successfully to VRAM (GPU)");

    rlDisableVertexArray();
#endif
}

// Update mesh vertex data in GPU for a specific buffer index
void UpdateMeshBuffer(Mesh mesh, int index, const void *data, int dataSize, int offset)
{
    rlUpdateVertexBuffer(mesh.vboId[index], data, dataSize, offset);
}

// Draw a 3d mesh with material and transform
void DrawMesh(Mesh mesh, Material material, Matrix transform)
{
#if defined(GRAPHICS_API_OPENGL_11) || defined(GRAPHICS_API_OPENGL_11_SOFTWARE)
    #define GL_VERTEX_ARRAY         0x8074
    #define GL_NORMAL_ARRAY         0x8075
    #define GL_COLOR_ARRAY          0x8076
    #define GL_TEXTURE_COORD_ARRAY  0x8078

    rlEnableTexture(material.maps[MATERIAL_MAP_DIFFUSE].texture.id);

    if (mesh.animVertices) rlEnableStatePointer(GL_VERTEX_ARRAY, mesh.animVertices);
    else rlEnableStatePointer(GL_VERTEX_ARRAY, mesh.vertices);

<<<<<<< HEAD
    if (mesh.animNormals) rlEnableStatePointer(GL_NORMAL_ARRAY, mesh.animNormals);
=======
    rlEnableStatePointer(GL_TEXTURE_COORD_ARRAY, mesh.texcoords);
    if (mesh.normals) rlEnableStatePointer(GL_VERTEX_ARRAY, mesh.animNormals);
>>>>>>> 7f8dfc6c
    else rlEnableStatePointer(GL_NORMAL_ARRAY, mesh.normals);

    rlEnableStatePointer(GL_TEXTURE_COORD_ARRAY, mesh.texcoords);
    rlEnableStatePointer(GL_COLOR_ARRAY, mesh.colors);

    rlPushMatrix();
        rlMultMatrixf(MatrixToFloat(transform));
        rlColor4ub(material.maps[MATERIAL_MAP_DIFFUSE].color.r,
                   material.maps[MATERIAL_MAP_DIFFUSE].color.g,
                   material.maps[MATERIAL_MAP_DIFFUSE].color.b,
                   material.maps[MATERIAL_MAP_DIFFUSE].color.a);

        if (mesh.indices != NULL) rlDrawVertexArrayElements(0, mesh.triangleCount*3, mesh.indices);
        else rlDrawVertexArray(0, mesh.vertexCount);
    rlPopMatrix();

    rlDisableStatePointer(GL_VERTEX_ARRAY);
    rlDisableStatePointer(GL_TEXTURE_COORD_ARRAY);
    rlDisableStatePointer(GL_NORMAL_ARRAY);
    rlDisableStatePointer(GL_COLOR_ARRAY);

    rlDisableTexture();
#endif

#if defined(GRAPHICS_API_OPENGL_33) || defined(GRAPHICS_API_OPENGL_ES2)
    // Bind shader program
    rlEnableShader(material.shader.id);

    // Send required data to shader (matrices, values)
    //-----------------------------------------------------
    // Upload to shader material.colDiffuse
    if (material.shader.locs[SHADER_LOC_COLOR_DIFFUSE] != -1)
    {
        float values[4] = {
            (float)material.maps[MATERIAL_MAP_DIFFUSE].color.r/255.0f,
            (float)material.maps[MATERIAL_MAP_DIFFUSE].color.g/255.0f,
            (float)material.maps[MATERIAL_MAP_DIFFUSE].color.b/255.0f,
            (float)material.maps[MATERIAL_MAP_DIFFUSE].color.a/255.0f
        };

        rlSetUniform(material.shader.locs[SHADER_LOC_COLOR_DIFFUSE], values, SHADER_UNIFORM_VEC4, 1);
    }

    // Upload to shader material.colSpecular (if location available)
    if (material.shader.locs[SHADER_LOC_COLOR_SPECULAR] != -1)
    {
        float values[4] = {
            (float)material.maps[MATERIAL_MAP_SPECULAR].color.r/255.0f,
            (float)material.maps[MATERIAL_MAP_SPECULAR].color.g/255.0f,
            (float)material.maps[MATERIAL_MAP_SPECULAR].color.b/255.0f,
            (float)material.maps[MATERIAL_MAP_SPECULAR].color.a/255.0f
        };

        rlSetUniform(material.shader.locs[SHADER_LOC_COLOR_SPECULAR], values, SHADER_UNIFORM_VEC4, 1);
    }

    // Get a copy of current matrices to work with,
    // just in case stereo render is required, and we need to modify them
    // NOTE: At this point the modelview matrix just contains the view matrix (camera)
    // That's because BeginMode3D() sets it and there is no model-drawing function
    // that modifies it, all use rlPushMatrix() and rlPopMatrix()
    Matrix matModel = MatrixIdentity();
    Matrix matView = rlGetMatrixModelview();
    Matrix matModelView = MatrixIdentity();
    Matrix matProjection = rlGetMatrixProjection();

    // Upload view and projection matrices (if locations available)
    if (material.shader.locs[SHADER_LOC_MATRIX_VIEW] != -1) rlSetUniformMatrix(material.shader.locs[SHADER_LOC_MATRIX_VIEW], matView);
    if (material.shader.locs[SHADER_LOC_MATRIX_PROJECTION] != -1) rlSetUniformMatrix(material.shader.locs[SHADER_LOC_MATRIX_PROJECTION], matProjection);

    // Accumulate several model transformations:
    //    transform: model transformation provided (includes DrawModel() params combined with model.transform)
    //    rlGetMatrixTransform(): rlgl internal transform matrix due to push/pop matrix stack
    matModel = MatrixMultiply(transform, rlGetMatrixTransform());

    // Model transformation matrix is sent to shader uniform location: SHADER_LOC_MATRIX_MODEL
    if (material.shader.locs[SHADER_LOC_MATRIX_MODEL] != -1) rlSetUniformMatrix(material.shader.locs[SHADER_LOC_MATRIX_MODEL], matModel);

    // Get model-view matrix
    matModelView = MatrixMultiply(matModel, matView);

    // Upload model normal matrix (if locations available)
    if (material.shader.locs[SHADER_LOC_MATRIX_NORMAL] != -1) rlSetUniformMatrix(material.shader.locs[SHADER_LOC_MATRIX_NORMAL], MatrixTranspose(MatrixInvert(matModel)));

#ifdef RL_SUPPORT_MESH_GPU_SKINNING
    // Upload Bone Transforms
    if ((material.shader.locs[SHADER_LOC_BONE_MATRICES] != -1) && mesh.boneMatrices)
    {
        rlSetUniformMatrices(material.shader.locs[SHADER_LOC_BONE_MATRICES], mesh.boneMatrices, mesh.boneCount);
    }
#endif
    //-----------------------------------------------------

    // Bind active texture maps (if available)
    for (int i = 0; i < MAX_MATERIAL_MAPS; i++)
    {
        if (material.maps[i].texture.id > 0)
        {
            // Select current shader texture slot
            rlActiveTextureSlot(i);

            // Enable texture for active slot
            if ((i == MATERIAL_MAP_IRRADIANCE) ||
                (i == MATERIAL_MAP_PREFILTER) ||
                (i == MATERIAL_MAP_CUBEMAP)) rlEnableTextureCubemap(material.maps[i].texture.id);
            else rlEnableTexture(material.maps[i].texture.id);

            rlSetUniform(material.shader.locs[SHADER_LOC_MAP_DIFFUSE + i], &i, SHADER_UNIFORM_INT, 1);
        }
    }

    // Try binding vertex array objects (VAO) or use VBOs if not possible
    // WARNING: UploadMesh() enables all vertex attributes available in mesh and sets default attribute values
    // for shader expected vertex attributes that are not provided by the mesh (i.e. colors)
    // This could be a dangerous approach because different meshes with different shaders can enable/disable some attributes
    if (!rlEnableVertexArray(mesh.vaoId))
    {
        // Bind mesh VBO data: vertex position (shader-location = 0)
        rlEnableVertexBuffer(mesh.vboId[RL_DEFAULT_SHADER_ATTRIB_LOCATION_POSITION]);
        rlSetVertexAttribute(material.shader.locs[SHADER_LOC_VERTEX_POSITION], 3, RL_FLOAT, 0, 0, 0);
        rlEnableVertexAttribute(material.shader.locs[SHADER_LOC_VERTEX_POSITION]);

        // Bind mesh VBO data: vertex texcoords (shader-location = 1)
        rlEnableVertexBuffer(mesh.vboId[RL_DEFAULT_SHADER_ATTRIB_LOCATION_TEXCOORD]);
        rlSetVertexAttribute(material.shader.locs[SHADER_LOC_VERTEX_TEXCOORD01], 2, RL_FLOAT, 0, 0, 0);
        rlEnableVertexAttribute(material.shader.locs[SHADER_LOC_VERTEX_TEXCOORD01]);

        if (material.shader.locs[SHADER_LOC_VERTEX_NORMAL] != -1)
        {
            // Bind mesh VBO data: vertex normals (shader-location = 2)
            rlEnableVertexBuffer(mesh.vboId[RL_DEFAULT_SHADER_ATTRIB_LOCATION_NORMAL]);
            rlSetVertexAttribute(material.shader.locs[SHADER_LOC_VERTEX_NORMAL], 3, RL_FLOAT, 0, 0, 0);
            rlEnableVertexAttribute(material.shader.locs[SHADER_LOC_VERTEX_NORMAL]);
        }

        // Bind mesh VBO data: vertex colors (shader-location = 3, if available)
        if (material.shader.locs[SHADER_LOC_VERTEX_COLOR] != -1)
        {
            if (mesh.vboId[RL_DEFAULT_SHADER_ATTRIB_LOCATION_COLOR] != 0)
            {
                rlEnableVertexBuffer(mesh.vboId[RL_DEFAULT_SHADER_ATTRIB_LOCATION_COLOR]);
                rlSetVertexAttribute(material.shader.locs[SHADER_LOC_VERTEX_COLOR], 4, RL_UNSIGNED_BYTE, 1, 0, 0);
                rlEnableVertexAttribute(material.shader.locs[SHADER_LOC_VERTEX_COLOR]);
            }
            else
            {
                // Set default value for defined vertex attribute in shader but not provided by mesh
                // WARNING: It could result in GPU undefined behaviour
                float value[4] = { 1.0f, 1.0f, 1.0f, 1.0f };
                rlSetVertexAttributeDefault(material.shader.locs[SHADER_LOC_VERTEX_COLOR], value, SHADER_ATTRIB_VEC4, 4);
                rlDisableVertexAttribute(material.shader.locs[SHADER_LOC_VERTEX_COLOR]);
            }
        }

        // Bind mesh VBO data: vertex tangents (shader-location = 4, if available)
        if (material.shader.locs[SHADER_LOC_VERTEX_TANGENT] != -1)
        {
            rlEnableVertexBuffer(mesh.vboId[RL_DEFAULT_SHADER_ATTRIB_LOCATION_TANGENT]);
            rlSetVertexAttribute(material.shader.locs[SHADER_LOC_VERTEX_TANGENT], 4, RL_FLOAT, 0, 0, 0);
            rlEnableVertexAttribute(material.shader.locs[SHADER_LOC_VERTEX_TANGENT]);
        }

        // Bind mesh VBO data: vertex texcoords2 (shader-location = 5, if available)
        if (material.shader.locs[SHADER_LOC_VERTEX_TEXCOORD02] != -1)
        {
            rlEnableVertexBuffer(mesh.vboId[RL_DEFAULT_SHADER_ATTRIB_LOCATION_TEXCOORD2]);
            rlSetVertexAttribute(material.shader.locs[SHADER_LOC_VERTEX_TEXCOORD02], 2, RL_FLOAT, 0, 0, 0);
            rlEnableVertexAttribute(material.shader.locs[SHADER_LOC_VERTEX_TEXCOORD02]);
        }

#ifdef RL_SUPPORT_MESH_GPU_SKINNING
        // Bind mesh VBO data: vertex bone ids (shader-location = 6, if available)
        if (material.shader.locs[SHADER_LOC_VERTEX_BONEIDS] != -1)
        {
            rlEnableVertexBuffer(mesh.vboId[RL_DEFAULT_SHADER_ATTRIB_LOCATION_BONEIDS]);
            rlSetVertexAttribute(material.shader.locs[SHADER_LOC_VERTEX_BONEIDS], 4, RL_UNSIGNED_BYTE, 0, 0, 0);
            rlEnableVertexAttribute(material.shader.locs[SHADER_LOC_VERTEX_BONEIDS]);
        }

        // Bind mesh VBO data: vertex bone weights (shader-location = 7, if available)
        if (material.shader.locs[SHADER_LOC_VERTEX_BONEWEIGHTS] != -1)
        {
            rlEnableVertexBuffer(mesh.vboId[RL_DEFAULT_SHADER_ATTRIB_LOCATION_BONEWEIGHTS]);
            rlSetVertexAttribute(material.shader.locs[SHADER_LOC_VERTEX_BONEWEIGHTS], 4, RL_FLOAT, 0, 0, 0);
            rlEnableVertexAttribute(material.shader.locs[SHADER_LOC_VERTEX_BONEWEIGHTS]);
        }
#endif

        if (mesh.indices != NULL) rlEnableVertexBufferElement(mesh.vboId[RL_DEFAULT_SHADER_ATTRIB_LOCATION_INDICES]);
    }

    int eyeCount = 1;
    if (rlIsStereoRenderEnabled()) eyeCount = 2;

    for (int eye = 0; eye < eyeCount; eye++)
    {
        // Calculate model-view-projection matrix (MVP)
        Matrix matModelViewProjection = MatrixIdentity();
        if (eyeCount == 1) matModelViewProjection = MatrixMultiply(matModelView, matProjection);
        else
        {
            // Setup current eye viewport (half screen width)
            rlViewport(eye*rlGetFramebufferWidth()/2, 0, rlGetFramebufferWidth()/2, rlGetFramebufferHeight());
            matModelViewProjection = MatrixMultiply(MatrixMultiply(matModelView, rlGetMatrixViewOffsetStereo(eye)), rlGetMatrixProjectionStereo(eye));
        }

        // Send combined model-view-projection matrix to shader
        rlSetUniformMatrix(material.shader.locs[SHADER_LOC_MATRIX_MVP], matModelViewProjection);

        // Draw mesh
        if (mesh.indices != NULL) rlDrawVertexArrayElements(0, mesh.triangleCount*3, 0);
        else rlDrawVertexArray(0, mesh.vertexCount);
    }

    // Unbind all bound texture maps
    for (int i = 0; i < MAX_MATERIAL_MAPS; i++)
    {
        if (material.maps[i].texture.id > 0)
        {
            // Select current shader texture slot
            rlActiveTextureSlot(i);

            // Disable texture for active slot
            if ((i == MATERIAL_MAP_IRRADIANCE) ||
                (i == MATERIAL_MAP_PREFILTER) ||
                (i == MATERIAL_MAP_CUBEMAP)) rlDisableTextureCubemap();
            else rlDisableTexture();
        }
    }

    // Disable all possible vertex array objects (or VBOs)
    rlDisableVertexArray();
    rlDisableVertexBuffer();
    rlDisableVertexBufferElement();

    // Disable shader program
    rlDisableShader();

    // Restore rlgl internal modelview and projection matrices
    rlSetMatrixModelview(matView);
    rlSetMatrixProjection(matProjection);
#endif
}

// Draw multiple mesh instances with material and different transforms
void DrawMeshInstanced(Mesh mesh, Material material, const Matrix *transforms, int instances)
{
#if defined(GRAPHICS_API_OPENGL_33) || defined(GRAPHICS_API_OPENGL_ES2)
    // Instancing required variables
    float16 *instanceTransforms = NULL;
    unsigned int instancesVboId = 0;

    // Bind shader program
    rlEnableShader(material.shader.id);

    // Send required data to shader (matrices, values)
    //-----------------------------------------------------
    // Upload to shader material.colDiffuse
    if (material.shader.locs[SHADER_LOC_COLOR_DIFFUSE] != -1)
    {
        float values[4] = {
            (float)material.maps[MATERIAL_MAP_DIFFUSE].color.r/255.0f,
            (float)material.maps[MATERIAL_MAP_DIFFUSE].color.g/255.0f,
            (float)material.maps[MATERIAL_MAP_DIFFUSE].color.b/255.0f,
            (float)material.maps[MATERIAL_MAP_DIFFUSE].color.a/255.0f
        };

        rlSetUniform(material.shader.locs[SHADER_LOC_COLOR_DIFFUSE], values, SHADER_UNIFORM_VEC4, 1);
    }

    // Upload to shader material.colSpecular (if location available)
    if (material.shader.locs[SHADER_LOC_COLOR_SPECULAR] != -1)
    {
        float values[4] = {
            (float)material.maps[SHADER_LOC_COLOR_SPECULAR].color.r/255.0f,
            (float)material.maps[SHADER_LOC_COLOR_SPECULAR].color.g/255.0f,
            (float)material.maps[SHADER_LOC_COLOR_SPECULAR].color.b/255.0f,
            (float)material.maps[SHADER_LOC_COLOR_SPECULAR].color.a/255.0f
        };

        rlSetUniform(material.shader.locs[SHADER_LOC_COLOR_SPECULAR], values, SHADER_UNIFORM_VEC4, 1);
    }

    // Get a copy of current matrices to work with,
    // just in case stereo render is required, and we need to modify them
    // NOTE: At this point the modelview matrix just contains the view matrix (camera)
    // That's because BeginMode3D() sets it and there is no model-drawing function
    // that modifies it, all use rlPushMatrix() and rlPopMatrix()
    Matrix matModel = MatrixIdentity();
    Matrix matView = rlGetMatrixModelview();
    Matrix matModelView = MatrixIdentity();
    Matrix matProjection = rlGetMatrixProjection();

    // Upload view and projection matrices (if locations available)
    if (material.shader.locs[SHADER_LOC_MATRIX_VIEW] != -1) rlSetUniformMatrix(material.shader.locs[SHADER_LOC_MATRIX_VIEW], matView);
    if (material.shader.locs[SHADER_LOC_MATRIX_PROJECTION] != -1) rlSetUniformMatrix(material.shader.locs[SHADER_LOC_MATRIX_PROJECTION], matProjection);

    // Create instances buffer
    instanceTransforms = (float16 *)RL_MALLOC(instances*sizeof(float16));

    // Fill buffer with instances transformations as float16 arrays
    for (int i = 0; i < instances; i++) instanceTransforms[i] = MatrixToFloatV(transforms[i]);

    // Enable mesh VAO to attach new buffer
    rlEnableVertexArray(mesh.vaoId);

    // This could alternatively use a static VBO and either glMapBuffer() or glBufferSubData()
    // It isn't clear which would be reliably faster in all cases and on all platforms,
    // anecdotally glMapBuffer() seems very slow (syncs) while glBufferSubData() seems
    // no faster, since we're transferring all the transform matrices anyway
    instancesVboId = rlLoadVertexBuffer(instanceTransforms, instances*sizeof(float16), false);

    // Instances transformation matrices are sent to shader attribute location: SHADER_LOC_VERTEX_INSTANCE_TX
    for (unsigned int i = 0; i < 4; i++)
    {
        rlEnableVertexAttribute(material.shader.locs[SHADER_LOC_VERTEX_INSTANCE_TX] + i);
        rlSetVertexAttribute(material.shader.locs[SHADER_LOC_VERTEX_INSTANCE_TX] + i, 4, RL_FLOAT, 0, sizeof(Matrix), i*sizeof(Vector4));
        rlSetVertexAttributeDivisor(material.shader.locs[SHADER_LOC_VERTEX_INSTANCE_TX] + i, 1);
    }

    rlDisableVertexBuffer();
    rlDisableVertexArray();

    // Accumulate internal matrix transform (push/pop) and view matrix
    // NOTE: In this case, model instance transformation must be computed in the shader
    matModelView = MatrixMultiply(rlGetMatrixTransform(), matView);

    // Upload model normal matrix (if locations available)
    if (material.shader.locs[SHADER_LOC_MATRIX_NORMAL] != -1) rlSetUniformMatrix(material.shader.locs[SHADER_LOC_MATRIX_NORMAL], MatrixTranspose(MatrixInvert(matModel)));

#ifdef RL_SUPPORT_MESH_GPU_SKINNING
    // Upload Bone Transforms
    if ((material.shader.locs[SHADER_LOC_BONE_MATRICES] != -1) && mesh.boneMatrices)
    {
        rlSetUniformMatrices(material.shader.locs[SHADER_LOC_BONE_MATRICES], mesh.boneMatrices, mesh.boneCount);
    }
#endif

    //-----------------------------------------------------

    // Bind active texture maps (if available)
    for (int i = 0; i < MAX_MATERIAL_MAPS; i++)
    {
        if (material.maps[i].texture.id > 0)
        {
            // Select current shader texture slot
            rlActiveTextureSlot(i);

            // Enable texture for active slot
            if ((i == MATERIAL_MAP_IRRADIANCE) ||
                (i == MATERIAL_MAP_PREFILTER) ||
                (i == MATERIAL_MAP_CUBEMAP)) rlEnableTextureCubemap(material.maps[i].texture.id);
            else rlEnableTexture(material.maps[i].texture.id);

            rlSetUniform(material.shader.locs[SHADER_LOC_MAP_DIFFUSE + i], &i, SHADER_UNIFORM_INT, 1);
        }
    }

    // Try binding vertex array objects (VAO)
    // or use VBOs if not possible
    if (!rlEnableVertexArray(mesh.vaoId))
    {
        // Bind mesh VBO data: vertex position (shader-location = 0)
        rlEnableVertexBuffer(mesh.vboId[RL_DEFAULT_SHADER_ATTRIB_LOCATION_POSITION]);
        rlSetVertexAttribute(material.shader.locs[SHADER_LOC_VERTEX_POSITION], 3, RL_FLOAT, 0, 0, 0);
        rlEnableVertexAttribute(material.shader.locs[SHADER_LOC_VERTEX_POSITION]);

        // Bind mesh VBO data: vertex texcoords (shader-location = 1)
        rlEnableVertexBuffer(mesh.vboId[RL_DEFAULT_SHADER_ATTRIB_LOCATION_TEXCOORD]);
        rlSetVertexAttribute(material.shader.locs[SHADER_LOC_VERTEX_TEXCOORD01], 2, RL_FLOAT, 0, 0, 0);
        rlEnableVertexAttribute(material.shader.locs[SHADER_LOC_VERTEX_TEXCOORD01]);

        if (material.shader.locs[SHADER_LOC_VERTEX_NORMAL] != -1)
        {
            // Bind mesh VBO data: vertex normals (shader-location = 2)
            rlEnableVertexBuffer(mesh.vboId[RL_DEFAULT_SHADER_ATTRIB_LOCATION_NORMAL]);
            rlSetVertexAttribute(material.shader.locs[SHADER_LOC_VERTEX_NORMAL], 3, RL_FLOAT, 0, 0, 0);
            rlEnableVertexAttribute(material.shader.locs[SHADER_LOC_VERTEX_NORMAL]);
        }

        // Bind mesh VBO data: vertex colors (shader-location = 3, if available)
        if (material.shader.locs[SHADER_LOC_VERTEX_COLOR] != -1)
        {
            if (mesh.vboId[RL_DEFAULT_SHADER_ATTRIB_LOCATION_COLOR] != 0)
            {
                rlEnableVertexBuffer(mesh.vboId[RL_DEFAULT_SHADER_ATTRIB_LOCATION_COLOR]);
                rlSetVertexAttribute(material.shader.locs[SHADER_LOC_VERTEX_COLOR], 4, RL_UNSIGNED_BYTE, 1, 0, 0);
                rlEnableVertexAttribute(material.shader.locs[SHADER_LOC_VERTEX_COLOR]);
            }
            else
            {
                // Set default value for unused attribute
                // NOTE: Required when using default shader and no VAO support
                float value[4] = { 1.0f, 1.0f, 1.0f, 1.0f };
                rlSetVertexAttributeDefault(material.shader.locs[SHADER_LOC_VERTEX_COLOR], value, SHADER_ATTRIB_VEC4, 4);
                rlDisableVertexAttribute(material.shader.locs[SHADER_LOC_VERTEX_COLOR]);
            }
        }

        // Bind mesh VBO data: vertex tangents (shader-location = 4, if available)
        if (material.shader.locs[SHADER_LOC_VERTEX_TANGENT] != -1)
        {
            rlEnableVertexBuffer(mesh.vboId[RL_DEFAULT_SHADER_ATTRIB_LOCATION_TANGENT]);
            rlSetVertexAttribute(material.shader.locs[SHADER_LOC_VERTEX_TANGENT], 4, RL_FLOAT, 0, 0, 0);
            rlEnableVertexAttribute(material.shader.locs[SHADER_LOC_VERTEX_TANGENT]);
        }

        // Bind mesh VBO data: vertex texcoords2 (shader-location = 5, if available)
        if (material.shader.locs[SHADER_LOC_VERTEX_TEXCOORD02] != -1)
        {
            rlEnableVertexBuffer(mesh.vboId[RL_DEFAULT_SHADER_ATTRIB_LOCATION_TEXCOORD2]);
            rlSetVertexAttribute(material.shader.locs[SHADER_LOC_VERTEX_TEXCOORD02], 2, RL_FLOAT, 0, 0, 0);
            rlEnableVertexAttribute(material.shader.locs[SHADER_LOC_VERTEX_TEXCOORD02]);
        }

#ifdef RL_SUPPORT_MESH_GPU_SKINNING
        // Bind mesh VBO data: vertex bone ids (shader-location = 6, if available)
        if (material.shader.locs[SHADER_LOC_VERTEX_BONEIDS] != -1)
        {
            rlEnableVertexBuffer(mesh.vboId[RL_DEFAULT_SHADER_ATTRIB_LOCATION_BONEIDS]);
            rlSetVertexAttribute(material.shader.locs[SHADER_LOC_VERTEX_BONEIDS], 4, RL_UNSIGNED_BYTE, 0, 0, 0);
            rlEnableVertexAttribute(material.shader.locs[SHADER_LOC_VERTEX_BONEIDS]);
        }

        // Bind mesh VBO data: vertex bone weights (shader-location = 7, if available)
        if (material.shader.locs[SHADER_LOC_VERTEX_BONEWEIGHTS] != -1)
        {
            rlEnableVertexBuffer(mesh.vboId[RL_DEFAULT_SHADER_ATTRIB_LOCATION_BONEWEIGHTS]);
            rlSetVertexAttribute(material.shader.locs[SHADER_LOC_VERTEX_BONEWEIGHTS], 4, RL_FLOAT, 0, 0, 0);
            rlEnableVertexAttribute(material.shader.locs[SHADER_LOC_VERTEX_BONEWEIGHTS]);
        }
#endif

        if (mesh.indices != NULL) rlEnableVertexBufferElement(mesh.vboId[RL_DEFAULT_SHADER_ATTRIB_LOCATION_INDICES]);
    }

    int eyeCount = 1;
    if (rlIsStereoRenderEnabled()) eyeCount = 2;

    for (int eye = 0; eye < eyeCount; eye++)
    {
        // Calculate model-view-projection matrix (MVP)
        Matrix matModelViewProjection = MatrixIdentity();
        if (eyeCount == 1) matModelViewProjection = MatrixMultiply(matModelView, matProjection);
        else
        {
            // Setup current eye viewport (half screen width)
            rlViewport(eye*rlGetFramebufferWidth()/2, 0, rlGetFramebufferWidth()/2, rlGetFramebufferHeight());
            matModelViewProjection = MatrixMultiply(MatrixMultiply(matModelView, rlGetMatrixViewOffsetStereo(eye)), rlGetMatrixProjectionStereo(eye));
        }

        // Send combined model-view-projection matrix to shader
        rlSetUniformMatrix(material.shader.locs[SHADER_LOC_MATRIX_MVP], matModelViewProjection);

        // Draw mesh instanced
        if (mesh.indices != NULL) rlDrawVertexArrayElementsInstanced(0, mesh.triangleCount*3, 0, instances);
        else rlDrawVertexArrayInstanced(0, mesh.vertexCount, instances);
    }

    // Unbind all bound texture maps
    for (int i = 0; i < MAX_MATERIAL_MAPS; i++)
    {
        if (material.maps[i].texture.id > 0)
        {
            // Select current shader texture slot
            rlActiveTextureSlot(i);

            // Disable texture for active slot
            if ((i == MATERIAL_MAP_IRRADIANCE) ||
                (i == MATERIAL_MAP_PREFILTER) ||
                (i == MATERIAL_MAP_CUBEMAP)) rlDisableTextureCubemap();
            else rlDisableTexture();
        }
    }

    // Disable all possible vertex array objects (or VBOs)
    rlDisableVertexArray();
    rlDisableVertexBuffer();
    rlDisableVertexBufferElement();

    // Disable shader program
    rlDisableShader();

    // Remove instance transforms buffer
    rlUnloadVertexBuffer(instancesVboId);
    RL_FREE(instanceTransforms);
#endif
}

// Unload mesh from memory (RAM and VRAM)
void UnloadMesh(Mesh mesh)
{
    // Unload rlgl mesh vboId data
    rlUnloadVertexArray(mesh.vaoId);

    if (mesh.vboId != NULL) for (int i = 0; i < MAX_MESH_VERTEX_BUFFERS; i++) rlUnloadVertexBuffer(mesh.vboId[i]);
    RL_FREE(mesh.vboId);

    RL_FREE(mesh.vertices);
    RL_FREE(mesh.texcoords);
    RL_FREE(mesh.normals);
    RL_FREE(mesh.colors);
    RL_FREE(mesh.tangents);
    RL_FREE(mesh.texcoords2);
    RL_FREE(mesh.indices);

    RL_FREE(mesh.animVertices);
    RL_FREE(mesh.animNormals);
    RL_FREE(mesh.boneWeights);
    RL_FREE(mesh.boneIds);
    RL_FREE(mesh.boneMatrices);
}

// Export mesh data to file
bool ExportMesh(Mesh mesh, const char *fileName)
{
    bool success = false;

    if (IsFileExtension(fileName, ".obj"))
    {
        // Estimated data size, it should be enough...
        int vc = mesh.vertexCount;
        int dataSize = vc*(int)strlen("v -0000.000000f -0000.000000f -0000.000000f\n") +
                       vc*(int)strlen("vt -0.000000f -0.000000f\n") +
                       vc*(int)strlen("vn -0.0000f -0.0000f -0.0000f\n") +
                       mesh.triangleCount*snprintf(NULL, 0, "f %i/%i/%i %i/%i/%i %i/%i/%i\n", vc, vc, vc, vc, vc, vc, vc, vc, vc);

        // NOTE: Text data buffer size is estimated considering mesh data size
        char *txtData = (char *)RL_CALLOC(dataSize + 1000, sizeof(char));

        int byteCount = 0;
        byteCount += sprintf(txtData + byteCount, "# //////////////////////////////////////////////////////////////////////////////////\n");
        byteCount += sprintf(txtData + byteCount, "# //                                                                              //\n");
        byteCount += sprintf(txtData + byteCount, "# // rMeshOBJ exporter v1.0 - Mesh exported as triangle faces and not optimized   //\n");
        byteCount += sprintf(txtData + byteCount, "# //                                                                              //\n");
        byteCount += sprintf(txtData + byteCount, "# // more info and bugs-report:  github.com/raysan5/raylib                        //\n");
        byteCount += sprintf(txtData + byteCount, "# // feedback and support:       ray[at]raylib.com                                //\n");
        byteCount += sprintf(txtData + byteCount, "# //                                                                              //\n");
        byteCount += sprintf(txtData + byteCount, "# // Copyright (c) 2018-2025 Ramon Santamaria (@raysan5)                          //\n");
        byteCount += sprintf(txtData + byteCount, "# //                                                                              //\n");
        byteCount += sprintf(txtData + byteCount, "# //////////////////////////////////////////////////////////////////////////////////\n\n");
        byteCount += sprintf(txtData + byteCount, "# Vertex Count:     %i\n", mesh.vertexCount);
        byteCount += sprintf(txtData + byteCount, "# Triangle Count:   %i\n\n", mesh.triangleCount);

        byteCount += sprintf(txtData + byteCount, "g mesh\n");

        for (int i = 0, v = 0; i < mesh.vertexCount; i++, v += 3)
        {
            byteCount += sprintf(txtData + byteCount, "v %.6f %.6f %.6f\n", mesh.vertices[v], mesh.vertices[v + 1], mesh.vertices[v + 2]);
        }

        for (int i = 0, v = 0; i < mesh.vertexCount; i++, v += 2)
        {
            byteCount += sprintf(txtData + byteCount, "vt %.6f %.6f\n", mesh.texcoords[v], mesh.texcoords[v + 1]);
        }

        for (int i = 0, v = 0; i < mesh.vertexCount; i++, v += 3)
        {
            byteCount += sprintf(txtData + byteCount, "vn %.4f %.4f %.4f\n", mesh.normals[v], mesh.normals[v + 1], mesh.normals[v + 2]);
        }

        if (mesh.indices != NULL)
        {
            for (int i = 0, v = 0; i < mesh.triangleCount; i++, v += 3)
            {
                byteCount += sprintf(txtData + byteCount, "f %i/%i/%i %i/%i/%i %i/%i/%i\n",
                    mesh.indices[v] + 1, mesh.indices[v] + 1, mesh.indices[v] + 1,
                    mesh.indices[v + 1] + 1, mesh.indices[v + 1] + 1, mesh.indices[v + 1] + 1,
                    mesh.indices[v + 2] + 1, mesh.indices[v + 2] + 1, mesh.indices[v + 2] + 1);
            }
        }
        else
        {
            for (int i = 0, v = 1; i < mesh.triangleCount; i++, v += 3)
            {
                byteCount += sprintf(txtData + byteCount, "f %i/%i/%i %i/%i/%i %i/%i/%i\n", v, v, v, v + 1, v + 1, v + 1, v + 2, v + 2, v + 2);
            }
        }

        // NOTE: Text data length exported is determined by '\0' (NULL) character
        success = SaveFileText(fileName, txtData);

        RL_FREE(txtData);
    }
    else if (IsFileExtension(fileName, ".raw"))
    {
        // TODO: Support additional file formats to export mesh vertex data
    }

    return success;
}

// Export mesh as code file (.h) defining multiple arrays of vertex attributes
bool ExportMeshAsCode(Mesh mesh, const char *fileName)
{
    bool success = false;

#ifndef TEXT_BYTES_PER_LINE
    #define TEXT_BYTES_PER_LINE     20
#endif

    // NOTE: Text data buffer size is fixed to 64MB
    char *txtData = (char *)RL_CALLOC(64*1024*1024, sizeof(char));  // 64 MB

    int byteCount = 0;
    byteCount += sprintf(txtData + byteCount, "////////////////////////////////////////////////////////////////////////////////////////\n");
    byteCount += sprintf(txtData + byteCount, "//                                                                                    //\n");
    byteCount += sprintf(txtData + byteCount, "// MeshAsCode exporter v1.0 - Mesh vertex data exported as arrays                     //\n");
    byteCount += sprintf(txtData + byteCount, "//                                                                                    //\n");
    byteCount += sprintf(txtData + byteCount, "// more info and bugs-report:  github.com/raysan5/raylib                              //\n");
    byteCount += sprintf(txtData + byteCount, "// feedback and support:       ray[at]raylib.com                                      //\n");
    byteCount += sprintf(txtData + byteCount, "//                                                                                    //\n");
    byteCount += sprintf(txtData + byteCount, "// Copyright (c) 2023 Ramon Santamaria (@raysan5)                                     //\n");
    byteCount += sprintf(txtData + byteCount, "//                                                                                    //\n");
    byteCount += sprintf(txtData + byteCount, "////////////////////////////////////////////////////////////////////////////////////////\n\n");

    // Get file name from path and convert variable name to uppercase
    char varFileName[256] = { 0 };
    strcpy(varFileName, GetFileNameWithoutExt(fileName));
    for (int i = 0; varFileName[i] != '\0'; i++) if ((varFileName[i] >= 'a') && (varFileName[i] <= 'z')) { varFileName[i] = varFileName[i] - 32; }

    // Add image information
    byteCount += sprintf(txtData + byteCount, "// Mesh basic information\n");
    byteCount += sprintf(txtData + byteCount, "#define %s_VERTEX_COUNT    %i\n", varFileName, mesh.vertexCount);
    byteCount += sprintf(txtData + byteCount, "#define %s_TRIANGLE_COUNT   %i\n\n", varFileName, mesh.triangleCount);

    // Define vertex attributes data as separate arrays
    //-----------------------------------------------------------------------------------------
    if (mesh.vertices != NULL)      // Vertex position (XYZ - 3 components per vertex - float)
    {
        byteCount += sprintf(txtData + byteCount, "static float %s_VERTEX_DATA[%i] = { ", varFileName, mesh.vertexCount*3);
        for (int i = 0; i < mesh.vertexCount*3 - 1; i++) byteCount += sprintf(txtData + byteCount, ((i%TEXT_BYTES_PER_LINE == 0)? "%.3ff,\n" : "%.3ff, "), mesh.vertices[i]);
        byteCount += sprintf(txtData + byteCount, "%.3ff };\n\n", mesh.vertices[mesh.vertexCount*3 - 1]);
    }

    if (mesh.texcoords != NULL)      // Vertex texture coordinates (UV - 2 components per vertex - float)
    {
        byteCount += sprintf(txtData + byteCount, "static float %s_TEXCOORD_DATA[%i] = { ", varFileName, mesh.vertexCount*2);
        for (int i = 0; i < mesh.vertexCount*2 - 1; i++) byteCount += sprintf(txtData + byteCount, ((i%TEXT_BYTES_PER_LINE == 0)? "%.3ff,\n" : "%.3ff, "), mesh.texcoords[i]);
        byteCount += sprintf(txtData + byteCount, "%.3ff };\n\n", mesh.texcoords[mesh.vertexCount*2 - 1]);
    }

    if (mesh.texcoords2 != NULL)      // Vertex texture coordinates (UV - 2 components per vertex - float)
    {
        byteCount += sprintf(txtData + byteCount, "static float %s_TEXCOORD2_DATA[%i] = { ", varFileName, mesh.vertexCount*2);
        for (int i = 0; i < mesh.vertexCount*2 - 1; i++) byteCount += sprintf(txtData + byteCount, ((i%TEXT_BYTES_PER_LINE == 0)? "%.3ff,\n" : "%.3ff, "), mesh.texcoords2[i]);
        byteCount += sprintf(txtData + byteCount, "%.3ff };\n\n", mesh.texcoords2[mesh.vertexCount*2 - 1]);
    }

    if (mesh.normals != NULL)      // Vertex normals (XYZ - 3 components per vertex - float)
    {
        byteCount += sprintf(txtData + byteCount, "static float %s_NORMAL_DATA[%i] = { ", varFileName, mesh.vertexCount*3);
        for (int i = 0; i < mesh.vertexCount*3 - 1; i++) byteCount += sprintf(txtData + byteCount, ((i%TEXT_BYTES_PER_LINE == 0)? "%.3ff,\n" : "%.3ff, "), mesh.normals[i]);
        byteCount += sprintf(txtData + byteCount, "%.3ff };\n\n", mesh.normals[mesh.vertexCount*3 - 1]);
    }

    if (mesh.tangents != NULL)      // Vertex tangents (XYZW - 4 components per vertex - float)
    {
        byteCount += sprintf(txtData + byteCount, "static float %s_TANGENT_DATA[%i] = { ", varFileName, mesh.vertexCount*4);
        for (int i = 0; i < mesh.vertexCount*4 - 1; i++) byteCount += sprintf(txtData + byteCount, ((i%TEXT_BYTES_PER_LINE == 0)? "%.3ff,\n" : "%.3ff, "), mesh.tangents[i]);
        byteCount += sprintf(txtData + byteCount, "%.3ff };\n\n", mesh.tangents[mesh.vertexCount*4 - 1]);
    }

    if (mesh.colors != NULL)        // Vertex colors (RGBA - 4 components per vertex - unsigned char)
    {
        byteCount += sprintf(txtData + byteCount, "static unsigned char %s_COLOR_DATA[%i] = { ", varFileName, mesh.vertexCount*4);
        for (int i = 0; i < mesh.vertexCount*4 - 1; i++) byteCount += sprintf(txtData + byteCount, ((i%TEXT_BYTES_PER_LINE == 0)? "0x%x,\n" : "0x%x, "), mesh.colors[i]);
        byteCount += sprintf(txtData + byteCount, "0x%x };\n\n", mesh.colors[mesh.vertexCount*4 - 1]);
    }

    if (mesh.indices != NULL)       // Vertex indices (3 index per triangle - unsigned short)
    {
        byteCount += sprintf(txtData + byteCount, "static unsigned short %s_INDEX_DATA[%i] = { ", varFileName, mesh.triangleCount*3);
        for (int i = 0; i < mesh.triangleCount*3 - 1; i++) byteCount += sprintf(txtData + byteCount, ((i%TEXT_BYTES_PER_LINE == 0)? "%i,\n" : "%i, "), mesh.indices[i]);
        byteCount += sprintf(txtData + byteCount, "%i };\n", mesh.indices[mesh.triangleCount*3 - 1]);
    }
    //-----------------------------------------------------------------------------------------

    // NOTE: Text data size exported is determined by '\0' (NULL) character
    success = SaveFileText(fileName, txtData);

    RL_FREE(txtData);

    //if (success != 0) TRACELOG(LOG_INFO, "FILEIO: [%s] Image as code exported successfully", fileName);
    //else TRACELOG(LOG_WARNING, "FILEIO: [%s] Failed to export image as code", fileName);

    return success;
}

#if defined(SUPPORT_FILEFORMAT_OBJ) || defined(SUPPORT_FILEFORMAT_MTL)
// Process obj materials
static void ProcessMaterialsOBJ(Material *materials, tinyobj_material_t *mats, int materialCount)
{
    // Init model mats
    for (int m = 0; m < materialCount; m++)
    {
        // Init material to default
        // NOTE: Uses default shader, which only supports MATERIAL_MAP_DIFFUSE
        materials[m] = LoadMaterialDefault();

        if (mats == NULL) continue;

        // Get default texture, in case no texture is defined
        // NOTE: rlgl default texture is a 1x1 pixel UNCOMPRESSED_R8G8B8A8
        materials[m].maps[MATERIAL_MAP_DIFFUSE].texture = (Texture2D){ rlGetTextureIdDefault(), 1, 1, 1, PIXELFORMAT_UNCOMPRESSED_R8G8B8A8 };

        if (mats[m].diffuse_texname != NULL) materials[m].maps[MATERIAL_MAP_DIFFUSE].texture = LoadTexture(mats[m].diffuse_texname);  //char *diffuse_texname; // map_Kd
        else materials[m].maps[MATERIAL_MAP_DIFFUSE].color = (Color){ (unsigned char)(mats[m].diffuse[0]*255.0f), (unsigned char)(mats[m].diffuse[1]*255.0f), (unsigned char)(mats[m].diffuse[2]*255.0f), 255 }; //float diffuse[3];
        materials[m].maps[MATERIAL_MAP_DIFFUSE].value = 0.0f;

        if (mats[m].specular_texname != NULL) materials[m].maps[MATERIAL_MAP_SPECULAR].texture = LoadTexture(mats[m].specular_texname);  //char *specular_texname; // map_Ks
        materials[m].maps[MATERIAL_MAP_SPECULAR].color = (Color){ (unsigned char)(mats[m].specular[0]*255.0f), (unsigned char)(mats[m].specular[1]*255.0f), (unsigned char)(mats[m].specular[2]*255.0f), 255 }; //float specular[3];
        materials[m].maps[MATERIAL_MAP_SPECULAR].value = 0.0f;

        if (mats[m].bump_texname != NULL) materials[m].maps[MATERIAL_MAP_NORMAL].texture = LoadTexture(mats[m].bump_texname);  //char *bump_texname; // map_bump, bump
        materials[m].maps[MATERIAL_MAP_NORMAL].color = WHITE;
        materials[m].maps[MATERIAL_MAP_NORMAL].value = mats[m].shininess;

        materials[m].maps[MATERIAL_MAP_EMISSION].color = (Color){ (unsigned char)(mats[m].emission[0]*255.0f), (unsigned char)(mats[m].emission[1]*255.0f), (unsigned char)(mats[m].emission[2]*255.0f), 255 }; //float emission[3];

        if (mats[m].displacement_texname != NULL) materials[m].maps[MATERIAL_MAP_HEIGHT].texture = LoadTexture(mats[m].displacement_texname);  //char *displacement_texname; // disp
    }
}
#endif

// Load materials from model file
Material *LoadMaterials(const char *fileName, int *materialCount)
{
    Material *materials = NULL;
    unsigned int count = 0;

    // TODO: Support IQM and GLTF for materials parsing

#if defined(SUPPORT_FILEFORMAT_MTL)
    if (IsFileExtension(fileName, ".mtl"))
    {
        tinyobj_material_t *mats = NULL;

        int result = tinyobj_parse_mtl_file(&mats, &count, fileName);
        if (result != TINYOBJ_SUCCESS) TRACELOG(LOG_WARNING, "MATERIAL: [%s] Failed to parse materials file", fileName);

        materials = (Material *)RL_MALLOC(count*sizeof(Material));
        ProcessMaterialsOBJ(materials, mats, count);

        tinyobj_materials_free(mats, count);
    }
#else
    TRACELOG(LOG_WARNING, "FILEIO: [%s] Failed to load material file", fileName);
#endif

    *materialCount = count;
    return materials;
}

// Load default material (Supports: DIFFUSE, SPECULAR, NORMAL maps)
Material LoadMaterialDefault(void)
{
    Material material = { 0 };
    material.maps = (MaterialMap *)RL_CALLOC(MAX_MATERIAL_MAPS, sizeof(MaterialMap));

    // Using rlgl default shader
    material.shader.id = rlGetShaderIdDefault();
    material.shader.locs = rlGetShaderLocsDefault();

    // Using rlgl default texture (1x1 pixel, UNCOMPRESSED_R8G8B8A8, 1 mipmap)
    material.maps[MATERIAL_MAP_DIFFUSE].texture = (Texture2D){ rlGetTextureIdDefault(), 1, 1, 1, PIXELFORMAT_UNCOMPRESSED_R8G8B8A8 };
    //material.maps[MATERIAL_MAP_NORMAL].texture;         // NOTE: By default, not set
    //material.maps[MATERIAL_MAP_SPECULAR].texture;       // NOTE: By default, not set

    material.maps[MATERIAL_MAP_DIFFUSE].color = WHITE;    // Diffuse color
    material.maps[MATERIAL_MAP_SPECULAR].color = WHITE;   // Specular color

    return material;
}

// Check if a material is valid (map textures loaded in GPU)
bool IsMaterialValid(Material material)
{
    bool result = false;

    if ((material.maps != NULL) &&      // Validate material contain some map
        (material.shader.id > 0)) result = true; // Validate material shader is valid

    // TODO: Check if available maps contain loaded textures

    return result;
}

// Unload material from memory
void UnloadMaterial(Material material)
{
    // Unload material shader (avoid unloading default shader, managed by raylib)
    if (material.shader.id != rlGetShaderIdDefault()) UnloadShader(material.shader);

    // Unload loaded texture maps (avoid unloading default texture, managed by raylib)
    if (material.maps != NULL)
    {
        for (int i = 0; i < MAX_MATERIAL_MAPS; i++)
        {
            if (material.maps[i].texture.id != rlGetTextureIdDefault()) rlUnloadTexture(material.maps[i].texture.id);
        }
    }

    RL_FREE(material.maps);
}

// Set texture for a material map type (MATERIAL_MAP_DIFFUSE, MATERIAL_MAP_SPECULAR...)
// NOTE: Previous texture should be manually unloaded
void SetMaterialTexture(Material *material, int mapType, Texture2D texture)
{
    material->maps[mapType].texture = texture;
}

// Set the material for a mesh
void SetModelMeshMaterial(Model *model, int meshId, int materialId)
{
    if (meshId >= model->meshCount) TRACELOG(LOG_WARNING, "MESH: Id greater than mesh count");
    else if (materialId >= model->materialCount) TRACELOG(LOG_WARNING, "MATERIAL: Id greater than material count");
    else  model->meshMaterial[meshId] = materialId;
}

// Load model animations from file
ModelAnimation *LoadModelAnimations(const char *fileName, int *animCount)
{
    ModelAnimation *animations = NULL;

#if defined(SUPPORT_FILEFORMAT_IQM)
    if (IsFileExtension(fileName, ".iqm")) animations = LoadModelAnimationsIQM(fileName, animCount);
#endif
#if defined(SUPPORT_FILEFORMAT_M3D)
    if (IsFileExtension(fileName, ".m3d")) animations = LoadModelAnimationsM3D(fileName, animCount);
#endif
#if defined(SUPPORT_FILEFORMAT_GLTF)
    if (IsFileExtension(fileName, ".gltf;.glb")) animations = LoadModelAnimationsGLTF(fileName, animCount);
#endif

    return animations;
}

// Update model animated bones transform matrices for a given frame
// NOTE: Updated data is not uploaded to GPU but kept at model.meshes[i].boneMatrices[boneId],
// to be uploaded to shader at drawing, in case GPU skinning is enabled
void UpdateModelAnimationBones(Model model, ModelAnimation anim, int frame)
{
    if ((anim.frameCount > 0) && (anim.bones != NULL) && (anim.framePoses != NULL))
    {
        if (frame >= anim.frameCount) frame = frame%anim.frameCount;

        // Get first mesh which have bones
        int firstMeshWithBones = -1;

        for (int i = 0; i < model.meshCount; i++)
        {
            if (model.meshes[i].boneMatrices)
            {
                if (firstMeshWithBones == -1)
                {
                    firstMeshWithBones = i;
                    break;
                }
            }
        }

        if (firstMeshWithBones != -1)
        {
            // Update all bones and boneMatrices of first mesh with bones.
            for (int boneId = 0; boneId < anim.boneCount; boneId++)
            {
                Transform *bindTransform = &model.bindPose[boneId];
                Matrix bindMatrix = MatrixMultiply(MatrixMultiply(
                    MatrixScale(bindTransform->scale.x, bindTransform->scale.y, bindTransform->scale.z),
                    QuaternionToMatrix(bindTransform->rotation)),
                    MatrixTranslate(bindTransform->translation.x, bindTransform->translation.y, bindTransform->translation.z));

                Transform *targetTransform = &anim.framePoses[frame][boneId];
                Matrix targetMatrix = MatrixMultiply(MatrixMultiply(
                    MatrixScale(targetTransform->scale.x, targetTransform->scale.y, targetTransform->scale.z),
                    QuaternionToMatrix(targetTransform->rotation)),
                    MatrixTranslate(targetTransform->translation.x, targetTransform->translation.y, targetTransform->translation.z));

                model.meshes[firstMeshWithBones].boneMatrices[boneId] = MatrixMultiply(MatrixInvert(bindMatrix), targetMatrix);
            }

            // Update remaining meshes with bones
            // NOTE: Using deep copy because shallow copy results in double free with 'UnloadModel()'
            for (int i = firstMeshWithBones + 1; i < model.meshCount; i++)
            {
                if (model.meshes[i].boneMatrices)
                {
                    memcpy(model.meshes[i].boneMatrices,
                        model.meshes[firstMeshWithBones].boneMatrices,
                        model.meshes[i].boneCount*sizeof(model.meshes[i].boneMatrices[0]));
                }
            }
        }
    }
}

// at least 2x speed up vs the old method
// Update model animated vertex data (positions and normals) for a given frame
// NOTE: Updated data is uploaded to GPU
void UpdateModelAnimation(Model model, ModelAnimation anim, int frame)
{
    UpdateModelAnimationBones(model,anim,frame);

    for (int m = 0; m < model.meshCount; m++)
    {
        Mesh mesh = model.meshes[m];
        Vector3 animVertex = { 0 };
        Vector3 animNormal = { 0 };
        int boneId = 0;
        int boneCounter = 0;
        float boneWeight = 0.0;
        bool updated = false; // Flag to check when anim vertex information is updated
        const int vValues = mesh.vertexCount*3;

        // Skip if missing bone data, causes segfault without on some models
        if ((mesh.boneWeights == NULL) || (mesh.boneIds == NULL)) continue;

        for (int vCounter = 0; vCounter < vValues; vCounter += 3)
        {
            mesh.animVertices[vCounter] = 0;
            mesh.animVertices[vCounter + 1] = 0;
            mesh.animVertices[vCounter + 2] = 0;
            if (mesh.animNormals != NULL)
            {
                mesh.animNormals[vCounter] = 0;
                mesh.animNormals[vCounter + 1] = 0;
                mesh.animNormals[vCounter + 2] = 0;
            }

            // Iterates over 4 bones per vertex
            for (int j = 0; j < 4; j++, boneCounter++)
            {
                boneWeight = mesh.boneWeights[boneCounter];
                boneId = mesh.boneIds[boneCounter];

                // Early stop when no transformation will be applied
                if (boneWeight == 0.0f) continue;
                animVertex = (Vector3){ mesh.vertices[vCounter], mesh.vertices[vCounter + 1], mesh.vertices[vCounter + 2] };
                animVertex = Vector3Transform(animVertex,model.meshes[m].boneMatrices[boneId]);
                mesh.animVertices[vCounter] += animVertex.x*boneWeight;
                mesh.animVertices[vCounter+1] += animVertex.y*boneWeight;
                mesh.animVertices[vCounter+2] += animVertex.z*boneWeight;
                updated = true;

                // Normals processing
                // NOTE: We use meshes.baseNormals (default normal) to calculate meshes.normals (animated normals)
                if ((mesh.normals != NULL) && (mesh.animNormals != NULL ))
                {
                    animNormal = (Vector3){ mesh.normals[vCounter], mesh.normals[vCounter + 1], mesh.normals[vCounter + 2] };
                    animNormal = Vector3Transform(animNormal, MatrixTranspose(MatrixInvert(model.meshes[m].boneMatrices[boneId])));
                    mesh.animNormals[vCounter] += animNormal.x*boneWeight;
                    mesh.animNormals[vCounter + 1] += animNormal.y*boneWeight;
                    mesh.animNormals[vCounter + 2] += animNormal.z*boneWeight;
                }
            }
        }

        if (updated)
        {
            rlUpdateVertexBuffer(mesh.vboId[0], mesh.animVertices, mesh.vertexCount*3*sizeof(float), 0); // Update vertex position
            if (mesh.normals != NULL) rlUpdateVertexBuffer(mesh.vboId[2], mesh.animNormals, mesh.vertexCount*3*sizeof(float), 0); // Update vertex normals
        }
    }
}

// Unload animation array data
void UnloadModelAnimations(ModelAnimation *animations, int animCount)
{
    for (int i = 0; i < animCount; i++) UnloadModelAnimation(animations[i]);
    RL_FREE(animations);
}

// Unload animation data
void UnloadModelAnimation(ModelAnimation anim)
{
    for (int i = 0; i < anim.frameCount; i++) RL_FREE(anim.framePoses[i]);

    RL_FREE(anim.bones);
    RL_FREE(anim.framePoses);
}

// Check model animation skeleton match
// NOTE: Only number of bones and parent connections are checked
bool IsModelAnimationValid(Model model, ModelAnimation anim)
{
    int result = true;

    if (model.boneCount != anim.boneCount) result = false;
    else
    {
        for (int i = 0; i < model.boneCount; i++)
        {
            if (model.bones[i].parent != anim.bones[i].parent) { result = false; break; }
        }
    }

    return result;
}

#if defined(SUPPORT_MESH_GENERATION)
// Generate polygonal mesh
Mesh GenMeshPoly(int sides, float radius)
{
    Mesh mesh = { 0 };

    if (sides < 3) return mesh; // Security check

    int vertexCount = sides*3;

    // Vertices definition
    Vector3 *vertices = (Vector3 *)RL_MALLOC(vertexCount*sizeof(Vector3));

    float d = 0.0f, dStep = 360.0f/sides;
    for (int v = 0; v < vertexCount - 2; v += 3)
    {
        vertices[v] = (Vector3){ 0.0f, 0.0f, 0.0f };
        vertices[v + 1] = (Vector3){ sinf(DEG2RAD*d)*radius, 0.0f, cosf(DEG2RAD*d)*radius };
        vertices[v + 2] = (Vector3){ sinf(DEG2RAD*(d+dStep))*radius, 0.0f, cosf(DEG2RAD*(d+dStep))*radius };
        d += dStep;
    }

    // Normals definition
    Vector3 *normals = (Vector3 *)RL_MALLOC(vertexCount*sizeof(Vector3));
    for (int n = 0; n < vertexCount; n++) normals[n] = (Vector3){ 0.0f, 1.0f, 0.0f };   // Vector3.up;

    // TexCoords definition
    Vector2 *texcoords = (Vector2 *)RL_MALLOC(vertexCount*sizeof(Vector2));
    for (int n = 0; n < vertexCount; n++) texcoords[n] = (Vector2){ 0.0f, 0.0f };

    mesh.vertexCount = vertexCount;
    mesh.triangleCount = sides;
    mesh.vertices = (float *)RL_MALLOC(mesh.vertexCount*3*sizeof(float));
    mesh.texcoords = (float *)RL_MALLOC(mesh.vertexCount*2*sizeof(float));
    mesh.normals = (float *)RL_MALLOC(mesh.vertexCount*3*sizeof(float));

    // Mesh vertices position array
    for (int i = 0; i < mesh.vertexCount; i++)
    {
        mesh.vertices[3*i] = vertices[i].x;
        mesh.vertices[3*i + 1] = vertices[i].y;
        mesh.vertices[3*i + 2] = vertices[i].z;
    }

    // Mesh texcoords array
    for (int i = 0; i < mesh.vertexCount; i++)
    {
        mesh.texcoords[2*i] = texcoords[i].x;
        mesh.texcoords[2*i + 1] = texcoords[i].y;
    }

    // Mesh normals array
    for (int i = 0; i < mesh.vertexCount; i++)
    {
        mesh.normals[3*i] = normals[i].x;
        mesh.normals[3*i + 1] = normals[i].y;
        mesh.normals[3*i + 2] = normals[i].z;
    }

    RL_FREE(vertices);
    RL_FREE(normals);
    RL_FREE(texcoords);

    // Upload vertex data to GPU (static mesh)
    // NOTE: mesh.vboId array is allocated inside UploadMesh()
    UploadMesh(&mesh, false);

    return mesh;
}

// Generate plane mesh (with subdivisions)
Mesh GenMeshPlane(float width, float length, int resX, int resZ)
{
    Mesh mesh = { 0 };

#define CUSTOM_MESH_GEN_PLANE
#if defined(CUSTOM_MESH_GEN_PLANE)
    resX++;
    resZ++;

    // Vertices definition
    int vertexCount = resX*resZ; // vertices get reused for the faces

    Vector3 *vertices = (Vector3 *)RL_MALLOC(vertexCount*sizeof(Vector3));
    for (int z = 0; z < resZ; z++)
    {
        // [-length/2, length/2]
        float zPos = ((float)z/(resZ - 1) - 0.5f)*length;
        for (int x = 0; x < resX; x++)
        {
            // [-width/2, width/2]
            float xPos = ((float)x/(resX - 1) - 0.5f)*width;
            vertices[x + z*resX] = (Vector3){ xPos, 0.0f, zPos };
        }
    }

    // Normals definition
    Vector3 *normals = (Vector3 *)RL_MALLOC(vertexCount*sizeof(Vector3));
    for (int n = 0; n < vertexCount; n++) normals[n] = (Vector3){ 0.0f, 1.0f, 0.0f };   // Vector3.up;

    // TexCoords definition
    Vector2 *texcoords = (Vector2 *)RL_MALLOC(vertexCount*sizeof(Vector2));
    for (int v = 0; v < resZ; v++)
    {
        for (int u = 0; u < resX; u++)
        {
            texcoords[u + v*resX] = (Vector2){ (float)u/(resX - 1), (float)v/(resZ - 1) };
        }
    }

    // Triangles definition (indices)
    int numFaces = (resX - 1)*(resZ - 1);
    int *triangles = (int *)RL_MALLOC(numFaces*6*sizeof(int));
    int t = 0;
    for (int face = 0; face < numFaces; face++)
    {
        // Retrieve lower left corner from face ind
        int i = face + face/(resX - 1);

        triangles[t++] = i + resX;
        triangles[t++] = i + 1;
        triangles[t++] = i;

        triangles[t++] = i + resX;
        triangles[t++] = i + resX + 1;
        triangles[t++] = i + 1;
    }

    mesh.vertexCount = vertexCount;
    mesh.triangleCount = numFaces*2;
    mesh.vertices = (float *)RL_MALLOC(mesh.vertexCount*3*sizeof(float));
    mesh.texcoords = (float *)RL_MALLOC(mesh.vertexCount*2*sizeof(float));
    mesh.normals = (float *)RL_MALLOC(mesh.vertexCount*3*sizeof(float));
    mesh.indices = (unsigned short *)RL_MALLOC(mesh.triangleCount*3*sizeof(unsigned short));

    // Mesh vertices position array
    for (int i = 0; i < mesh.vertexCount; i++)
    {
        mesh.vertices[3*i] = vertices[i].x;
        mesh.vertices[3*i + 1] = vertices[i].y;
        mesh.vertices[3*i + 2] = vertices[i].z;
    }

    // Mesh texcoords array
    for (int i = 0; i < mesh.vertexCount; i++)
    {
        mesh.texcoords[2*i] = texcoords[i].x;
        mesh.texcoords[2*i + 1] = texcoords[i].y;
    }

    // Mesh normals array
    for (int i = 0; i < mesh.vertexCount; i++)
    {
        mesh.normals[3*i] = normals[i].x;
        mesh.normals[3*i + 1] = normals[i].y;
        mesh.normals[3*i + 2] = normals[i].z;
    }

    // Mesh indices array initialization
    for (int i = 0; i < mesh.triangleCount*3; i++) mesh.indices[i] = triangles[i];

    RL_FREE(vertices);
    RL_FREE(normals);
    RL_FREE(texcoords);
    RL_FREE(triangles);

#else       // Use par_shapes library to generate plane mesh

    par_shapes_mesh *plane = par_shapes_create_plane(resX, resZ);   // No normals/texcoords generated!!!
    par_shapes_scale(plane, width, length, 1.0f);
    par_shapes_rotate(plane, -PI/2.0f, (float[]){ 1, 0, 0 });
    par_shapes_translate(plane, -width/2, 0.0f, length/2);

    mesh.vertices = (float *)RL_MALLOC(plane->ntriangles*3*3*sizeof(float));
    mesh.texcoords = (float *)RL_MALLOC(plane->ntriangles*3*2*sizeof(float));
    mesh.normals = (float *)RL_MALLOC(plane->ntriangles*3*3*sizeof(float));

    mesh.vertexCount = plane->ntriangles*3;
    mesh.triangleCount = plane->ntriangles;

    for (int k = 0; k < mesh.vertexCount; k++)
    {
        mesh.vertices[k*3] = plane->points[plane->triangles[k]*3];
        mesh.vertices[k*3 + 1] = plane->points[plane->triangles[k]*3 + 1];
        mesh.vertices[k*3 + 2] = plane->points[plane->triangles[k]*3 + 2];

        mesh.normals[k*3] = plane->normals[plane->triangles[k]*3];
        mesh.normals[k*3 + 1] = plane->normals[plane->triangles[k]*3 + 1];
        mesh.normals[k*3 + 2] = plane->normals[plane->triangles[k]*3 + 2];

        mesh.texcoords[k*2] = plane->tcoords[plane->triangles[k]*2];
        mesh.texcoords[k*2 + 1] = plane->tcoords[plane->triangles[k]*2 + 1];
    }

    par_shapes_free_mesh(plane);
#endif

    // Upload vertex data to GPU (static mesh)
    UploadMesh(&mesh, false);

    return mesh;
}

// Generated cuboid mesh
Mesh GenMeshCube(float width, float height, float length)
{
    Mesh mesh = { 0 };

#define CUSTOM_MESH_GEN_CUBE
#if defined(CUSTOM_MESH_GEN_CUBE)
    float vertices[] = {
        -width/2, -height/2, length/2,
        width/2, -height/2, length/2,
        width/2, height/2, length/2,
        -width/2, height/2, length/2,
        -width/2, -height/2, -length/2,
        -width/2, height/2, -length/2,
        width/2, height/2, -length/2,
        width/2, -height/2, -length/2,
        -width/2, height/2, -length/2,
        -width/2, height/2, length/2,
        width/2, height/2, length/2,
        width/2, height/2, -length/2,
        -width/2, -height/2, -length/2,
        width/2, -height/2, -length/2,
        width/2, -height/2, length/2,
        -width/2, -height/2, length/2,
        width/2, -height/2, -length/2,
        width/2, height/2, -length/2,
        width/2, height/2, length/2,
        width/2, -height/2, length/2,
        -width/2, -height/2, -length/2,
        -width/2, -height/2, length/2,
        -width/2, height/2, length/2,
        -width/2, height/2, -length/2
    };

    float texcoords[] = {
        0.0f, 0.0f,
        1.0f, 0.0f,
        1.0f, 1.0f,
        0.0f, 1.0f,
        1.0f, 0.0f,
        1.0f, 1.0f,
        0.0f, 1.0f,
        0.0f, 0.0f,
        0.0f, 1.0f,
        0.0f, 0.0f,
        1.0f, 0.0f,
        1.0f, 1.0f,
        1.0f, 1.0f,
        0.0f, 1.0f,
        0.0f, 0.0f,
        1.0f, 0.0f,
        1.0f, 0.0f,
        1.0f, 1.0f,
        0.0f, 1.0f,
        0.0f, 0.0f,
        0.0f, 0.0f,
        1.0f, 0.0f,
        1.0f, 1.0f,
        0.0f, 1.0f
    };

    float normals[] = {
        0.0f, 0.0f, 1.0f,
        0.0f, 0.0f, 1.0f,
        0.0f, 0.0f, 1.0f,
        0.0f, 0.0f, 1.0f,
        0.0f, 0.0f,-1.0f,
        0.0f, 0.0f,-1.0f,
        0.0f, 0.0f,-1.0f,
        0.0f, 0.0f,-1.0f,
        0.0f, 1.0f, 0.0f,
        0.0f, 1.0f, 0.0f,
        0.0f, 1.0f, 0.0f,
        0.0f, 1.0f, 0.0f,
        0.0f,-1.0f, 0.0f,
        0.0f,-1.0f, 0.0f,
        0.0f,-1.0f, 0.0f,
        0.0f,-1.0f, 0.0f,
        1.0f, 0.0f, 0.0f,
        1.0f, 0.0f, 0.0f,
        1.0f, 0.0f, 0.0f,
        1.0f, 0.0f, 0.0f,
        -1.0f, 0.0f, 0.0f,
        -1.0f, 0.0f, 0.0f,
        -1.0f, 0.0f, 0.0f,
        -1.0f, 0.0f, 0.0f
    };

    mesh.vertices = (float *)RL_MALLOC(24*3*sizeof(float));
    memcpy(mesh.vertices, vertices, 24*3*sizeof(float));

    mesh.texcoords = (float *)RL_MALLOC(24*2*sizeof(float));
    memcpy(mesh.texcoords, texcoords, 24*2*sizeof(float));

    mesh.normals = (float *)RL_MALLOC(24*3*sizeof(float));
    memcpy(mesh.normals, normals, 24*3*sizeof(float));

    mesh.indices = (unsigned short *)RL_MALLOC(36*sizeof(unsigned short));

    int k = 0;

    // Indices can be initialized right now
    for (int i = 0; i < 36; i += 6)
    {
        mesh.indices[i] = 4*k;
        mesh.indices[i + 1] = 4*k + 1;
        mesh.indices[i + 2] = 4*k + 2;
        mesh.indices[i + 3] = 4*k;
        mesh.indices[i + 4] = 4*k + 2;
        mesh.indices[i + 5] = 4*k + 3;

        k++;
    }

    mesh.vertexCount = 24;
    mesh.triangleCount = 12;

#else               // Use par_shapes library to generate cube mesh
/*
// Platonic solids:
par_shapes_mesh *par_shapes_create_tetrahedron();       // 4 sides polyhedron (pyramid)
par_shapes_mesh *par_shapes_create_cube();              // 6 sides polyhedron (cube)
par_shapes_mesh *par_shapes_create_octahedron();        // 8 sides polyhedron (diamond)
par_shapes_mesh *par_shapes_create_dodecahedron();      // 12 sides polyhedron
par_shapes_mesh *par_shapes_create_icosahedron();       // 20 sides polyhedron
*/
    // Platonic solid generation: cube (6 sides)
    // NOTE: No normals/texcoords generated by default
    par_shapes_mesh *cube = par_shapes_create_cube();
    cube->tcoords = PAR_MALLOC(float, 2*cube->npoints);
    for (int i = 0; i < 2*cube->npoints; i++) cube->tcoords[i] = 0.0f;
    par_shapes_scale(cube, width, height, length);
    par_shapes_translate(cube, -width/2, 0.0f, -length/2);
    par_shapes_compute_normals(cube);

    mesh.vertices = (float *)RL_MALLOC(cube->ntriangles*3*3*sizeof(float));
    mesh.texcoords = (float *)RL_MALLOC(cube->ntriangles*3*2*sizeof(float));
    mesh.normals = (float *)RL_MALLOC(cube->ntriangles*3*3*sizeof(float));

    mesh.vertexCount = cube->ntriangles*3;
    mesh.triangleCount = cube->ntriangles;

    for (int k = 0; k < mesh.vertexCount; k++)
    {
        mesh.vertices[k*3] = cube->points[cube->triangles[k]*3];
        mesh.vertices[k*3 + 1] = cube->points[cube->triangles[k]*3 + 1];
        mesh.vertices[k*3 + 2] = cube->points[cube->triangles[k]*3 + 2];

        mesh.normals[k*3] = cube->normals[cube->triangles[k]*3];
        mesh.normals[k*3 + 1] = cube->normals[cube->triangles[k]*3 + 1];
        mesh.normals[k*3 + 2] = cube->normals[cube->triangles[k]*3 + 2];

        mesh.texcoords[k*2] = cube->tcoords[cube->triangles[k]*2];
        mesh.texcoords[k*2 + 1] = cube->tcoords[cube->triangles[k]*2 + 1];
    }

    par_shapes_free_mesh(cube);
#endif

    // Upload vertex data to GPU (static mesh)
    UploadMesh(&mesh, false);

    return mesh;
}

// Generate sphere mesh (standard sphere)
Mesh GenMeshSphere(float radius, int rings, int slices)
{
    Mesh mesh = { 0 };

    if ((rings >= 3) && (slices >= 3))
    {
        par_shapes_set_epsilon_degenerate_sphere(0.0);
        par_shapes_mesh *sphere = par_shapes_create_parametric_sphere(slices, rings);
        par_shapes_scale(sphere, radius, radius, radius);
        // NOTE: Soft normals are computed internally

        mesh.vertices = (float *)RL_MALLOC(sphere->ntriangles*3*3*sizeof(float));
        mesh.texcoords = (float *)RL_MALLOC(sphere->ntriangles*3*2*sizeof(float));
        mesh.normals = (float *)RL_MALLOC(sphere->ntriangles*3*3*sizeof(float));

        mesh.vertexCount = sphere->ntriangles*3;
        mesh.triangleCount = sphere->ntriangles;

        for (int k = 0; k < mesh.vertexCount; k++)
        {
            mesh.vertices[k*3] = sphere->points[sphere->triangles[k]*3];
            mesh.vertices[k*3 + 1] = sphere->points[sphere->triangles[k]*3 + 1];
            mesh.vertices[k*3 + 2] = sphere->points[sphere->triangles[k]*3 + 2];

            mesh.normals[k*3] = sphere->normals[sphere->triangles[k]*3];
            mesh.normals[k*3 + 1] = sphere->normals[sphere->triangles[k]*3 + 1];
            mesh.normals[k*3 + 2] = sphere->normals[sphere->triangles[k]*3 + 2];

            mesh.texcoords[k*2] = sphere->tcoords[sphere->triangles[k]*2];
            mesh.texcoords[k*2 + 1] = sphere->tcoords[sphere->triangles[k]*2 + 1];
        }

        par_shapes_free_mesh(sphere);

        // Upload vertex data to GPU (static mesh)
        UploadMesh(&mesh, false);
    }
    else TRACELOG(LOG_WARNING, "MESH: Failed to generate mesh: sphere");

    return mesh;
}

// Generate hemisphere mesh (half sphere, no bottom cap)
Mesh GenMeshHemiSphere(float radius, int rings, int slices)
{
    Mesh mesh = { 0 };

    if ((rings >= 3) && (slices >= 3))
    {
        if (radius < 0.0f) radius = 0.0f;

        par_shapes_mesh *sphere = par_shapes_create_hemisphere(slices, rings);
        par_shapes_scale(sphere, radius, radius, radius);
        // NOTE: Soft normals are computed internally

        mesh.vertices = (float *)RL_MALLOC(sphere->ntriangles*3*3*sizeof(float));
        mesh.texcoords = (float *)RL_MALLOC(sphere->ntriangles*3*2*sizeof(float));
        mesh.normals = (float *)RL_MALLOC(sphere->ntriangles*3*3*sizeof(float));

        mesh.vertexCount = sphere->ntriangles*3;
        mesh.triangleCount = sphere->ntriangles;

        for (int k = 0; k < mesh.vertexCount; k++)
        {
            mesh.vertices[k*3] = sphere->points[sphere->triangles[k]*3];
            mesh.vertices[k*3 + 1] = sphere->points[sphere->triangles[k]*3 + 1];
            mesh.vertices[k*3 + 2] = sphere->points[sphere->triangles[k]*3 + 2];

            mesh.normals[k*3] = sphere->normals[sphere->triangles[k]*3];
            mesh.normals[k*3 + 1] = sphere->normals[sphere->triangles[k]*3 + 1];
            mesh.normals[k*3 + 2] = sphere->normals[sphere->triangles[k]*3 + 2];

            mesh.texcoords[k*2] = sphere->tcoords[sphere->triangles[k]*2];
            mesh.texcoords[k*2 + 1] = sphere->tcoords[sphere->triangles[k]*2 + 1];
        }

        par_shapes_free_mesh(sphere);

        // Upload vertex data to GPU (static mesh)
        UploadMesh(&mesh, false);
    }
    else TRACELOG(LOG_WARNING, "MESH: Failed to generate mesh: hemisphere");

    return mesh;
}

// Generate cylinder mesh
Mesh GenMeshCylinder(float radius, float height, int slices)
{
    Mesh mesh = { 0 };

    if (slices >= 3)
    {
        // Instance a cylinder that sits on the Z=0 plane using the given tessellation
        // levels across the UV domain.  Think of "slices" like a number of pizza
        // slices, and "stacks" like a number of stacked rings
        // Height and radius are both 1.0, but they can easily be changed with par_shapes_scale
        par_shapes_mesh *cylinder = par_shapes_create_cylinder(slices, 8);
        par_shapes_scale(cylinder, radius, radius, height);
        par_shapes_rotate(cylinder, -PI/2.0f, (float[]){ 1, 0, 0 });

        // Generate an orientable disk shape (top cap)
        par_shapes_mesh *capTop = par_shapes_create_disk(radius, slices, (float[]){ 0, 0, 0 }, (float[]){ 0, 0, 1 });
        capTop->tcoords = PAR_MALLOC(float, 2*capTop->npoints);
        for (int i = 0; i < 2*capTop->npoints; i++) capTop->tcoords[i] = 0.0f;
        par_shapes_rotate(capTop, -PI/2.0f, (float[]){ 1, 0, 0 });
        par_shapes_rotate(capTop, 90*DEG2RAD, (float[]){ 0, 1, 0 });
        par_shapes_translate(capTop, 0, height, 0);

        // Generate an orientable disk shape (bottom cap)
        par_shapes_mesh *capBottom = par_shapes_create_disk(radius, slices, (float[]){ 0, 0, 0 }, (float[]){ 0, 0, -1 });
        capBottom->tcoords = PAR_MALLOC(float, 2*capBottom->npoints);
        for (int i = 0; i < 2*capBottom->npoints; i++) capBottom->tcoords[i] = 0.95f;
        par_shapes_rotate(capBottom, PI/2.0f, (float[]){ 1, 0, 0 });
        par_shapes_rotate(capBottom, -90*DEG2RAD, (float[]){ 0, 1, 0 });

        par_shapes_merge_and_free(cylinder, capTop);
        par_shapes_merge_and_free(cylinder, capBottom);

        mesh.vertices = (float *)RL_MALLOC(cylinder->ntriangles*3*3*sizeof(float));
        mesh.texcoords = (float *)RL_MALLOC(cylinder->ntriangles*3*2*sizeof(float));
        mesh.normals = (float *)RL_MALLOC(cylinder->ntriangles*3*3*sizeof(float));

        mesh.vertexCount = cylinder->ntriangles*3;
        mesh.triangleCount = cylinder->ntriangles;

        for (int k = 0; k < mesh.vertexCount; k++)
        {
            mesh.vertices[k*3] = cylinder->points[cylinder->triangles[k]*3];
            mesh.vertices[k*3 + 1] = cylinder->points[cylinder->triangles[k]*3 + 1];
            mesh.vertices[k*3 + 2] = cylinder->points[cylinder->triangles[k]*3 + 2];

            mesh.normals[k*3] = cylinder->normals[cylinder->triangles[k]*3];
            mesh.normals[k*3 + 1] = cylinder->normals[cylinder->triangles[k]*3 + 1];
            mesh.normals[k*3 + 2] = cylinder->normals[cylinder->triangles[k]*3 + 2];

            mesh.texcoords[k*2] = cylinder->tcoords[cylinder->triangles[k]*2];
            mesh.texcoords[k*2 + 1] = cylinder->tcoords[cylinder->triangles[k]*2 + 1];
        }

        par_shapes_free_mesh(cylinder);

        // Upload vertex data to GPU (static mesh)
        UploadMesh(&mesh, false);
    }
    else TRACELOG(LOG_WARNING, "MESH: Failed to generate mesh: cylinder");

    return mesh;
}

// Generate cone/pyramid mesh
Mesh GenMeshCone(float radius, float height, int slices)
{
    Mesh mesh = { 0 };

    if (slices >= 3)
    {
        // Instance a cone that sits on the Z=0 plane using the given tessellation
        // levels across the UV domain.  Think of "slices" like a number of pizza
        // slices, and "stacks" like a number of stacked rings
        // Height and radius are both 1.0, but they can easily be changed with par_shapes_scale
        par_shapes_mesh *cone = par_shapes_create_cone(slices, 8);
        par_shapes_scale(cone, radius, radius, height);
        par_shapes_rotate(cone, -PI/2.0f, (float[]){ 1, 0, 0 });
        par_shapes_rotate(cone, PI/2.0f, (float[]){ 0, 1, 0 });

        // Generate an orientable disk shape (bottom cap)
        par_shapes_mesh *capBottom = par_shapes_create_disk(radius, slices, (float[]){ 0, 0, 0 }, (float[]){ 0, 0, -1 });
        capBottom->tcoords = PAR_MALLOC(float, 2*capBottom->npoints);
        for (int i = 0; i < 2*capBottom->npoints; i++) capBottom->tcoords[i] = 0.95f;
        par_shapes_rotate(capBottom, PI/2.0f, (float[]){ 1, 0, 0 });

        par_shapes_merge_and_free(cone, capBottom);

        mesh.vertices = (float *)RL_MALLOC(cone->ntriangles*3*3*sizeof(float));
        mesh.texcoords = (float *)RL_MALLOC(cone->ntriangles*3*2*sizeof(float));
        mesh.normals = (float *)RL_MALLOC(cone->ntriangles*3*3*sizeof(float));

        mesh.vertexCount = cone->ntriangles*3;
        mesh.triangleCount = cone->ntriangles;

        for (int k = 0; k < mesh.vertexCount; k++)
        {
            mesh.vertices[k*3] = cone->points[cone->triangles[k]*3];
            mesh.vertices[k*3 + 1] = cone->points[cone->triangles[k]*3 + 1];
            mesh.vertices[k*3 + 2] = cone->points[cone->triangles[k]*3 + 2];

            mesh.normals[k*3] = cone->normals[cone->triangles[k]*3];
            mesh.normals[k*3 + 1] = cone->normals[cone->triangles[k]*3 + 1];
            mesh.normals[k*3 + 2] = cone->normals[cone->triangles[k]*3 + 2];

            mesh.texcoords[k*2] = cone->tcoords[cone->triangles[k]*2];
            mesh.texcoords[k*2 + 1] = cone->tcoords[cone->triangles[k]*2 + 1];
        }

        par_shapes_free_mesh(cone);

        // Upload vertex data to GPU (static mesh)
        UploadMesh(&mesh, false);
    }
    else TRACELOG(LOG_WARNING, "MESH: Failed to generate mesh: cone");

    return mesh;
}

// Generate torus mesh
Mesh GenMeshTorus(float radius, float size, int radSeg, int sides)
{
    Mesh mesh = { 0 };

    if ((sides >= 3) && (radSeg >= 3))
    {
        if (radius > 1.0f) radius = 1.0f;
        else if (radius < 0.1f) radius = 0.1f;

        // Create a donut that sits on the Z=0 plane with the specified inner radius
        // The outer radius can be controlled with par_shapes_scale
        par_shapes_mesh *torus = par_shapes_create_torus(radSeg, sides, radius);
        par_shapes_scale(torus, size/2, size/2, size/2);

        mesh.vertices = (float *)RL_MALLOC(torus->ntriangles*3*3*sizeof(float));
        mesh.texcoords = (float *)RL_MALLOC(torus->ntriangles*3*2*sizeof(float));
        mesh.normals = (float *)RL_MALLOC(torus->ntriangles*3*3*sizeof(float));

        mesh.vertexCount = torus->ntriangles*3;
        mesh.triangleCount = torus->ntriangles;

        for (int k = 0; k < mesh.vertexCount; k++)
        {
            mesh.vertices[k*3] = torus->points[torus->triangles[k]*3];
            mesh.vertices[k*3 + 1] = torus->points[torus->triangles[k]*3 + 1];
            mesh.vertices[k*3 + 2] = torus->points[torus->triangles[k]*3 + 2];

            mesh.normals[k*3] = torus->normals[torus->triangles[k]*3];
            mesh.normals[k*3 + 1] = torus->normals[torus->triangles[k]*3 + 1];
            mesh.normals[k*3 + 2] = torus->normals[torus->triangles[k]*3 + 2];

            mesh.texcoords[k*2] = torus->tcoords[torus->triangles[k]*2];
            mesh.texcoords[k*2 + 1] = torus->tcoords[torus->triangles[k]*2 + 1];
        }

        par_shapes_free_mesh(torus);

        // Upload vertex data to GPU (static mesh)
        UploadMesh(&mesh, false);
    }
    else TRACELOG(LOG_WARNING, "MESH: Failed to generate mesh: torus");

    return mesh;
}

// Generate trefoil knot mesh
Mesh GenMeshKnot(float radius, float size, int radSeg, int sides)
{
    Mesh mesh = { 0 };

    if ((sides >= 3) && (radSeg >= 3))
    {
        if (radius > 3.0f) radius = 3.0f;
        else if (radius < 0.5f) radius = 0.5f;

        par_shapes_mesh *knot = par_shapes_create_trefoil_knot(radSeg, sides, radius);
        par_shapes_scale(knot, size, size, size);

        mesh.vertices = (float *)RL_MALLOC(knot->ntriangles*3*3*sizeof(float));
        mesh.texcoords = (float *)RL_MALLOC(knot->ntriangles*3*2*sizeof(float));
        mesh.normals = (float *)RL_MALLOC(knot->ntriangles*3*3*sizeof(float));

        mesh.vertexCount = knot->ntriangles*3;
        mesh.triangleCount = knot->ntriangles;

        for (int k = 0; k < mesh.vertexCount; k++)
        {
            mesh.vertices[k*3] = knot->points[knot->triangles[k]*3];
            mesh.vertices[k*3 + 1] = knot->points[knot->triangles[k]*3 + 1];
            mesh.vertices[k*3 + 2] = knot->points[knot->triangles[k]*3 + 2];

            mesh.normals[k*3] = knot->normals[knot->triangles[k]*3];
            mesh.normals[k*3 + 1] = knot->normals[knot->triangles[k]*3 + 1];
            mesh.normals[k*3 + 2] = knot->normals[knot->triangles[k]*3 + 2];

            mesh.texcoords[k*2] = knot->tcoords[knot->triangles[k]*2];
            mesh.texcoords[k*2 + 1] = knot->tcoords[knot->triangles[k]*2 + 1];
        }

        par_shapes_free_mesh(knot);

        // Upload vertex data to GPU (static mesh)
        UploadMesh(&mesh, false);
    }
    else TRACELOG(LOG_WARNING, "MESH: Failed to generate mesh: knot");

    return mesh;
}

// Generate a mesh from heightmap
// NOTE: Vertex data is uploaded to GPU
Mesh GenMeshHeightmap(Image heightmap, Vector3 size)
{
    #define GRAY_VALUE(c) ((float)(c.r + c.g + c.b)/3.0f)

    Mesh mesh = { 0 };

    int mapX = heightmap.width;
    int mapZ = heightmap.height;

    Color *pixels = LoadImageColors(heightmap);

    // NOTE: One vertex per pixel
    mesh.triangleCount = (mapX - 1)*(mapZ - 1)*2;    // One quad every four pixels

    mesh.vertexCount = mesh.triangleCount*3;

    mesh.vertices = (float *)RL_MALLOC(mesh.vertexCount*3*sizeof(float));
    mesh.normals = (float *)RL_MALLOC(mesh.vertexCount*3*sizeof(float));
    mesh.texcoords = (float *)RL_MALLOC(mesh.vertexCount*2*sizeof(float));
    mesh.colors = NULL;

    int vCounter = 0;       // Used to count vertices float by float
    int tcCounter = 0;      // Used to count texcoords float by float
    int nCounter = 0;       // Used to count normals float by float

    Vector3 scaleFactor = { size.x/(mapX - 1), size.y/255.0f, size.z/(mapZ - 1) };

    Vector3 vA = { 0 };
    Vector3 vB = { 0 };
    Vector3 vC = { 0 };
    Vector3 vN = { 0 };

    for (int z = 0; z < mapZ-1; z++)
    {
        for (int x = 0; x < mapX-1; x++)
        {
            // Fill vertices array with data
            //----------------------------------------------------------

            // one triangle - 3 vertex
            mesh.vertices[vCounter] = (float)x*scaleFactor.x;
            mesh.vertices[vCounter + 1] = GRAY_VALUE(pixels[x + z*mapX])*scaleFactor.y;
            mesh.vertices[vCounter + 2] = (float)z*scaleFactor.z;

            mesh.vertices[vCounter + 3] = (float)x*scaleFactor.x;
            mesh.vertices[vCounter + 4] = GRAY_VALUE(pixels[x + (z + 1)*mapX])*scaleFactor.y;
            mesh.vertices[vCounter + 5] = (float)(z + 1)*scaleFactor.z;

            mesh.vertices[vCounter + 6] = (float)(x + 1)*scaleFactor.x;
            mesh.vertices[vCounter + 7] = GRAY_VALUE(pixels[(x + 1) + z*mapX])*scaleFactor.y;
            mesh.vertices[vCounter + 8] = (float)z*scaleFactor.z;

            // Another triangle - 3 vertex
            mesh.vertices[vCounter + 9] = mesh.vertices[vCounter + 6];
            mesh.vertices[vCounter + 10] = mesh.vertices[vCounter + 7];
            mesh.vertices[vCounter + 11] = mesh.vertices[vCounter + 8];

            mesh.vertices[vCounter + 12] = mesh.vertices[vCounter + 3];
            mesh.vertices[vCounter + 13] = mesh.vertices[vCounter + 4];
            mesh.vertices[vCounter + 14] = mesh.vertices[vCounter + 5];

            mesh.vertices[vCounter + 15] = (float)(x + 1)*scaleFactor.x;
            mesh.vertices[vCounter + 16] = GRAY_VALUE(pixels[(x + 1) + (z + 1)*mapX])*scaleFactor.y;
            mesh.vertices[vCounter + 17] = (float)(z + 1)*scaleFactor.z;
            vCounter += 18;     // 6 vertex, 18 floats

            // Fill texcoords array with data
            //--------------------------------------------------------------
            mesh.texcoords[tcCounter] = (float)x/(mapX - 1);
            mesh.texcoords[tcCounter + 1] = (float)z/(mapZ - 1);

            mesh.texcoords[tcCounter + 2] = (float)x/(mapX - 1);
            mesh.texcoords[tcCounter + 3] = (float)(z + 1)/(mapZ - 1);

            mesh.texcoords[tcCounter + 4] = (float)(x + 1)/(mapX - 1);
            mesh.texcoords[tcCounter + 5] = (float)z/(mapZ - 1);

            mesh.texcoords[tcCounter + 6] = mesh.texcoords[tcCounter + 4];
            mesh.texcoords[tcCounter + 7] = mesh.texcoords[tcCounter + 5];

            mesh.texcoords[tcCounter + 8] = mesh.texcoords[tcCounter + 2];
            mesh.texcoords[tcCounter + 9] = mesh.texcoords[tcCounter + 3];

            mesh.texcoords[tcCounter + 10] = (float)(x + 1)/(mapX - 1);
            mesh.texcoords[tcCounter + 11] = (float)(z + 1)/(mapZ - 1);
            tcCounter += 12;    // 6 texcoords, 12 floats

            // Fill normals array with data
            //--------------------------------------------------------------
            for (int i = 0; i < 18; i += 9)
            {
                vA.x = mesh.vertices[nCounter + i];
                vA.y = mesh.vertices[nCounter + i + 1];
                vA.z = mesh.vertices[nCounter + i + 2];

                vB.x = mesh.vertices[nCounter + i + 3];
                vB.y = mesh.vertices[nCounter + i + 4];
                vB.z = mesh.vertices[nCounter + i + 5];

                vC.x = mesh.vertices[nCounter + i + 6];
                vC.y = mesh.vertices[nCounter + i + 7];
                vC.z = mesh.vertices[nCounter + i + 8];

                vN = Vector3Normalize(Vector3CrossProduct(Vector3Subtract(vB, vA), Vector3Subtract(vC, vA)));

                mesh.normals[nCounter + i] = vN.x;
                mesh.normals[nCounter + i + 1] = vN.y;
                mesh.normals[nCounter + i + 2] = vN.z;

                mesh.normals[nCounter + i + 3] = vN.x;
                mesh.normals[nCounter + i + 4] = vN.y;
                mesh.normals[nCounter + i + 5] = vN.z;

                mesh.normals[nCounter + i + 6] = vN.x;
                mesh.normals[nCounter + i + 7] = vN.y;
                mesh.normals[nCounter + i + 8] = vN.z;
            }

            nCounter += 18;     // 6 vertex, 18 floats
        }
    }

    UnloadImageColors(pixels);  // Unload pixels color data

    // Upload vertex data to GPU (static mesh)
    UploadMesh(&mesh, false);

    return mesh;
}

// Generate a cubes mesh from pixel data
// NOTE: Vertex data is uploaded to GPU
Mesh GenMeshCubicmap(Image cubicmap, Vector3 cubeSize)
{
    #define COLOR_EQUAL(col1, col2) ((col1.r == col2.r)&&(col1.g == col2.g)&&(col1.b == col2.b)&&(col1.a == col2.a))

    Mesh mesh = { 0 };

    Color *pixels = LoadImageColors(cubicmap);

    // NOTE: Max possible number of triangles numCubes*(12 triangles by cube)
    int maxTriangles = cubicmap.width*cubicmap.height*12;

    int vCounter = 0;       // Used to count vertices
    int tcCounter = 0;      // Used to count texcoords
    int nCounter = 0;       // Used to count normals

    float w = cubeSize.x;
    float h = cubeSize.z;
    float h2 = cubeSize.y;

    Vector3 *mapVertices = (Vector3 *)RL_MALLOC(maxTriangles*3*sizeof(Vector3));
    Vector2 *mapTexcoords = (Vector2 *)RL_MALLOC(maxTriangles*3*sizeof(Vector2));
    Vector3 *mapNormals = (Vector3 *)RL_MALLOC(maxTriangles*3*sizeof(Vector3));

    // Define the 6 normals of the cube, we will combine them accordingly later...
    Vector3 n1 = { 1.0f, 0.0f, 0.0f };
    Vector3 n2 = { -1.0f, 0.0f, 0.0f };
    Vector3 n3 = { 0.0f, 1.0f, 0.0f };
    Vector3 n4 = { 0.0f, -1.0f, 0.0f };
    Vector3 n5 = { 0.0f, 0.0f, -1.0f };
    Vector3 n6 = { 0.0f, 0.0f, 1.0f };

    // NOTE: We use texture rectangles to define different textures for top-bottom-front-back-right-left (6)
    typedef struct RectangleF {
        float x;
        float y;
        float width;
        float height;
    } RectangleF;

    RectangleF rightTexUV = { 0.0f, 0.0f, 0.5f, 0.5f };
    RectangleF leftTexUV = { 0.5f, 0.0f, 0.5f, 0.5f };
    RectangleF frontTexUV = { 0.0f, 0.0f, 0.5f, 0.5f };
    RectangleF backTexUV = { 0.5f, 0.0f, 0.5f, 0.5f };
    RectangleF topTexUV = { 0.0f, 0.5f, 0.5f, 0.5f };
    RectangleF bottomTexUV = { 0.5f, 0.5f, 0.5f, 0.5f };

    for (int z = 0; z < cubicmap.height; ++z)
    {
        for (int x = 0; x < cubicmap.width; ++x)
        {
            // Define the 8 vertex of the cube, we will combine them accordingly later...
            Vector3 v1 = { w*(x - 0.5f), h2, h*(z - 0.5f) };
            Vector3 v2 = { w*(x - 0.5f), h2, h*(z + 0.5f) };
            Vector3 v3 = { w*(x + 0.5f), h2, h*(z + 0.5f) };
            Vector3 v4 = { w*(x + 0.5f), h2, h*(z - 0.5f) };
            Vector3 v5 = { w*(x + 0.5f), 0, h*(z - 0.5f) };
            Vector3 v6 = { w*(x - 0.5f), 0, h*(z - 0.5f) };
            Vector3 v7 = { w*(x - 0.5f), 0, h*(z + 0.5f) };
            Vector3 v8 = { w*(x + 0.5f), 0, h*(z + 0.5f) };

            // We check pixel color to be WHITE -> draw full cube
            if (COLOR_EQUAL(pixels[z*cubicmap.width + x], WHITE))
            {
                // Define triangles and checking collateral cubes
                //------------------------------------------------

                // Define top triangles (2 tris, 6 vertex --> v1-v2-v3, v1-v3-v4)
                // WARNING: Not required for a WHITE cubes, created to allow seeing the map from outside
                mapVertices[vCounter] = v1;
                mapVertices[vCounter + 1] = v2;
                mapVertices[vCounter + 2] = v3;
                mapVertices[vCounter + 3] = v1;
                mapVertices[vCounter + 4] = v3;
                mapVertices[vCounter + 5] = v4;
                vCounter += 6;

                mapNormals[nCounter] = n3;
                mapNormals[nCounter + 1] = n3;
                mapNormals[nCounter + 2] = n3;
                mapNormals[nCounter + 3] = n3;
                mapNormals[nCounter + 4] = n3;
                mapNormals[nCounter + 5] = n3;
                nCounter += 6;

                mapTexcoords[tcCounter] = (Vector2){ topTexUV.x, topTexUV.y };
                mapTexcoords[tcCounter + 1] = (Vector2){ topTexUV.x, topTexUV.y + topTexUV.height };
                mapTexcoords[tcCounter + 2] = (Vector2){ topTexUV.x + topTexUV.width, topTexUV.y + topTexUV.height };
                mapTexcoords[tcCounter + 3] = (Vector2){ topTexUV.x, topTexUV.y };
                mapTexcoords[tcCounter + 4] = (Vector2){ topTexUV.x + topTexUV.width, topTexUV.y + topTexUV.height };
                mapTexcoords[tcCounter + 5] = (Vector2){ topTexUV.x + topTexUV.width, topTexUV.y };
                tcCounter += 6;

                // Define bottom triangles (2 tris, 6 vertex --> v6-v8-v7, v6-v5-v8)
                mapVertices[vCounter] = v6;
                mapVertices[vCounter + 1] = v8;
                mapVertices[vCounter + 2] = v7;
                mapVertices[vCounter + 3] = v6;
                mapVertices[vCounter + 4] = v5;
                mapVertices[vCounter + 5] = v8;
                vCounter += 6;

                mapNormals[nCounter] = n4;
                mapNormals[nCounter + 1] = n4;
                mapNormals[nCounter + 2] = n4;
                mapNormals[nCounter + 3] = n4;
                mapNormals[nCounter + 4] = n4;
                mapNormals[nCounter + 5] = n4;
                nCounter += 6;

                mapTexcoords[tcCounter] = (Vector2){ bottomTexUV.x + bottomTexUV.width, bottomTexUV.y };
                mapTexcoords[tcCounter + 1] = (Vector2){ bottomTexUV.x, bottomTexUV.y + bottomTexUV.height };
                mapTexcoords[tcCounter + 2] = (Vector2){ bottomTexUV.x + bottomTexUV.width, bottomTexUV.y + bottomTexUV.height };
                mapTexcoords[tcCounter + 3] = (Vector2){ bottomTexUV.x + bottomTexUV.width, bottomTexUV.y };
                mapTexcoords[tcCounter + 4] = (Vector2){ bottomTexUV.x, bottomTexUV.y };
                mapTexcoords[tcCounter + 5] = (Vector2){ bottomTexUV.x, bottomTexUV.y + bottomTexUV.height };
                tcCounter += 6;

                // Checking cube on bottom of current cube
                if (((z < cubicmap.height - 1) && COLOR_EQUAL(pixels[(z + 1)*cubicmap.width + x], BLACK)) || (z == cubicmap.height - 1))
                {
                    // Define front triangles (2 tris, 6 vertex) --> v2 v7 v3, v3 v7 v8
                    // NOTE: Collateral occluded faces are not generated
                    mapVertices[vCounter] = v2;
                    mapVertices[vCounter + 1] = v7;
                    mapVertices[vCounter + 2] = v3;
                    mapVertices[vCounter + 3] = v3;
                    mapVertices[vCounter + 4] = v7;
                    mapVertices[vCounter + 5] = v8;
                    vCounter += 6;

                    mapNormals[nCounter] = n6;
                    mapNormals[nCounter + 1] = n6;
                    mapNormals[nCounter + 2] = n6;
                    mapNormals[nCounter + 3] = n6;
                    mapNormals[nCounter + 4] = n6;
                    mapNormals[nCounter + 5] = n6;
                    nCounter += 6;

                    mapTexcoords[tcCounter] = (Vector2){ frontTexUV.x, frontTexUV.y };
                    mapTexcoords[tcCounter + 1] = (Vector2){ frontTexUV.x, frontTexUV.y + frontTexUV.height };
                    mapTexcoords[tcCounter + 2] = (Vector2){ frontTexUV.x + frontTexUV.width, frontTexUV.y };
                    mapTexcoords[tcCounter + 3] = (Vector2){ frontTexUV.x + frontTexUV.width, frontTexUV.y };
                    mapTexcoords[tcCounter + 4] = (Vector2){ frontTexUV.x, frontTexUV.y + frontTexUV.height };
                    mapTexcoords[tcCounter + 5] = (Vector2){ frontTexUV.x + frontTexUV.width, frontTexUV.y + frontTexUV.height };
                    tcCounter += 6;
                }

                // Checking cube on top of current cube
                if (((z > 0) && COLOR_EQUAL(pixels[(z - 1)*cubicmap.width + x], BLACK)) || (z == 0))
                {
                    // Define back triangles (2 tris, 6 vertex) --> v1 v5 v6, v1 v4 v5
                    // NOTE: Collateral occluded faces are not generated
                    mapVertices[vCounter] = v1;
                    mapVertices[vCounter + 1] = v5;
                    mapVertices[vCounter + 2] = v6;
                    mapVertices[vCounter + 3] = v1;
                    mapVertices[vCounter + 4] = v4;
                    mapVertices[vCounter + 5] = v5;
                    vCounter += 6;

                    mapNormals[nCounter] = n5;
                    mapNormals[nCounter + 1] = n5;
                    mapNormals[nCounter + 2] = n5;
                    mapNormals[nCounter + 3] = n5;
                    mapNormals[nCounter + 4] = n5;
                    mapNormals[nCounter + 5] = n5;
                    nCounter += 6;

                    mapTexcoords[tcCounter] = (Vector2){ backTexUV.x + backTexUV.width, backTexUV.y };
                    mapTexcoords[tcCounter + 1] = (Vector2){ backTexUV.x, backTexUV.y + backTexUV.height };
                    mapTexcoords[tcCounter + 2] = (Vector2){ backTexUV.x + backTexUV.width, backTexUV.y + backTexUV.height };
                    mapTexcoords[tcCounter + 3] = (Vector2){ backTexUV.x + backTexUV.width, backTexUV.y };
                    mapTexcoords[tcCounter + 4] = (Vector2){ backTexUV.x, backTexUV.y };
                    mapTexcoords[tcCounter + 5] = (Vector2){ backTexUV.x, backTexUV.y + backTexUV.height };
                    tcCounter += 6;
                }

                // Checking cube on right of current cube
                if (((x < cubicmap.width - 1) && COLOR_EQUAL(pixels[z*cubicmap.width + (x + 1)], BLACK)) || (x == cubicmap.width - 1))
                {
                    // Define right triangles (2 tris, 6 vertex) --> v3 v8 v4, v4 v8 v5
                    // NOTE: Collateral occluded faces are not generated
                    mapVertices[vCounter] = v3;
                    mapVertices[vCounter + 1] = v8;
                    mapVertices[vCounter + 2] = v4;
                    mapVertices[vCounter + 3] = v4;
                    mapVertices[vCounter + 4] = v8;
                    mapVertices[vCounter + 5] = v5;
                    vCounter += 6;

                    mapNormals[nCounter] = n1;
                    mapNormals[nCounter + 1] = n1;
                    mapNormals[nCounter + 2] = n1;
                    mapNormals[nCounter + 3] = n1;
                    mapNormals[nCounter + 4] = n1;
                    mapNormals[nCounter + 5] = n1;
                    nCounter += 6;

                    mapTexcoords[tcCounter] = (Vector2){ rightTexUV.x, rightTexUV.y };
                    mapTexcoords[tcCounter + 1] = (Vector2){ rightTexUV.x, rightTexUV.y + rightTexUV.height };
                    mapTexcoords[tcCounter + 2] = (Vector2){ rightTexUV.x + rightTexUV.width, rightTexUV.y };
                    mapTexcoords[tcCounter + 3] = (Vector2){ rightTexUV.x + rightTexUV.width, rightTexUV.y };
                    mapTexcoords[tcCounter + 4] = (Vector2){ rightTexUV.x, rightTexUV.y + rightTexUV.height };
                    mapTexcoords[tcCounter + 5] = (Vector2){ rightTexUV.x + rightTexUV.width, rightTexUV.y + rightTexUV.height };
                    tcCounter += 6;
                }

                // Checking cube on left of current cube
                if (((x > 0) && COLOR_EQUAL(pixels[z*cubicmap.width + (x - 1)], BLACK)) || (x == 0))
                {
                    // Define left triangles (2 tris, 6 vertex) --> v1 v7 v2, v1 v6 v7
                    // NOTE: Collateral occluded faces are not generated
                    mapVertices[vCounter] = v1;
                    mapVertices[vCounter + 1] = v7;
                    mapVertices[vCounter + 2] = v2;
                    mapVertices[vCounter + 3] = v1;
                    mapVertices[vCounter + 4] = v6;
                    mapVertices[vCounter + 5] = v7;
                    vCounter += 6;

                    mapNormals[nCounter] = n2;
                    mapNormals[nCounter + 1] = n2;
                    mapNormals[nCounter + 2] = n2;
                    mapNormals[nCounter + 3] = n2;
                    mapNormals[nCounter + 4] = n2;
                    mapNormals[nCounter + 5] = n2;
                    nCounter += 6;

                    mapTexcoords[tcCounter] = (Vector2){ leftTexUV.x, leftTexUV.y };
                    mapTexcoords[tcCounter + 1] = (Vector2){ leftTexUV.x + leftTexUV.width, leftTexUV.y + leftTexUV.height };
                    mapTexcoords[tcCounter + 2] = (Vector2){ leftTexUV.x + leftTexUV.width, leftTexUV.y };
                    mapTexcoords[tcCounter + 3] = (Vector2){ leftTexUV.x, leftTexUV.y };
                    mapTexcoords[tcCounter + 4] = (Vector2){ leftTexUV.x, leftTexUV.y + leftTexUV.height };
                    mapTexcoords[tcCounter + 5] = (Vector2){ leftTexUV.x + leftTexUV.width, leftTexUV.y + leftTexUV.height };
                    tcCounter += 6;
                }
            }
            // We check pixel color to be BLACK, we will only draw floor and roof
            else if (COLOR_EQUAL(pixels[z*cubicmap.width + x], BLACK))
            {
                // Define top triangles (2 tris, 6 vertex --> v1-v2-v3, v1-v3-v4)
                mapVertices[vCounter] = v1;
                mapVertices[vCounter + 1] = v3;
                mapVertices[vCounter + 2] = v2;
                mapVertices[vCounter + 3] = v1;
                mapVertices[vCounter + 4] = v4;
                mapVertices[vCounter + 5] = v3;
                vCounter += 6;

                mapNormals[nCounter] = n4;
                mapNormals[nCounter + 1] = n4;
                mapNormals[nCounter + 2] = n4;
                mapNormals[nCounter + 3] = n4;
                mapNormals[nCounter + 4] = n4;
                mapNormals[nCounter + 5] = n4;
                nCounter += 6;

                mapTexcoords[tcCounter] = (Vector2){ topTexUV.x, topTexUV.y };
                mapTexcoords[tcCounter + 1] = (Vector2){ topTexUV.x + topTexUV.width, topTexUV.y + topTexUV.height };
                mapTexcoords[tcCounter + 2] = (Vector2){ topTexUV.x, topTexUV.y + topTexUV.height };
                mapTexcoords[tcCounter + 3] = (Vector2){ topTexUV.x, topTexUV.y };
                mapTexcoords[tcCounter + 4] = (Vector2){ topTexUV.x + topTexUV.width, topTexUV.y };
                mapTexcoords[tcCounter + 5] = (Vector2){ topTexUV.x + topTexUV.width, topTexUV.y + topTexUV.height };
                tcCounter += 6;

                // Define bottom triangles (2 tris, 6 vertex --> v6-v8-v7, v6-v5-v8)
                mapVertices[vCounter] = v6;
                mapVertices[vCounter + 1] = v7;
                mapVertices[vCounter + 2] = v8;
                mapVertices[vCounter + 3] = v6;
                mapVertices[vCounter + 4] = v8;
                mapVertices[vCounter + 5] = v5;
                vCounter += 6;

                mapNormals[nCounter] = n3;
                mapNormals[nCounter + 1] = n3;
                mapNormals[nCounter + 2] = n3;
                mapNormals[nCounter + 3] = n3;
                mapNormals[nCounter + 4] = n3;
                mapNormals[nCounter + 5] = n3;
                nCounter += 6;

                mapTexcoords[tcCounter] = (Vector2){ bottomTexUV.x + bottomTexUV.width, bottomTexUV.y };
                mapTexcoords[tcCounter + 1] = (Vector2){ bottomTexUV.x + bottomTexUV.width, bottomTexUV.y + bottomTexUV.height };
                mapTexcoords[tcCounter + 2] = (Vector2){ bottomTexUV.x, bottomTexUV.y + bottomTexUV.height };
                mapTexcoords[tcCounter + 3] = (Vector2){ bottomTexUV.x + bottomTexUV.width, bottomTexUV.y };
                mapTexcoords[tcCounter + 4] = (Vector2){ bottomTexUV.x, bottomTexUV.y + bottomTexUV.height };
                mapTexcoords[tcCounter + 5] = (Vector2){ bottomTexUV.x, bottomTexUV.y };
                tcCounter += 6;
            }
        }
    }

    // Move data from mapVertices temp arrays to vertices float array
    mesh.vertexCount = vCounter;
    mesh.triangleCount = vCounter/3;

    mesh.vertices = (float *)RL_MALLOC(mesh.vertexCount*3*sizeof(float));
    mesh.normals = (float *)RL_MALLOC(mesh.vertexCount*3*sizeof(float));
    mesh.texcoords = (float *)RL_MALLOC(mesh.vertexCount*2*sizeof(float));
    mesh.colors = NULL;

    int fCounter = 0;

    // Move vertices data
    for (int i = 0; i < vCounter; i++)
    {
        mesh.vertices[fCounter] = mapVertices[i].x;
        mesh.vertices[fCounter + 1] = mapVertices[i].y;
        mesh.vertices[fCounter + 2] = mapVertices[i].z;
        fCounter += 3;
    }

    fCounter = 0;

    // Move normals data
    for (int i = 0; i < nCounter; i++)
    {
        mesh.normals[fCounter] = mapNormals[i].x;
        mesh.normals[fCounter + 1] = mapNormals[i].y;
        mesh.normals[fCounter + 2] = mapNormals[i].z;
        fCounter += 3;
    }

    fCounter = 0;

    // Move texcoords data
    for (int i = 0; i < tcCounter; i++)
    {
        mesh.texcoords[fCounter] = mapTexcoords[i].x;
        mesh.texcoords[fCounter + 1] = mapTexcoords[i].y;
        fCounter += 2;
    }

    RL_FREE(mapVertices);
    RL_FREE(mapNormals);
    RL_FREE(mapTexcoords);

    UnloadImageColors(pixels);   // Unload pixels color data

    // Upload vertex data to GPU (static mesh)
    UploadMesh(&mesh, false);

    return mesh;
}
#endif      // SUPPORT_MESH_GENERATION

// Compute mesh bounding box limits
// NOTE: minVertex and maxVertex should be transformed by model transform matrix
BoundingBox GetMeshBoundingBox(Mesh mesh)
{
    // Get min and max vertex to construct bounds (AABB)
    Vector3 minVertex = { 0 };
    Vector3 maxVertex = { 0 };

    if (mesh.vertices != NULL)
    {
        minVertex = (Vector3){ mesh.vertices[0], mesh.vertices[1], mesh.vertices[2] };
        maxVertex = (Vector3){ mesh.vertices[0], mesh.vertices[1], mesh.vertices[2] };

        for (int i = 1; i < mesh.vertexCount; i++)
        {
            minVertex = Vector3Min(minVertex, (Vector3){ mesh.vertices[i*3], mesh.vertices[i*3 + 1], mesh.vertices[i*3 + 2] });
            maxVertex = Vector3Max(maxVertex, (Vector3){ mesh.vertices[i*3], mesh.vertices[i*3 + 1], mesh.vertices[i*3 + 2] });
        }
    }

    // Create the bounding box
    BoundingBox box = { 0 };
    box.min = minVertex;
    box.max = maxVertex;

    return box;
}

// Compute mesh tangents
void GenMeshTangents(Mesh *mesh)
{
    // Check if input mesh data is useful
    if ((mesh == NULL) || (mesh->vertices == NULL) || (mesh->texcoords == NULL) || (mesh->normals == NULL))
    {
        TRACELOG(LOG_WARNING, "MESH: Tangents generation requires vertices, texcoords and normals vertex attribute data");
        return;
    }

    // Allocate or reallocate tangents data
    if (mesh->tangents == NULL) mesh->tangents = (float *)RL_MALLOC(mesh->vertexCount*4*sizeof(float));
    else
    {
        RL_FREE(mesh->tangents);
        mesh->tangents = (float *)RL_MALLOC(mesh->vertexCount*4*sizeof(float));
    }

    // Allocate temporary arrays for tangents calculation
    Vector3 *tan1 = (Vector3 *)RL_CALLOC(mesh->vertexCount, sizeof(Vector3));
    Vector3 *tan2 = (Vector3 *)RL_CALLOC(mesh->vertexCount, sizeof(Vector3));

    if (tan1 == NULL || tan2 == NULL)
    {
        TRACELOG(LOG_WARNING, "MESH: Failed to allocate temporary memory for tangent calculation");
        if (tan1) RL_FREE(tan1);
        if (tan2) RL_FREE(tan2);
        return;
    }

    // Process all triangles of the mesh
    // 'triangleCount' must be always valid
    for (int t = 0; t < mesh->triangleCount; t++)
    {
        // Get triangle vertex indices
        int i0, i1, i2;

        if (mesh->indices != NULL)
        {
            // Use indices if available
            i0 = mesh->indices[t*3 + 0];
            i1 = mesh->indices[t*3 + 1];
            i2 = mesh->indices[t*3 + 2];
        }
        else
        {
            // Sequential access for non-indexed mesh
            i0 = t*3 + 0;
            i1 = t*3 + 1;
            i2 = t*3 + 2;
        }

        // Get triangle vertices position
        Vector3 v1 = { mesh->vertices[i0*3 + 0], mesh->vertices[i0*3 + 1], mesh->vertices[i0*3 + 2] };
        Vector3 v2 = { mesh->vertices[i1*3 + 0], mesh->vertices[i1*3 + 1], mesh->vertices[i1*3 + 2] };
        Vector3 v3 = { mesh->vertices[i2*3 + 0], mesh->vertices[i2*3 + 1], mesh->vertices[i2*3 + 2] };

        // Get triangle texcoords
        Vector2 uv1 = { mesh->texcoords[i0*2 + 0], mesh->texcoords[i0*2 + 1] };
        Vector2 uv2 = { mesh->texcoords[i1*2 + 0], mesh->texcoords[i1*2 + 1] };
        Vector2 uv3 = { mesh->texcoords[i2*2 + 0], mesh->texcoords[i2*2 + 1] };

        // Calculate triangle edges
        float x1 = v2.x - v1.x;
        float y1 = v2.y - v1.y;
        float z1 = v2.z - v1.z;
        float x2 = v3.x - v1.x;
        float y2 = v3.y - v1.y;
        float z2 = v3.z - v1.z;

        // Calculate texture coordinate differences
        float s1 = uv2.x - uv1.x;
        float t1 = uv2.y - uv1.y;
        float s2 = uv3.x - uv1.x;
        float t2 = uv3.y - uv1.y;

        // Calculate denominator and check for degenerate UV
        float div = s1*t2 - s2*t1;
        float r = (fabsf(div) < 0.0001f)? 0.0f : 1.0f/div;

        // Calculate tangent and bitangent directions
        Vector3 sdir = { (t2*x1 - t1*x2)*r, (t2*y1 - t1*y2)*r, (t2*z1 - t1*z2)*r };
        Vector3 tdir = { (s1*x2 - s2*x1)*r, (s1*y2 - s2*y1)*r, (s1*z2 - s2*z1)*r };

        // Accumulate tangents and bitangents for each vertex of the triangle
        tan1[i0] = Vector3Add(tan1[i0], sdir);
        tan1[i1] = Vector3Add(tan1[i1], sdir);
        tan1[i2] = Vector3Add(tan1[i2], sdir);

        tan2[i0] = Vector3Add(tan2[i0], tdir);
        tan2[i1] = Vector3Add(tan2[i1], tdir);
        tan2[i2] = Vector3Add(tan2[i2], tdir);
    }

    // Calculate final tangents for each vertex
    for (int i = 0; i < mesh->vertexCount; i++)
    {
        Vector3 normal = { mesh->normals[i*3 + 0], mesh->normals[i*3 + 1], mesh->normals[i*3 + 2] };
        Vector3 tangent = tan1[i];

        // Handle zero tangent (can happen with degenerate UVs)
        if (Vector3Length(tangent) < 0.0001f)
        {
            // Create a tangent perpendicular to the normal
            if (fabsf(normal.z) > 0.707f) tangent = (Vector3){ 1.0f, 0.0f, 0.0f };
            else tangent = Vector3Normalize((Vector3){ -normal.y, normal.x, 0.0f });

            mesh->tangents[i*4 + 0] = tangent.x;
            mesh->tangents[i*4 + 1] = tangent.y;
            mesh->tangents[i*4 + 2] = tangent.z;
            mesh->tangents[i*4 + 3] = 1.0f;
            continue;
        }

        // Gram-Schmidt orthogonalization to make tangent orthogonal to normal
        // T_prime = T - N * dot(N, T)
        Vector3 orthogonalized = Vector3Subtract(tangent, Vector3Scale(normal, Vector3DotProduct(normal, tangent)));

        // Handle cases where orthogonalized vector is too small
        if (Vector3Length(orthogonalized) < 0.0001f)
        {
            // Create a tangent perpendicular to the normal
            if (fabsf(normal.z) > 0.707f) orthogonalized = (Vector3){ 1.0f, 0.0f, 0.0f };
            else orthogonalized = Vector3Normalize((Vector3){ -normal.y, normal.x, 0.0f });
        }
        else
        {
            // Normalize the orthogonalized tangent
            orthogonalized = Vector3Normalize(orthogonalized);
        }

        // Store the calculated tangent
        mesh->tangents[i*4 + 0] = orthogonalized.x;
        mesh->tangents[i*4 + 1] = orthogonalized.y;
        mesh->tangents[i*4 + 2] = orthogonalized.z;

        // Calculate the handedness (w component)
        mesh->tangents[i*4 + 3] = (Vector3DotProduct(Vector3CrossProduct(normal, orthogonalized), tan2[i]) < 0.0f)? -1.0f : 1.0f;
    }

    // Free temporary arrays
    RL_FREE(tan1);
    RL_FREE(tan2);

    // Update vertex buffers if available
    if (mesh->vboId != NULL)
    {
        if (mesh->vboId[SHADER_LOC_VERTEX_TANGENT] != 0)
        {
            // Update existing tangent vertex buffer
            rlUpdateVertexBuffer(mesh->vboId[SHADER_LOC_VERTEX_TANGENT], mesh->tangents, mesh->vertexCount*4*sizeof(float), 0);
        }
        else
        {
            // Create new tangent vertex buffer
            mesh->vboId[SHADER_LOC_VERTEX_TANGENT] = rlLoadVertexBuffer(mesh->tangents, mesh->vertexCount*4*sizeof(float), false);
        }

        // Set up vertex attributes for shader
        rlEnableVertexArray(mesh->vaoId);
        rlSetVertexAttribute(RL_DEFAULT_SHADER_ATTRIB_LOCATION_TANGENT, 4, RL_FLOAT, 0, 0, 0);
        rlEnableVertexAttribute(RL_DEFAULT_SHADER_ATTRIB_LOCATION_TANGENT);
        rlDisableVertexArray();
    }

    TRACELOG(LOG_INFO, "MESH: Tangents data computed and uploaded for provided mesh");
}

// Draw a model (with texture if set)
void DrawModel(Model model, Vector3 position, float scale, Color tint)
{
    Vector3 vScale = { scale, scale, scale };
    Vector3 rotationAxis = { 0.0f, 1.0f, 0.0f };

    DrawModelEx(model, position, rotationAxis, 0.0f, vScale, tint);
}

// Draw a model with extended parameters
void DrawModelEx(Model model, Vector3 position, Vector3 rotationAxis, float rotationAngle, Vector3 scale, Color tint)
{
    // Calculate transformation matrix from function parameters
    // Get transform matrix (rotation -> scale -> translation)
    Matrix matScale = MatrixScale(scale.x, scale.y, scale.z);
    Matrix matRotation = MatrixRotate(rotationAxis, rotationAngle*DEG2RAD);
    Matrix matTranslation = MatrixTranslate(position.x, position.y, position.z);

    Matrix matTransform = MatrixMultiply(MatrixMultiply(matScale, matRotation), matTranslation);

    // Combine model transformation matrix (model.transform) with matrix generated by function parameters (matTransform)
    model.transform = MatrixMultiply(model.transform, matTransform);

    for (int i = 0; i < model.meshCount; i++)
    {
        Color color = model.materials[model.meshMaterial[i]].maps[MATERIAL_MAP_DIFFUSE].color;

        Color colorTint = WHITE;
        colorTint.r = (unsigned char)(((int)color.r*(int)tint.r)/255);
        colorTint.g = (unsigned char)(((int)color.g*(int)tint.g)/255);
        colorTint.b = (unsigned char)(((int)color.b*(int)tint.b)/255);
        colorTint.a = (unsigned char)(((int)color.a*(int)tint.a)/255);

        model.materials[model.meshMaterial[i]].maps[MATERIAL_MAP_DIFFUSE].color = colorTint;
        DrawMesh(model.meshes[i], model.materials[model.meshMaterial[i]], model.transform);
        model.materials[model.meshMaterial[i]].maps[MATERIAL_MAP_DIFFUSE].color = color;
    }
}

// Draw a model wires (with texture if set)
void DrawModelWires(Model model, Vector3 position, float scale, Color tint)
{
    rlEnableWireMode();

    DrawModel(model, position, scale, tint);

    rlDisableWireMode();
}

// Draw a model wires (with texture if set) with extended parameters
void DrawModelWiresEx(Model model, Vector3 position, Vector3 rotationAxis, float rotationAngle, Vector3 scale, Color tint)
{
    rlEnableWireMode();

    DrawModelEx(model, position, rotationAxis, rotationAngle, scale, tint);

    rlDisableWireMode();
}

// Draw a model points
// WARNING: OpenGL ES 2.0 does not support point mode drawing
void DrawModelPoints(Model model, Vector3 position, float scale, Color tint)
{
    rlEnablePointMode();
    rlDisableBackfaceCulling();

    DrawModel(model, position, scale, tint);

    rlEnableBackfaceCulling();
    rlDisablePointMode();
}

// Draw a model points
// WARNING: OpenGL ES 2.0 does not support point mode drawing
void DrawModelPointsEx(Model model, Vector3 position, Vector3 rotationAxis, float rotationAngle, Vector3 scale, Color tint)
{
    rlEnablePointMode();
    rlDisableBackfaceCulling();

    DrawModelEx(model, position, rotationAxis, rotationAngle, scale, tint);

    rlEnableBackfaceCulling();
    rlDisablePointMode();
}

// Draw a billboard
void DrawBillboard(Camera camera, Texture2D texture, Vector3 position, float scale, Color tint)
{
    Rectangle source = { 0.0f, 0.0f, (float)texture.width, (float)texture.height };

    DrawBillboardRec(camera, texture, source, position, (Vector2) { scale*fabsf((float)source.width/source.height), scale }, tint);
}

// Draw a billboard (part of a texture defined by a rectangle)
void DrawBillboardRec(Camera camera, Texture2D texture, Rectangle source, Vector3 position, Vector2 size, Color tint)
{
    // NOTE: Billboard locked on axis-Y
    Vector3 up = { 0.0f, 1.0f, 0.0f };

    DrawBillboardPro(camera, texture, source, position, up, size, Vector2Scale(size, 0.5), 0.0f, tint);
}

// Draw a billboard with additional parameters
void DrawBillboardPro(Camera camera, Texture2D texture, Rectangle source, Vector3 position, Vector3 up, Vector2 size, Vector2 origin, float rotation, Color tint)
{
    // Compute the up vector and the right vector
    Matrix matView = MatrixLookAt(camera.position, camera.target, camera.up);
    Vector3 right = { matView.m0, matView.m4, matView.m8 };
    right = Vector3Scale(right, size.x);
    up = Vector3Scale(up, size.y);

    // Flip the content of the billboard while maintaining the counterclockwise edge rendering order
    if (size.x < 0.0f)
    {
        source.x += size.x;
        source.width *= -1.0;
        right = Vector3Negate(right);
        origin.x *= -1.0f;
    }
    if (size.y < 0.0f)
    {
        source.y += size.y;
        source.height *= -1.0;
        up = Vector3Negate(up);
        origin.y *= -1.0f;
    }

    // Draw the texture region described by source on the following rectangle in 3D space:
    //
    //                size.x          <--.
    //  3 ^---------------------------+ 2 \ rotation
    //    |                           |   /
    //    |                           |
    //    |   origin.x   position     |
    // up |..............             | size.y
    //    |             .             |
    //    |             . origin.y    |
    //    |             .             |
    //  0 +---------------------------> 1
    //                right
    Vector3 forward;
    if (rotation != 0.0) forward = Vector3CrossProduct(right, up);

    Vector3 origin3D = Vector3Add(Vector3Scale(Vector3Normalize(right), origin.x), Vector3Scale(Vector3Normalize(up), origin.y));

    Vector3 points[4];
    points[0] = Vector3Zero();
    points[1] = right;
    points[2] = Vector3Add(up, right);
    points[3] = up;

    for (int i = 0; i < 4; i++)
    {
        points[i] = Vector3Subtract(points[i], origin3D);
        if (rotation != 0.0) points[i] = Vector3RotateByAxisAngle(points[i], forward, rotation*DEG2RAD);
        points[i] = Vector3Add(points[i], position);
    }

    Vector2 texcoords[4];
    texcoords[0] = (Vector2){ (float)source.x/texture.width, (float)(source.y + source.height)/texture.height };
    texcoords[1] = (Vector2){ (float)(source.x + source.width)/texture.width, (float)(source.y + source.height)/texture.height };
    texcoords[2] = (Vector2){ (float)(source.x + source.width)/texture.width, (float)source.y/texture.height };
    texcoords[3] = (Vector2){ (float)source.x/texture.width, (float)source.y/texture.height };

    rlSetTexture(texture.id);
    rlBegin(RL_QUADS);

        rlColor4ub(tint.r, tint.g, tint.b, tint.a);
        for (int i = 0; i < 4; i++)
        {
            rlTexCoord2f(texcoords[i].x, texcoords[i].y);
            rlVertex3f(points[i].x, points[i].y, points[i].z);
        }

    rlEnd();
    rlSetTexture(0);
}

// Draw a bounding box with wires
void DrawBoundingBox(BoundingBox box, Color color)
{
    Vector3 size = { 0 };

    size.x = fabsf(box.max.x - box.min.x);
    size.y = fabsf(box.max.y - box.min.y);
    size.z = fabsf(box.max.z - box.min.z);

    Vector3 center = { box.min.x + size.x/2.0f, box.min.y + size.y/2.0f, box.min.z + size.z/2.0f };

    DrawCubeWires(center, size.x, size.y, size.z, color);
}

// Check collision between two spheres
bool CheckCollisionSpheres(Vector3 center1, float radius1, Vector3 center2, float radius2)
{
    bool collision = false;

    // Simple way to check for collision, just checking distance between two points
    // Unfortunately, sqrtf() is a costly operation, so we avoid it with following solution
    /*
    float dx = center1.x - center2.x;      // X distance between centers
    float dy = center1.y - center2.y;      // Y distance between centers
    float dz = center1.z - center2.z;      // Z distance between centers

    float distance = sqrtf(dx*dx + dy*dy + dz*dz);  // Distance between centers

    if (distance <= (radius1 + radius2)) collision = true;
    */

    // Check for distances squared to avoid sqrtf()
    if (Vector3DotProduct(Vector3Subtract(center2, center1), Vector3Subtract(center2, center1)) <= (radius1 + radius2)*(radius1 + radius2)) collision = true;

    return collision;
}

// Check collision between two boxes
// NOTE: Boxes are defined by two points minimum and maximum
bool CheckCollisionBoxes(BoundingBox box1, BoundingBox box2)
{
    bool collision = true;

    if ((box1.max.x >= box2.min.x) && (box1.min.x <= box2.max.x))
    {
        if ((box1.max.y < box2.min.y) || (box1.min.y > box2.max.y)) collision = false;
        if ((box1.max.z < box2.min.z) || (box1.min.z > box2.max.z)) collision = false;
    }
    else collision = false;

    return collision;
}

// Check collision between box and sphere
bool CheckCollisionBoxSphere(BoundingBox box, Vector3 center, float radius)
{
    bool collision = false;

    float dmin = 0;

    if (center.x < box.min.x) dmin += powf(center.x - box.min.x, 2);
    else if (center.x > box.max.x) dmin += powf(center.x - box.max.x, 2);

    if (center.y < box.min.y) dmin += powf(center.y - box.min.y, 2);
    else if (center.y > box.max.y) dmin += powf(center.y - box.max.y, 2);

    if (center.z < box.min.z) dmin += powf(center.z - box.min.z, 2);
    else if (center.z > box.max.z) dmin += powf(center.z - box.max.z, 2);

    if (dmin <= (radius*radius)) collision = true;

    return collision;
}

// Get collision info between ray and sphere
RayCollision GetRayCollisionSphere(Ray ray, Vector3 center, float radius)
{
    RayCollision collision = { 0 };

    Vector3 raySpherePos = Vector3Subtract(center, ray.position);
    float vector = Vector3DotProduct(raySpherePos, ray.direction);
    float distance = Vector3Length(raySpherePos);
    float d = radius*radius - (distance*distance - vector*vector);

    collision.hit = d >= 0.0f;

    // Check if ray origin is inside the sphere to calculate the correct collision point
    if (distance < radius)
    {
        collision.distance = vector + sqrtf(d);

        // Calculate collision point
        collision.point = Vector3Add(ray.position, Vector3Scale(ray.direction, collision.distance));

        // Calculate collision normal (pointing outwards)
        collision.normal = Vector3Negate(Vector3Normalize(Vector3Subtract(collision.point, center)));
    }
    else
    {
        collision.distance = vector - sqrtf(d);

        // Calculate collision point
        collision.point = Vector3Add(ray.position, Vector3Scale(ray.direction, collision.distance));

        // Calculate collision normal (pointing inwards)
        collision.normal = Vector3Normalize(Vector3Subtract(collision.point, center));
    }

    return collision;
}

// Get collision info between ray and box
RayCollision GetRayCollisionBox(Ray ray, BoundingBox box)
{
    RayCollision collision = { 0 };

    // Note: If ray.position is inside the box, the distance is negative (as if the ray was reversed)
    // Reversing ray.direction will give use the correct result
    bool insideBox = (ray.position.x > box.min.x) && (ray.position.x < box.max.x) &&
                     (ray.position.y > box.min.y) && (ray.position.y < box.max.y) &&
                     (ray.position.z > box.min.z) && (ray.position.z < box.max.z);

    if (insideBox) ray.direction = Vector3Negate(ray.direction);

    float t[11] = { 0 };

    t[8] = 1.0f/ray.direction.x;
    t[9] = 1.0f/ray.direction.y;
    t[10] = 1.0f/ray.direction.z;

    t[0] = (box.min.x - ray.position.x)*t[8];
    t[1] = (box.max.x - ray.position.x)*t[8];
    t[2] = (box.min.y - ray.position.y)*t[9];
    t[3] = (box.max.y - ray.position.y)*t[9];
    t[4] = (box.min.z - ray.position.z)*t[10];
    t[5] = (box.max.z - ray.position.z)*t[10];
    t[6] = (float)fmax(fmax(fmin(t[0], t[1]), fmin(t[2], t[3])), fmin(t[4], t[5]));
    t[7] = (float)fmin(fmin(fmax(t[0], t[1]), fmax(t[2], t[3])), fmax(t[4], t[5]));

    collision.hit = !((t[7] < 0) || (t[6] > t[7]));
    collision.distance = t[6];
    collision.point = Vector3Add(ray.position, Vector3Scale(ray.direction, collision.distance));

    // Get box center point
    collision.normal = Vector3Lerp(box.min, box.max, 0.5f);
    // Get vector center point->hit point
    collision.normal = Vector3Subtract(collision.point, collision.normal);
    // Scale vector to unit cube
    // NOTE: We use an additional .01 to fix numerical errors
    collision.normal = Vector3Scale(collision.normal, 2.01f);
    collision.normal = Vector3Divide(collision.normal, Vector3Subtract(box.max, box.min));
    // The relevant elements of the vector are now slightly larger than 1.0f (or smaller than -1.0f)
    // and the others are somewhere between -1.0 and 1.0 casting to int is exactly our wanted normal!
    collision.normal.x = (float)((int)collision.normal.x);
    collision.normal.y = (float)((int)collision.normal.y);
    collision.normal.z = (float)((int)collision.normal.z);

    collision.normal = Vector3Normalize(collision.normal);

    if (insideBox)
    {
        // Reset ray.direction
        ray.direction = Vector3Negate(ray.direction);
        // Fix result
        collision.distance *= -1.0f;
        collision.normal = Vector3Negate(collision.normal);
    }

    return collision;
}

// Get collision info between ray and mesh
RayCollision GetRayCollisionMesh(Ray ray, Mesh mesh, Matrix transform)
{
    RayCollision collision = { 0 };

    // Check if mesh vertex data on CPU for testing
    if (mesh.vertices != NULL)
    {
        int triangleCount = mesh.triangleCount;

        // Test against all triangles in mesh
        for (int i = 0; i < triangleCount; i++)
        {
            Vector3 a, b, c;
            Vector3 *vertdata = (Vector3 *)mesh.vertices;

            if (mesh.indices)
            {
                a = vertdata[mesh.indices[i*3 + 0]];
                b = vertdata[mesh.indices[i*3 + 1]];
                c = vertdata[mesh.indices[i*3 + 2]];
            }
            else
            {
                a = vertdata[i*3 + 0];
                b = vertdata[i*3 + 1];
                c = vertdata[i*3 + 2];
            }

            a = Vector3Transform(a, transform);
            b = Vector3Transform(b, transform);
            c = Vector3Transform(c, transform);

            RayCollision triHitInfo = GetRayCollisionTriangle(ray, a, b, c);

            if (triHitInfo.hit)
            {
                // Save the closest hit triangle
                if ((!collision.hit) || (collision.distance > triHitInfo.distance)) collision = triHitInfo;
            }
        }
    }

    return collision;
}

// Get collision info between ray and triangle
// NOTE: The points are expected to be in counter-clockwise winding
// NOTE: Based on https://en.wikipedia.org/wiki/M%C3%B6ller%E2%80%93Trumbore_intersection_algorithm
RayCollision GetRayCollisionTriangle(Ray ray, Vector3 p1, Vector3 p2, Vector3 p3)
{
    #define EPSILON 0.000001f        // A small number

    RayCollision collision = { 0 };
    Vector3 edge1 = { 0 };
    Vector3 edge2 = { 0 };
    Vector3 p, q, tv;
    float det, invDet, u, v, t;

    // Find vectors for two edges sharing V1
    edge1 = Vector3Subtract(p2, p1);
    edge2 = Vector3Subtract(p3, p1);

    // Begin calculating determinant - also used to calculate u parameter
    p = Vector3CrossProduct(ray.direction, edge2);

    // If determinant is near zero, ray lies in plane of triangle or ray is parallel to plane of triangle
    det = Vector3DotProduct(edge1, p);

    // Avoid culling!
    if ((det > -EPSILON) && (det < EPSILON)) return collision;

    invDet = 1.0f/det;

    // Calculate distance from V1 to ray origin
    tv = Vector3Subtract(ray.position, p1);

    // Calculate u parameter and test bound
    u = Vector3DotProduct(tv, p)*invDet;

    // The intersection lies outside the triangle
    if ((u < 0.0f) || (u > 1.0f)) return collision;

    // Prepare to test v parameter
    q = Vector3CrossProduct(tv, edge1);

    // Calculate V parameter and test bound
    v = Vector3DotProduct(ray.direction, q)*invDet;

    // The intersection lies outside the triangle
    if ((v < 0.0f) || ((u + v) > 1.0f)) return collision;

    t = Vector3DotProduct(edge2, q)*invDet;

    if (t > EPSILON)
    {
        // Ray hit, get hit point and normal
        collision.hit = true;
        collision.distance = t;
        collision.normal = Vector3Normalize(Vector3CrossProduct(edge1, edge2));
        collision.point = Vector3Add(ray.position, Vector3Scale(ray.direction, t));
    }

    return collision;
}

// Get collision info between ray and quad
// NOTE: The points are expected to be in counter-clockwise winding
RayCollision GetRayCollisionQuad(Ray ray, Vector3 p1, Vector3 p2, Vector3 p3, Vector3 p4)
{
    RayCollision collision = { 0 };

    collision = GetRayCollisionTriangle(ray, p1, p2, p4);

    if (!collision.hit) collision = GetRayCollisionTriangle(ray, p2, p3, p4);

    return collision;
}

//----------------------------------------------------------------------------------
// Module specific Functions Definition
//----------------------------------------------------------------------------------
#if defined(SUPPORT_FILEFORMAT_IQM) || defined(SUPPORT_FILEFORMAT_GLTF)
// Build pose from parent joints
// NOTE: Required for animations loading (required by IQM and GLTF)
static void BuildPoseFromParentJoints(BoneInfo *bones, int boneCount, Transform *transforms)
{
    for (int i = 0; i < boneCount; i++)
    {
        if (bones[i].parent >= 0)
        {
            if (bones[i].parent > i)
            {
                TRACELOG(LOG_WARNING, "Assumes bones are toplogically sorted, but bone %d has parent %d. Skipping.", i, bones[i].parent);
                continue;
            }
            transforms[i].rotation = QuaternionMultiply(transforms[bones[i].parent].rotation, transforms[i].rotation);
            transforms[i].translation = Vector3RotateByQuaternion(transforms[i].translation, transforms[bones[i].parent].rotation);
            transforms[i].translation = Vector3Add(transforms[i].translation, transforms[bones[i].parent].translation);
            transforms[i].scale = Vector3Multiply(transforms[i].scale, transforms[bones[i].parent].scale);
        }
    }
}
#endif

#if defined(SUPPORT_FILEFORMAT_OBJ)
// Load OBJ mesh data
//
// Keep the following information in mind when reading this
//  - A mesh is created for every material present in the obj file
//  - the model.meshCount is therefore the materialCount returned from tinyobj
//  - the mesh is automatically triangulated by tinyobj
static Model LoadOBJ(const char *fileName)
{
    tinyobj_attrib_t objAttributes = { 0 };
    tinyobj_shape_t *objShapes = NULL;
    unsigned int objShapeCount = 0;

    tinyobj_material_t *objMaterials = NULL;
    unsigned int objMaterialCount = 0;

    Model model = { 0 };
    model.transform = MatrixIdentity();

    char *fileText = LoadFileText(fileName);

    if (fileText == NULL)
    {
        TRACELOG(LOG_ERROR, "MODEL: [%s] Unable to read obj file", fileName);
        return model;
    }

    char currentDir[1024] = { 0 };
    strcpy(currentDir, GetWorkingDirectory()); // Save current working directory
    const char *workingDir = GetDirectoryPath(fileName); // Switch to OBJ directory for material path correctness
    if (CHDIR(workingDir) != 0) TRACELOG(LOG_WARNING, "MODEL: [%s] Failed to change working directory", workingDir);

    unsigned int dataSize = (unsigned int)strlen(fileText);

    unsigned int flags = TINYOBJ_FLAG_TRIANGULATE;
    int ret = tinyobj_parse_obj(&objAttributes, &objShapes, &objShapeCount, &objMaterials, &objMaterialCount, fileText, dataSize, flags);

    if (ret != TINYOBJ_SUCCESS)
    {
        TRACELOG(LOG_ERROR, "MODEL: Unable to read obj data %s", fileName);
        return model;
    }

    UnloadFileText(fileText);

    unsigned int faceVertIndex = 0;
    unsigned int nextShape = 1;
    int lastMaterial = -1;
    unsigned int meshIndex = 0;

    // Count meshes
    unsigned int nextShapeEnd = objAttributes.num_face_num_verts;

    // See how many verts till the next shape
    if (objShapeCount > 1) nextShapeEnd = objShapes[nextShape].face_offset;

    // Walk all the faces
    for (unsigned int faceId = 0; faceId < objAttributes.num_faces; faceId++)
    {
        if (faceId >= nextShapeEnd)
        {
            // Try to find the last vert in the next shape
            nextShape++;
            if (nextShape < objShapeCount) nextShapeEnd = objShapes[nextShape].face_offset;
            else nextShapeEnd = objAttributes.num_face_num_verts; // This is actually the total number of face verts in the file, not faces
            meshIndex++;
        }
        else if ((lastMaterial != -1) && (objAttributes.material_ids[faceId] != lastMaterial))
        {
            meshIndex++; // If this is a new material, we need to allocate a new mesh
        }

        lastMaterial = objAttributes.material_ids[faceId];
        faceVertIndex += objAttributes.face_num_verts[faceId];
    }

    // Allocate the base meshes and materials
    model.meshCount = meshIndex + 1;
    model.meshes = (Mesh *)MemAlloc(sizeof(Mesh)*model.meshCount);

    if (objMaterialCount > 0)
    {
        model.materialCount = objMaterialCount;
        model.materials = (Material *)MemAlloc(sizeof(Material)*objMaterialCount);
    }
    else // We must allocate at least one material
    {
        model.materialCount = 1;
        model.materials = (Material *)MemAlloc(sizeof(Material)*1);
    }

    model.meshMaterial = (int *)MemAlloc(sizeof(int)*model.meshCount);

    // See how many verts are in each mesh
    unsigned int *localMeshVertexCounts = (unsigned int *)MemAlloc(sizeof(unsigned int)*model.meshCount);

    faceVertIndex = 0;
    nextShapeEnd = objAttributes.num_face_num_verts;
    lastMaterial = -1;
    meshIndex = 0;
    unsigned int localMeshVertexCount = 0;

    nextShape = 1;
    if (objShapeCount > 1) nextShapeEnd = objShapes[nextShape].face_offset;

    // Walk all the faces
    for (unsigned int faceId = 0; faceId < objAttributes.num_faces; faceId++)
    {
        bool newMesh = false; // Do we need a new mesh?
        if (faceId >= nextShapeEnd)
        {
            // Try to find the last vert in the next shape
            nextShape++;
            if (nextShape < objShapeCount) nextShapeEnd = objShapes[nextShape].face_offset;
            else nextShapeEnd = objAttributes.num_face_num_verts; // this is actually the total number of face verts in the file, not faces

            newMesh = true;
        }
        else if ((lastMaterial != -1) && (objAttributes.material_ids[faceId] != lastMaterial))
        {
            newMesh = true;
        }

        lastMaterial = objAttributes.material_ids[faceId];

        if (newMesh)
        {
            localMeshVertexCounts[meshIndex] = localMeshVertexCount;

            localMeshVertexCount = 0;
            meshIndex++;
        }

        faceVertIndex += objAttributes.face_num_verts[faceId];
        localMeshVertexCount += objAttributes.face_num_verts[faceId];
    }

    localMeshVertexCounts[meshIndex] = localMeshVertexCount;

    for (int i = 0; i < model.meshCount; i++)
    {
        // Allocate the buffers for each mesh
        unsigned int vertexCount = localMeshVertexCounts[i];

        model.meshes[i].vertexCount = vertexCount;
        model.meshes[i].triangleCount = vertexCount/3;

        model.meshes[i].vertices = (float *)MemAlloc(sizeof(float)*vertexCount*3);
        model.meshes[i].normals = (float *)MemAlloc(sizeof(float)*vertexCount*3);
        model.meshes[i].texcoords = (float *)MemAlloc(sizeof(float)*vertexCount*2);
        model.meshes[i].colors = (unsigned char *)MemAlloc(sizeof(unsigned char)*vertexCount*4);
    }

    MemFree(localMeshVertexCounts);
    localMeshVertexCounts = NULL;

    // Fill meshes
    faceVertIndex = 0;

    nextShapeEnd = objAttributes.num_face_num_verts;

    // See how many verts till the next shape
    nextShape = 1;
    if (objShapeCount > 1) nextShapeEnd = objShapes[nextShape].face_offset;
    lastMaterial = -1;
    meshIndex = 0;
    localMeshVertexCount = 0;

    // Walk all the faces
    for (unsigned int faceId = 0; faceId < objAttributes.num_faces; faceId++)
    {
        bool newMesh = false; // Do we need a new mesh?
        if (faceId >= nextShapeEnd)
        {
            // Try to find the last vert in the next shape
            nextShape++;
            if (nextShape < objShapeCount) nextShapeEnd = objShapes[nextShape].face_offset;
            else nextShapeEnd = objAttributes.num_face_num_verts; // This is actually the total number of face verts in the file, not faces
            newMesh = true;
        }

        // If this is a new material, we need to allocate a new mesh
        if (lastMaterial != -1 && objAttributes.material_ids[faceId] != lastMaterial) newMesh = true;
        lastMaterial = objAttributes.material_ids[faceId];

        if (newMesh)
        {
            localMeshVertexCount = 0;
            meshIndex++;
        }

        int matId = 0;
        if ((lastMaterial >= 0) && (lastMaterial < (int)objMaterialCount)) matId = lastMaterial;

        model.meshMaterial[meshIndex] = matId;

        for (int f = 0; f < objAttributes.face_num_verts[faceId]; f++)
        {
            int vertIndex = objAttributes.faces[faceVertIndex].v_idx;
            int normalIndex = objAttributes.faces[faceVertIndex].vn_idx;
            int texcordIndex = objAttributes.faces[faceVertIndex].vt_idx;

            for (int i = 0; i < 3; i++) model.meshes[meshIndex].vertices[localMeshVertexCount*3 + i] = objAttributes.vertices[vertIndex*3 + i];

            for (int i = 0; i < 3; i++) model.meshes[meshIndex].normals[localMeshVertexCount*3 + i] = objAttributes.normals[normalIndex*3 + i];

            for (int i = 0; i < 2; i++) model.meshes[meshIndex].texcoords[localMeshVertexCount*2 + i] = objAttributes.texcoords[texcordIndex*2 + i];

            model.meshes[meshIndex].texcoords[localMeshVertexCount*2 + 1] = 1.0f - model.meshes[meshIndex].texcoords[localMeshVertexCount*2 + 1];

            for (int i = 0; i < 4; i++) model.meshes[meshIndex].colors[localMeshVertexCount*4 + i] = 255;

            faceVertIndex++;
            localMeshVertexCount++;
        }
    }

    if (objMaterialCount > 0) ProcessMaterialsOBJ(model.materials, objMaterials, objMaterialCount);
    else model.materials[0] = LoadMaterialDefault(); // Set default material for the mesh

    tinyobj_attrib_free(&objAttributes);
    tinyobj_shapes_free(objShapes, objShapeCount);
    tinyobj_materials_free(objMaterials, objMaterialCount);

    for (int i = 0; i < model.meshCount; i++) UploadMesh(model.meshes + i, true);

    // Restore current working directory
    if (CHDIR(currentDir) != 0)
    {
        TRACELOG(LOG_WARNING, "MODEL: [%s] Failed to change working directory", currentDir);
    }

    return model;
}
#endif

#if defined(SUPPORT_FILEFORMAT_IQM)
// Load IQM mesh data
static Model LoadIQM(const char *fileName)
{
    #define IQM_MAGIC     "INTERQUAKEMODEL" // IQM file magic number
    #define IQM_VERSION          2          // only IQM version 2 supported

    #define BONE_NAME_LENGTH    32          // BoneInfo name string length
    #define MESH_NAME_LENGTH    32          // Mesh name string length
    #define MATERIAL_NAME_LENGTH 32         // Material name string length

    int dataSize = 0;
    unsigned char *fileData = LoadFileData(fileName, &dataSize);
    unsigned char *fileDataPtr = fileData;

    // IQM file structs
    //-----------------------------------------------------------------------------------
    typedef struct IQMHeader {
        char magic[16];
        unsigned int version;
        unsigned int dataSize;
        unsigned int flags;
        unsigned int num_text, ofs_text;
        unsigned int num_meshes, ofs_meshes;
        unsigned int num_vertexarrays, num_vertexes, ofs_vertexarrays;
        unsigned int num_triangles, ofs_triangles, ofs_adjacency;
        unsigned int num_joints, ofs_joints;
        unsigned int num_poses, ofs_poses;
        unsigned int num_anims, ofs_anims;
        unsigned int num_frames, num_framechannels, ofs_frames, ofs_bounds;
        unsigned int num_comment, ofs_comment;
        unsigned int num_extensions, ofs_extensions;
    } IQMHeader;

    typedef struct IQMMesh {
        unsigned int name;
        unsigned int material;
        unsigned int first_vertex, num_vertexes;
        unsigned int first_triangle, num_triangles;
    } IQMMesh;

    typedef struct IQMTriangle {
        unsigned int vertex[3];
    } IQMTriangle;

    typedef struct IQMJoint {
        unsigned int name;
        int parent;
        float translate[3], rotate[4], scale[3];
    } IQMJoint;

    typedef struct IQMVertexArray {
        unsigned int type;
        unsigned int flags;
        unsigned int format;
        unsigned int size;
        unsigned int offset;
    } IQMVertexArray;

    // NOTE: Below IQM structures are not used but listed for reference
    /*
    typedef struct IQMAdjacency {
        unsigned int triangle[3];
    } IQMAdjacency;

    typedef struct IQMPose {
        int parent;
        unsigned int mask;
        float channeloffset[10];
        float channelscale[10];
    } IQMPose;

    typedef struct IQMAnim {
        unsigned int name;
        unsigned int first_frame, num_frames;
        float framerate;
        unsigned int flags;
    } IQMAnim;

    typedef struct IQMBounds {
        float bbmin[3], bbmax[3];
        float xyradius, radius;
    } IQMBounds;
    */
    //-----------------------------------------------------------------------------------

    // IQM vertex data types
    enum {
        IQM_POSITION     = 0,
        IQM_TEXCOORD     = 1,
        IQM_NORMAL       = 2,
        IQM_TANGENT      = 3,       // NOTE: Tangents unused by default
        IQM_BLENDINDEXES = 4,
        IQM_BLENDWEIGHTS = 5,
        IQM_COLOR        = 6,
        IQM_CUSTOM       = 0x10     // NOTE: Custom vertex values unused by default
    };

    Model model = { 0 };

    IQMMesh *imesh = NULL;
    IQMTriangle *tri = NULL;
    IQMVertexArray *va = NULL;
    IQMJoint *ijoint = NULL;

    float *vertex = NULL;
    float *normal = NULL;
    float *text = NULL;
    char *blendi = NULL;
    unsigned char *blendw = NULL;
    unsigned char *color = NULL;

    // In case file can not be read, return an empty model
    if (fileDataPtr == NULL) return model;

    const char *basePath = GetDirectoryPath(fileName);

    // Read IQM header
    IQMHeader *iqmHeader = (IQMHeader *)fileDataPtr;

    if (memcmp(iqmHeader->magic, IQM_MAGIC, sizeof(IQM_MAGIC)) != 0)
    {
        TRACELOG(LOG_WARNING, "MODEL: [%s] IQM file is not a valid model", fileName);
        UnloadFileData(fileData);
        return model;
    }

    if (iqmHeader->version != IQM_VERSION)
    {
        TRACELOG(LOG_WARNING, "MODEL: [%s] IQM file version not supported (%i)", fileName, iqmHeader->version);
        UnloadFileData(fileData);
        return model;
    }

    //fileDataPtr += sizeof(IQMHeader);       // Move file data pointer

    // Meshes data processing
    imesh = (IQMMesh *)RL_MALLOC(iqmHeader->num_meshes*sizeof(IQMMesh));
    //fseek(iqmFile, iqmHeader->ofs_meshes, SEEK_SET);
    //fread(imesh, sizeof(IQMMesh)*iqmHeader->num_meshes, 1, iqmFile);
    memcpy(imesh, fileDataPtr + iqmHeader->ofs_meshes, iqmHeader->num_meshes*sizeof(IQMMesh));

    model.meshCount = iqmHeader->num_meshes;
    model.meshes = (Mesh *)RL_CALLOC(model.meshCount, sizeof(Mesh));

    model.materialCount = model.meshCount;
    model.materials = (Material *)RL_CALLOC(model.materialCount, sizeof(Material));
    model.meshMaterial = (int *)RL_CALLOC(model.meshCount, sizeof(int));

    char name[MESH_NAME_LENGTH] = { 0 };
    char material[MATERIAL_NAME_LENGTH] = { 0 };

    for (int i = 0; i < model.meshCount; i++)
    {
        //fseek(iqmFile, iqmHeader->ofs_text + imesh[i].name, SEEK_SET);
        //fread(name, sizeof(char), MESH_NAME_LENGTH, iqmFile);
        memcpy(name, fileDataPtr + iqmHeader->ofs_text + imesh[i].name, MESH_NAME_LENGTH*sizeof(char));

        //fseek(iqmFile, iqmHeader->ofs_text + imesh[i].material, SEEK_SET);
        //fread(material, sizeof(char), MATERIAL_NAME_LENGTH, iqmFile);
        memcpy(material, fileDataPtr + iqmHeader->ofs_text + imesh[i].material, MATERIAL_NAME_LENGTH*sizeof(char));

        model.materials[i] = LoadMaterialDefault();
        model.materials[i].maps[MATERIAL_MAP_ALBEDO].texture = LoadTexture(TextFormat("%s/%s", basePath, material));

        model.meshMaterial[i] = i;

        TRACELOG(LOG_DEBUG, "MODEL: [%s] mesh name (%s), material (%s)", fileName, name, material);

        model.meshes[i].vertexCount = imesh[i].num_vertexes;

        model.meshes[i].vertices = (float *)RL_CALLOC(model.meshes[i].vertexCount*3, sizeof(float));       // Default vertex positions
        model.meshes[i].normals = (float *)RL_CALLOC(model.meshes[i].vertexCount*3, sizeof(float));        // Default vertex normals
        model.meshes[i].texcoords = (float *)RL_CALLOC(model.meshes[i].vertexCount*2, sizeof(float));      // Default vertex texcoords

        model.meshes[i].boneIds = (unsigned char *)RL_CALLOC(model.meshes[i].vertexCount*4, sizeof(unsigned char));  // Up-to 4 bones supported!
        model.meshes[i].boneWeights = (float *)RL_CALLOC(model.meshes[i].vertexCount*4, sizeof(float));      // Up-to 4 bones supported!

        model.meshes[i].triangleCount = imesh[i].num_triangles;
        model.meshes[i].indices = (unsigned short *)RL_CALLOC(model.meshes[i].triangleCount*3, sizeof(unsigned short));

        // Animated vertex data, what we actually process for rendering
        // NOTE: Animated vertex should be re-uploaded to GPU (if not using GPU skinning)
        model.meshes[i].animVertices = (float *)RL_CALLOC(model.meshes[i].vertexCount*3, sizeof(float));
        model.meshes[i].animNormals = (float *)RL_CALLOC(model.meshes[i].vertexCount*3, sizeof(float));
    }

    // Triangles data processing
    tri = (IQMTriangle *)RL_MALLOC(iqmHeader->num_triangles*sizeof(IQMTriangle));
    //fseek(iqmFile, iqmHeader->ofs_triangles, SEEK_SET);
    //fread(tri, sizeof(IQMTriangle), iqmHeader->num_triangles, iqmFile);
    memcpy(tri, fileDataPtr + iqmHeader->ofs_triangles, iqmHeader->num_triangles*sizeof(IQMTriangle));

    for (int m = 0; m < model.meshCount; m++)
    {
        int tcounter = 0;

        for (unsigned int i = imesh[m].first_triangle; i < (imesh[m].first_triangle + imesh[m].num_triangles); i++)
        {
            // IQM triangles indexes are stored in counter-clockwise, but raylib processes the index in linear order,
            // expecting they point to the counter-clockwise vertex triangle, so we need to reverse triangle indexes
            // NOTE: raylib renders vertex data in counter-clockwise order (standard convention) by default
            model.meshes[m].indices[tcounter + 2] = tri[i].vertex[0] - imesh[m].first_vertex;
            model.meshes[m].indices[tcounter + 1] = tri[i].vertex[1] - imesh[m].first_vertex;
            model.meshes[m].indices[tcounter] = tri[i].vertex[2] - imesh[m].first_vertex;
            tcounter += 3;
        }
    }

    // Vertex arrays data processing
    va = (IQMVertexArray *)RL_MALLOC(iqmHeader->num_vertexarrays*sizeof(IQMVertexArray));
    //fseek(iqmFile, iqmHeader->ofs_vertexarrays, SEEK_SET);
    //fread(va, sizeof(IQMVertexArray), iqmHeader->num_vertexarrays, iqmFile);
    memcpy(va, fileDataPtr + iqmHeader->ofs_vertexarrays, iqmHeader->num_vertexarrays*sizeof(IQMVertexArray));

    for (unsigned int i = 0; i < iqmHeader->num_vertexarrays; i++)
    {
        switch (va[i].type)
        {
            case IQM_POSITION:
            {
                vertex = (float *)RL_MALLOC(iqmHeader->num_vertexes*3*sizeof(float));
                //fseek(iqmFile, va[i].offset, SEEK_SET);
                //fread(vertex, iqmHeader->num_vertexes*3*sizeof(float), 1, iqmFile);
                memcpy(vertex, fileDataPtr + va[i].offset, iqmHeader->num_vertexes*3*sizeof(float));

                for (unsigned int m = 0; m < iqmHeader->num_meshes; m++)
                {
                    int vCounter = 0;
                    for (unsigned int i = imesh[m].first_vertex*3; i < (imesh[m].first_vertex + imesh[m].num_vertexes)*3; i++)
                    {
                        model.meshes[m].vertices[vCounter] = vertex[i];
                        model.meshes[m].animVertices[vCounter] = vertex[i];
                        vCounter++;
                    }
                }
            } break;
            case IQM_NORMAL:
            {
                normal = (float *)RL_MALLOC(iqmHeader->num_vertexes*3*sizeof(float));
                //fseek(iqmFile, va[i].offset, SEEK_SET);
                //fread(normal, iqmHeader->num_vertexes*3*sizeof(float), 1, iqmFile);
                memcpy(normal, fileDataPtr + va[i].offset, iqmHeader->num_vertexes*3*sizeof(float));

                for (unsigned int m = 0; m < iqmHeader->num_meshes; m++)
                {
                    int vCounter = 0;
                    for (unsigned int i = imesh[m].first_vertex*3; i < (imesh[m].first_vertex + imesh[m].num_vertexes)*3; i++)
                    {
                        model.meshes[m].normals[vCounter] = normal[i];
                        model.meshes[m].animNormals[vCounter] = normal[i];
                        vCounter++;
                    }
                }
            } break;
            case IQM_TEXCOORD:
            {
                text = (float *)RL_MALLOC(iqmHeader->num_vertexes*2*sizeof(float));
                //fseek(iqmFile, va[i].offset, SEEK_SET);
                //fread(text, iqmHeader->num_vertexes*2*sizeof(float), 1, iqmFile);
                memcpy(text, fileDataPtr + va[i].offset, iqmHeader->num_vertexes*2*sizeof(float));

                for (unsigned int m = 0; m < iqmHeader->num_meshes; m++)
                {
                    int vCounter = 0;
                    for (unsigned int i = imesh[m].first_vertex*2; i < (imesh[m].first_vertex + imesh[m].num_vertexes)*2; i++)
                    {
                        model.meshes[m].texcoords[vCounter] = text[i];
                        vCounter++;
                    }
                }
            } break;
            case IQM_BLENDINDEXES:
            {
                blendi = (char *)RL_MALLOC(iqmHeader->num_vertexes*4*sizeof(char));
                //fseek(iqmFile, va[i].offset, SEEK_SET);
                //fread(blendi, iqmHeader->num_vertexes*4*sizeof(char), 1, iqmFile);
                memcpy(blendi, fileDataPtr + va[i].offset, iqmHeader->num_vertexes*4*sizeof(char));

                for (unsigned int m = 0; m < iqmHeader->num_meshes; m++)
                {
                    int boneCounter = 0;
                    for (unsigned int i = imesh[m].first_vertex*4; i < (imesh[m].first_vertex + imesh[m].num_vertexes)*4; i++)
                    {
                        model.meshes[m].boneIds[boneCounter] = blendi[i];
                        boneCounter++;
                    }
                }
            } break;
            case IQM_BLENDWEIGHTS:
            {
                blendw = (unsigned char *)RL_MALLOC(iqmHeader->num_vertexes*4*sizeof(unsigned char));
                //fseek(iqmFile, va[i].offset, SEEK_SET);
                //fread(blendw, iqmHeader->num_vertexes*4*sizeof(unsigned char), 1, iqmFile);
                memcpy(blendw, fileDataPtr + va[i].offset, iqmHeader->num_vertexes*4*sizeof(unsigned char));

                for (unsigned int m = 0; m < iqmHeader->num_meshes; m++)
                {
                    int boneCounter = 0;
                    for (unsigned int i = imesh[m].first_vertex*4; i < (imesh[m].first_vertex + imesh[m].num_vertexes)*4; i++)
                    {
                        model.meshes[m].boneWeights[boneCounter] = blendw[i]/255.0f;
                        boneCounter++;
                    }
                }
            } break;
            case IQM_COLOR:
            {
                color = (unsigned char *)RL_MALLOC(iqmHeader->num_vertexes*4*sizeof(unsigned char));
                //fseek(iqmFile, va[i].offset, SEEK_SET);
                //fread(blendw, iqmHeader->num_vertexes*4*sizeof(unsigned char), 1, iqmFile);
                memcpy(color, fileDataPtr + va[i].offset, iqmHeader->num_vertexes*4*sizeof(unsigned char));

                for (unsigned int m = 0; m < iqmHeader->num_meshes; m++)
                {
                    model.meshes[m].colors = (unsigned char *)RL_CALLOC(model.meshes[m].vertexCount*4, sizeof(unsigned char));

                    int vCounter = 0;
                    for (unsigned int i = imesh[m].first_vertex*4; i < (imesh[m].first_vertex + imesh[m].num_vertexes)*4; i++)
                    {
                        model.meshes[m].colors[vCounter] = color[i];
                        vCounter++;
                    }
                }
            } break;
        }
    }

    // Bones (joints) data processing
    ijoint = (IQMJoint *)RL_MALLOC(iqmHeader->num_joints*sizeof(IQMJoint));
    //fseek(iqmFile, iqmHeader->ofs_joints, SEEK_SET);
    //fread(ijoint, sizeof(IQMJoint), iqmHeader->num_joints, iqmFile);
    memcpy(ijoint, fileDataPtr + iqmHeader->ofs_joints, iqmHeader->num_joints*sizeof(IQMJoint));

    model.boneCount = iqmHeader->num_joints;
    model.bones = (BoneInfo *)RL_MALLOC(iqmHeader->num_joints*sizeof(BoneInfo));
    model.bindPose = (Transform *)RL_MALLOC(iqmHeader->num_joints*sizeof(Transform));

    for (unsigned int i = 0; i < iqmHeader->num_joints; i++)
    {
        // Bones
        model.bones[i].parent = ijoint[i].parent;
        //fseek(iqmFile, iqmHeader->ofs_text + ijoint[i].name, SEEK_SET);
        //fread(model.bones[i].name, sizeof(char), BONE_NAME_LENGTH, iqmFile);
        memcpy(model.bones[i].name, fileDataPtr + iqmHeader->ofs_text + ijoint[i].name, BONE_NAME_LENGTH*sizeof(char));

        // Bind pose (base pose)
        model.bindPose[i].translation.x = ijoint[i].translate[0];
        model.bindPose[i].translation.y = ijoint[i].translate[1];
        model.bindPose[i].translation.z = ijoint[i].translate[2];

        model.bindPose[i].rotation.x = ijoint[i].rotate[0];
        model.bindPose[i].rotation.y = ijoint[i].rotate[1];
        model.bindPose[i].rotation.z = ijoint[i].rotate[2];
        model.bindPose[i].rotation.w = ijoint[i].rotate[3];

        model.bindPose[i].scale.x = ijoint[i].scale[0];
        model.bindPose[i].scale.y = ijoint[i].scale[1];
        model.bindPose[i].scale.z = ijoint[i].scale[2];
    }

    BuildPoseFromParentJoints(model.bones, model.boneCount, model.bindPose);

    for (int i = 0; i < model.meshCount; i++)
    {
        model.meshes[i].boneCount = model.boneCount;
        model.meshes[i].boneMatrices = (Matrix *)RL_CALLOC(model.meshes[i].boneCount, sizeof(Matrix));

        for (int j = 0; j < model.meshes[i].boneCount; j++)
        {
            model.meshes[i].boneMatrices[j] = MatrixIdentity();
        }
    }

    UnloadFileData(fileData);

    RL_FREE(imesh);
    RL_FREE(tri);
    RL_FREE(va);
    RL_FREE(vertex);
    RL_FREE(normal);
    RL_FREE(text);
    RL_FREE(blendi);
    RL_FREE(blendw);
    RL_FREE(ijoint);
    RL_FREE(color);

    return model;
}

// Load IQM animation data
static ModelAnimation *LoadModelAnimationsIQM(const char *fileName, int *animCount)
{
    #define IQM_MAGIC       "INTERQUAKEMODEL"   // IQM file magic number
    #define IQM_VERSION     2                   // only IQM version 2 supported

    int dataSize = 0;
    unsigned char *fileData = LoadFileData(fileName, &dataSize);
    unsigned char *fileDataPtr = fileData;

    typedef struct IQMHeader {
        char magic[16];
        unsigned int version;
        unsigned int dataSize;
        unsigned int flags;
        unsigned int num_text, ofs_text;
        unsigned int num_meshes, ofs_meshes;
        unsigned int num_vertexarrays, num_vertexes, ofs_vertexarrays;
        unsigned int num_triangles, ofs_triangles, ofs_adjacency;
        unsigned int num_joints, ofs_joints;
        unsigned int num_poses, ofs_poses;
        unsigned int num_anims, ofs_anims;
        unsigned int num_frames, num_framechannels, ofs_frames, ofs_bounds;
        unsigned int num_comment, ofs_comment;
        unsigned int num_extensions, ofs_extensions;
    } IQMHeader;

    typedef struct IQMJoint {
        unsigned int name;
        int parent;
        float translate[3], rotate[4], scale[3];
    } IQMJoint;

    typedef struct IQMPose {
        int parent;
        unsigned int mask;
        float channeloffset[10];
        float channelscale[10];
    } IQMPose;

    typedef struct IQMAnim {
        unsigned int name;
        unsigned int first_frame, num_frames;
        float framerate;
        unsigned int flags;
    } IQMAnim;

    // In case file can not be read, return an empty model
    if (fileDataPtr == NULL) return NULL;

    // Read IQM header
    IQMHeader *iqmHeader = (IQMHeader *)fileDataPtr;

    if (memcmp(iqmHeader->magic, IQM_MAGIC, sizeof(IQM_MAGIC)) != 0)
    {
        TRACELOG(LOG_WARNING, "MODEL: [%s] IQM file is not a valid model", fileName);
        UnloadFileData(fileData);
        return NULL;
    }

    if (iqmHeader->version != IQM_VERSION)
    {
        TRACELOG(LOG_WARNING, "MODEL: [%s] IQM file version not supported (%i)", fileName, iqmHeader->version);
        UnloadFileData(fileData);
        return NULL;
    }

    // Get bones data
    IQMPose *poses = (IQMPose *)RL_MALLOC(iqmHeader->num_poses*sizeof(IQMPose));
    //fseek(iqmFile, iqmHeader->ofs_poses, SEEK_SET);
    //fread(poses, sizeof(IQMPose), iqmHeader->num_poses, iqmFile);
    memcpy(poses, fileDataPtr + iqmHeader->ofs_poses, iqmHeader->num_poses*sizeof(IQMPose));

    // Get animations data
    *animCount = iqmHeader->num_anims;
    IQMAnim *anim = (IQMAnim *)RL_MALLOC(iqmHeader->num_anims*sizeof(IQMAnim));
    //fseek(iqmFile, iqmHeader->ofs_anims, SEEK_SET);
    //fread(anim, sizeof(IQMAnim), iqmHeader->num_anims, iqmFile);
    memcpy(anim, fileDataPtr + iqmHeader->ofs_anims, iqmHeader->num_anims*sizeof(IQMAnim));

    ModelAnimation *animations = (ModelAnimation *)RL_MALLOC(iqmHeader->num_anims*sizeof(ModelAnimation));

    // frameposes
    unsigned short *framedata = (unsigned short *)RL_MALLOC(iqmHeader->num_frames*iqmHeader->num_framechannels*sizeof(unsigned short));
    //fseek(iqmFile, iqmHeader->ofs_frames, SEEK_SET);
    //fread(framedata, sizeof(unsigned short), iqmHeader->num_frames*iqmHeader->num_framechannels, iqmFile);
    memcpy(framedata, fileDataPtr + iqmHeader->ofs_frames, iqmHeader->num_frames*iqmHeader->num_framechannels*sizeof(unsigned short));

    // joints
    IQMJoint *joints = (IQMJoint *)RL_MALLOC(iqmHeader->num_joints*sizeof(IQMJoint));
    memcpy(joints, fileDataPtr + iqmHeader->ofs_joints, iqmHeader->num_joints*sizeof(IQMJoint));

    for (unsigned int a = 0; a < iqmHeader->num_anims; a++)
    {
        animations[a].frameCount = anim[a].num_frames;
        animations[a].boneCount = iqmHeader->num_poses;
        animations[a].bones = (BoneInfo *)RL_MALLOC(iqmHeader->num_poses*sizeof(BoneInfo));
        animations[a].framePoses = (Transform **)RL_MALLOC(anim[a].num_frames*sizeof(Transform *));
        memcpy(animations[a].name, fileDataPtr + iqmHeader->ofs_text + anim[a].name, 32);   //  I don't like this 32 here
        TraceLog(LOG_INFO, "IQM Anim %s", animations[a].name);
        // animations[a].framerate = anim.framerate;     // TODO: Use animation framerate data?

        for (unsigned int j = 0; j < iqmHeader->num_poses; j++)
        {
            // If animations and skeleton are in the same file, copy bone names to anim
            if (iqmHeader->num_joints > 0)
                memcpy(animations[a].bones[j].name, fileDataPtr + iqmHeader->ofs_text + joints[j].name, BONE_NAME_LENGTH*sizeof(char));
            else
                strcpy(animations[a].bones[j].name, "ANIMJOINTNAME"); // default bone name otherwise
            animations[a].bones[j].parent = poses[j].parent;
        }

        for (unsigned int j = 0; j < anim[a].num_frames; j++) animations[a].framePoses[j] = (Transform *)RL_MALLOC(iqmHeader->num_poses*sizeof(Transform));

        int dcounter = anim[a].first_frame*iqmHeader->num_framechannels;

        for (unsigned int frame = 0; frame < anim[a].num_frames; frame++)
        {
            for (unsigned int i = 0; i < iqmHeader->num_poses; i++)
            {
                animations[a].framePoses[frame][i].translation.x = poses[i].channeloffset[0];

                if (poses[i].mask & 0x01)
                {
                    animations[a].framePoses[frame][i].translation.x += framedata[dcounter]*poses[i].channelscale[0];
                    dcounter++;
                }

                animations[a].framePoses[frame][i].translation.y = poses[i].channeloffset[1];

                if (poses[i].mask & 0x02)
                {
                    animations[a].framePoses[frame][i].translation.y += framedata[dcounter]*poses[i].channelscale[1];
                    dcounter++;
                }

                animations[a].framePoses[frame][i].translation.z = poses[i].channeloffset[2];

                if (poses[i].mask & 0x04)
                {
                    animations[a].framePoses[frame][i].translation.z += framedata[dcounter]*poses[i].channelscale[2];
                    dcounter++;
                }

                animations[a].framePoses[frame][i].rotation.x = poses[i].channeloffset[3];

                if (poses[i].mask & 0x08)
                {
                    animations[a].framePoses[frame][i].rotation.x += framedata[dcounter]*poses[i].channelscale[3];
                    dcounter++;
                }

                animations[a].framePoses[frame][i].rotation.y = poses[i].channeloffset[4];

                if (poses[i].mask & 0x10)
                {
                    animations[a].framePoses[frame][i].rotation.y += framedata[dcounter]*poses[i].channelscale[4];
                    dcounter++;
                }

                animations[a].framePoses[frame][i].rotation.z = poses[i].channeloffset[5];

                if (poses[i].mask & 0x20)
                {
                    animations[a].framePoses[frame][i].rotation.z += framedata[dcounter]*poses[i].channelscale[5];
                    dcounter++;
                }

                animations[a].framePoses[frame][i].rotation.w = poses[i].channeloffset[6];

                if (poses[i].mask & 0x40)
                {
                    animations[a].framePoses[frame][i].rotation.w += framedata[dcounter]*poses[i].channelscale[6];
                    dcounter++;
                }

                animations[a].framePoses[frame][i].scale.x = poses[i].channeloffset[7];

                if (poses[i].mask & 0x80)
                {
                    animations[a].framePoses[frame][i].scale.x += framedata[dcounter]*poses[i].channelscale[7];
                    dcounter++;
                }

                animations[a].framePoses[frame][i].scale.y = poses[i].channeloffset[8];

                if (poses[i].mask & 0x100)
                {
                    animations[a].framePoses[frame][i].scale.y += framedata[dcounter]*poses[i].channelscale[8];
                    dcounter++;
                }

                animations[a].framePoses[frame][i].scale.z = poses[i].channeloffset[9];

                if (poses[i].mask & 0x200)
                {
                    animations[a].framePoses[frame][i].scale.z += framedata[dcounter]*poses[i].channelscale[9];
                    dcounter++;
                }

                animations[a].framePoses[frame][i].rotation = QuaternionNormalize(animations[a].framePoses[frame][i].rotation);
            }
        }

        // Build frameposes
        for (unsigned int frame = 0; frame < anim[a].num_frames; frame++)
        {
            for (int i = 0; i < animations[a].boneCount; i++)
            {
                if (animations[a].bones[i].parent >= 0)
                {
                    animations[a].framePoses[frame][i].rotation = QuaternionMultiply(animations[a].framePoses[frame][animations[a].bones[i].parent].rotation, animations[a].framePoses[frame][i].rotation);
                    animations[a].framePoses[frame][i].translation = Vector3RotateByQuaternion(animations[a].framePoses[frame][i].translation, animations[a].framePoses[frame][animations[a].bones[i].parent].rotation);
                    animations[a].framePoses[frame][i].translation = Vector3Add(animations[a].framePoses[frame][i].translation, animations[a].framePoses[frame][animations[a].bones[i].parent].translation);
                    animations[a].framePoses[frame][i].scale = Vector3Multiply(animations[a].framePoses[frame][i].scale, animations[a].framePoses[frame][animations[a].bones[i].parent].scale);
                }
            }
        }
    }

    UnloadFileData(fileData);

    RL_FREE(joints);
    RL_FREE(framedata);
    RL_FREE(poses);
    RL_FREE(anim);

    return animations;
}

#endif

#if defined(SUPPORT_FILEFORMAT_GLTF)
// Load file data callback for cgltf
static cgltf_result LoadFileGLTFCallback(const struct cgltf_memory_options *memoryOptions, const struct cgltf_file_options *fileOptions, const char *path, cgltf_size *size, void **data)
{
    int filesize;
    unsigned char *filedata = LoadFileData(path, &filesize);

    if (filedata == NULL) return cgltf_result_io_error;

    *size = filesize;
    *data = filedata;

    return cgltf_result_success;
}

// Release file data callback for cgltf
static void ReleaseFileGLTFCallback(const struct cgltf_memory_options *memoryOptions, const struct cgltf_file_options *fileOptions, void *data)
{
    UnloadFileData(data);
}

// Load image from different glTF provided methods (uri, path, buffer_view)
static Image LoadImageFromCgltfImage(cgltf_image *cgltfImage, const char *texPath)
{
    Image image = { 0 };

    if (cgltfImage == NULL) return image;

    if (cgltfImage->uri != NULL)     // Check if image data is provided as an uri (base64 or path)
    {
        if ((strlen(cgltfImage->uri) > 5) &&
            (cgltfImage->uri[0] == 'd') &&
            (cgltfImage->uri[1] == 'a') &&
            (cgltfImage->uri[2] == 't') &&
            (cgltfImage->uri[3] == 'a') &&
            (cgltfImage->uri[4] == ':'))     // Check if image is provided as base64 text data
        {
            // Data URI Format: data:<mediatype>;base64,<data>

            // Find the comma
            int i = 0;
            while ((cgltfImage->uri[i] != ',') && (cgltfImage->uri[i] != 0)) i++;

            if (cgltfImage->uri[i] == 0) TRACELOG(LOG_WARNING, "IMAGE: glTF data URI is not a valid image");
            else
            {
                int base64Size = (int)strlen(cgltfImage->uri + i + 1);
                while (cgltfImage->uri[i + base64Size] == '=') base64Size--;    // Ignore optional paddings
                int numberOfEncodedBits = base64Size*6 - (base64Size*6) % 8 ;   // Encoded bits minus extra bits, so it becomes a multiple of 8 bits
                int outSize = numberOfEncodedBits/8 ;                           // Actual encoded bytes
                void *data = NULL;

                cgltf_options options = { 0 };
                options.file.read = LoadFileGLTFCallback;
                options.file.release = ReleaseFileGLTFCallback;
                cgltf_result result = cgltf_load_buffer_base64(&options, outSize, cgltfImage->uri + i + 1, &data);

                if (result == cgltf_result_success)
                {
                    image = LoadImageFromMemory(".png", (unsigned char *)data, outSize);
                    RL_FREE(data);
                }
            }
        }
        else     // Check if image is provided as image path
        {
            image = LoadImage(TextFormat("%s/%s", texPath, cgltfImage->uri));
        }
    }
    else if ((cgltfImage->buffer_view != NULL) && (cgltfImage->buffer_view->buffer->data != NULL))    // Check if image is provided as data buffer
    {
        unsigned char *data = (unsigned char *)RL_MALLOC(cgltfImage->buffer_view->size);
        int offset = (int)cgltfImage->buffer_view->offset;
        int stride = (int)cgltfImage->buffer_view->stride? (int)cgltfImage->buffer_view->stride : 1;

        // Copy buffer data to memory for loading
        for (unsigned int i = 0; i < cgltfImage->buffer_view->size; i++)
        {
            data[i] = ((unsigned char *)cgltfImage->buffer_view->buffer->data)[offset];
            offset += stride;
        }

        // Check mime_type for image: (cgltfImage->mime_type == "image/png")
        // NOTE: Detected that some models define mime_type as "image\\/png"
        if ((strcmp(cgltfImage->mime_type, "image\\/png") == 0) || (strcmp(cgltfImage->mime_type, "image/png") == 0))
        {
            image = LoadImageFromMemory(".png", data, (int)cgltfImage->buffer_view->size);
        }
        else if ((strcmp(cgltfImage->mime_type, "image\\/jpeg") == 0) || (strcmp(cgltfImage->mime_type, "image/jpeg") == 0))
        {
            image = LoadImageFromMemory(".jpg", data, (int)cgltfImage->buffer_view->size);
        }
        else TRACELOG(LOG_WARNING, "MODEL: glTF image data MIME type not recognized", TextFormat("%s/%s", texPath, cgltfImage->uri));

        RL_FREE(data);
    }

    return image;
}

// Load bone info from GLTF skin data
static BoneInfo *LoadBoneInfoGLTF(cgltf_skin skin, int *boneCount)
{
    *boneCount = (int)skin.joints_count;
    BoneInfo *bones = (BoneInfo *)RL_CALLOC(skin.joints_count, sizeof(BoneInfo));

    for (unsigned int i = 0; i < skin.joints_count; i++)
    {
        cgltf_node node = *skin.joints[i];
        if (node.name != NULL) strncpy(bones[i].name, node.name, sizeof(bones[i].name) - 1);

        // Find parent bone index
        int parentIndex = -1;

        for (unsigned int j = 0; j < skin.joints_count; j++)
        {
            if (skin.joints[j] == node.parent)
            {
                parentIndex = (int)j;
                break;
            }
        }

        bones[i].parent = parentIndex;
    }

    return bones;
}

// Load glTF file into model struct, .gltf and .glb supported
static Model LoadGLTF(const char *fileName)
{
    /*********************************************************************************************

        Function implemented by Wilhem Barbier(@wbrbr), with modifications by Tyler Bezera(@gamerfiend)
        Transform handling implemented by Paul Melis (@paulmelis)
        Reviewed by Ramon Santamaria (@raysan5)

        FEATURES:
          - Supports .gltf and .glb files
          - Supports embedded (base64) or external textures
          - Supports PBR metallic/roughness flow, loads material textures, values and colors
                     PBR specular/glossiness flow and extended texture flows not supported
          - Supports multiple meshes per model (every primitives is loaded as a separate mesh)
          - Supports basic animations
          - Transforms, including parent-child relations, are applied on the mesh data,
            but the hierarchy is not kept (as it can't be represented)
          - Mesh instances in the glTF file (i.e. same mesh linked from multiple nodes)
            are turned into separate raylib Meshes

        RESTRICTIONS:
          - Only triangle meshes supported
          - Vertex attribute types and formats supported:
              > Vertices (position): vec3: float
              > Normals: vec3: float
              > Texcoords: vec2: float
              > Colors: vec4: u8, u16, f32 (normalized)
              > Indices: u16, u32 (truncated to u16)
          - Scenes defined in the glTF file are ignored. All nodes in the file
            are used.

    ***********************************************************************************************/

    // Macro to simplify attributes loading code
    #define LOAD_ATTRIBUTE(accesor, numComp, srcType, dstPtr) LOAD_ATTRIBUTE_CAST(accesor, numComp, srcType, dstPtr, srcType)

    #define LOAD_ATTRIBUTE_CAST(accesor, numComp, srcType, dstPtr, dstType) \
    { \
        int n = 0; \
        srcType *buffer = (srcType *)accesor->buffer_view->buffer->data + accesor->buffer_view->offset/sizeof(srcType) + accesor->offset/sizeof(srcType); \
        for (unsigned int k = 0; k < accesor->count; k++) \
        {\
            for (int l = 0; l < numComp; l++) \
            {\
                dstPtr[numComp*k + l] = (dstType)buffer[n + l];\
            }\
            n += (int)(accesor->stride/sizeof(srcType));\
        }\
    }

    Model model = { 0 };

    // glTF file loading
    int dataSize = 0;
    unsigned char *fileData = LoadFileData(fileName, &dataSize);

    if (fileData == NULL) return model;

    // glTF data loading
    cgltf_options options = { 0 };
    options.file.read = LoadFileGLTFCallback;
    options.file.release = ReleaseFileGLTFCallback;
    cgltf_data *data = NULL;
    cgltf_result result = cgltf_parse(&options, fileData, dataSize, &data);

    if (result == cgltf_result_success)
    {
        if (data->file_type == cgltf_file_type_glb) TRACELOG(LOG_INFO, "MODEL: [%s] Model basic data (glb) loaded successfully", fileName);
        else if (data->file_type == cgltf_file_type_gltf) TRACELOG(LOG_INFO, "MODEL: [%s] Model basic data (glTF) loaded successfully", fileName);
        else TRACELOG(LOG_WARNING, "MODEL: [%s] Model format not recognized", fileName);

        TRACELOG(LOG_INFO, "    > Meshes count: %i", data->meshes_count);
        TRACELOG(LOG_INFO, "    > Materials count: %i (+1 default)", data->materials_count);
        TRACELOG(LOG_DEBUG, "    > Buffers count: %i", data->buffers_count);
        TRACELOG(LOG_DEBUG, "    > Images count: %i", data->images_count);
        TRACELOG(LOG_DEBUG, "    > Textures count: %i", data->textures_count);

        // Force reading data buffers (fills buffer_view->buffer->data)
        // NOTE: If an uri is defined to base64 data or external path, it's automatically loaded
        result = cgltf_load_buffers(&options, data, fileName);
        if (result != cgltf_result_success) TRACELOG(LOG_INFO, "MODEL: [%s] Failed to load mesh/material buffers", fileName);

        int primitivesCount = 0;

        // NOTE: We will load every primitive in the glTF as a separate raylib Mesh.
        // Determine total number of meshes needed from the node hierarchy.
        for (unsigned int i = 0; i < data->nodes_count; i++)
        {
            cgltf_node *node = &(data->nodes[i]);
            cgltf_mesh *mesh = node->mesh;
            if (!mesh) continue;

            for (unsigned int p = 0; p < mesh->primitives_count; p++)
            {
                if (mesh->primitives[p].type == cgltf_primitive_type_triangles) primitivesCount++;
            }
        }
        TRACELOG(LOG_DEBUG, "    > Primitives (triangles only) count based on hierarchy : %i", primitivesCount);

        // Load our model data: meshes and materials
        model.meshCount = primitivesCount;
        model.meshes = (Mesh *)RL_CALLOC(model.meshCount, sizeof(Mesh));

        // NOTE: We keep an extra slot for default material, in case some mesh requires it
        model.materialCount = (int)data->materials_count + 1;
        model.materials = (Material *)RL_CALLOC(model.materialCount, sizeof(Material));
        model.materials[0] = LoadMaterialDefault();     // Load default material (index: 0)

        // Load mesh-material indices, by default all meshes are mapped to material index: 0
        model.meshMaterial = (int *)RL_CALLOC(model.meshCount, sizeof(int));

        // Load materials data
        //----------------------------------------------------------------------------------------------------
        for (unsigned int i = 0, j = 1; i < data->materials_count; i++, j++)
        {
            model.materials[j] = LoadMaterialDefault();
            const char *texPath = GetDirectoryPath(fileName);

            // Check glTF material flow: PBR metallic/roughness flow
            // NOTE: Alternatively, materials can follow PBR specular/glossiness flow
            if (data->materials[i].has_pbr_metallic_roughness)
            {
                // Load base color texture (albedo)
                if (data->materials[i].pbr_metallic_roughness.base_color_texture.texture)
                {
                    Image imAlbedo = LoadImageFromCgltfImage(data->materials[i].pbr_metallic_roughness.base_color_texture.texture->image, texPath);
                    if (imAlbedo.data != NULL)
                    {
                        model.materials[j].maps[MATERIAL_MAP_ALBEDO].texture = LoadTextureFromImage(imAlbedo);
                        UnloadImage(imAlbedo);
                    }
                }
                // Load base color factor (tint)
                model.materials[j].maps[MATERIAL_MAP_ALBEDO].color.r = (unsigned char)(data->materials[i].pbr_metallic_roughness.base_color_factor[0]*255);
                model.materials[j].maps[MATERIAL_MAP_ALBEDO].color.g = (unsigned char)(data->materials[i].pbr_metallic_roughness.base_color_factor[1]*255);
                model.materials[j].maps[MATERIAL_MAP_ALBEDO].color.b = (unsigned char)(data->materials[i].pbr_metallic_roughness.base_color_factor[2]*255);
                model.materials[j].maps[MATERIAL_MAP_ALBEDO].color.a = (unsigned char)(data->materials[i].pbr_metallic_roughness.base_color_factor[3]*255);

                // Load metallic/roughness texture
                if (data->materials[i].pbr_metallic_roughness.metallic_roughness_texture.texture)
                {
                    Image imMetallicRoughness = LoadImageFromCgltfImage(data->materials[i].pbr_metallic_roughness.metallic_roughness_texture.texture->image, texPath);
                    if (imMetallicRoughness.data != NULL)
                    {
                        Image imMetallic = { 0 };
                        Image imRoughness = { 0 };

                        imMetallic.data = RL_MALLOC(imMetallicRoughness.width*imMetallicRoughness.height);
                        imRoughness.data = RL_MALLOC(imMetallicRoughness.width*imMetallicRoughness.height);

                        imMetallic.width = imRoughness.width = imMetallicRoughness.width;
                        imMetallic.height = imRoughness.height = imMetallicRoughness.height;

                        imMetallic.format = imRoughness.format = PIXELFORMAT_UNCOMPRESSED_GRAYSCALE;
                        imMetallic.mipmaps = imRoughness.mipmaps = 1;

                        for (int x = 0; x < imRoughness.width; x++)
                        {
                            for (int y = 0; y < imRoughness.height; y++)
                            {
                                Color color = GetImageColor(imMetallicRoughness, x, y);

                                ((unsigned char *)imRoughness.data)[y*imRoughness.width + x] = color.g; // Roughness color channel
                                ((unsigned char *)imMetallic.data)[y*imMetallic.width + x] = color.b; // Metallic color channel
                            }
                        }

                        model.materials[j].maps[MATERIAL_MAP_ROUGHNESS].texture = LoadTextureFromImage(imRoughness);
                        model.materials[j].maps[MATERIAL_MAP_METALNESS].texture = LoadTextureFromImage(imMetallic);

                        UnloadImage(imRoughness);
                        UnloadImage(imMetallic);
                        UnloadImage(imMetallicRoughness);
                    }

                    // Load metallic/roughness material properties
                    float roughness = data->materials[i].pbr_metallic_roughness.roughness_factor;
                    model.materials[j].maps[MATERIAL_MAP_ROUGHNESS].value = roughness;

                    float metallic = data->materials[i].pbr_metallic_roughness.metallic_factor;
                    model.materials[j].maps[MATERIAL_MAP_METALNESS].value = metallic;
                }

                // Load normal texture
                if (data->materials[i].normal_texture.texture)
                {
                    Image imNormal = LoadImageFromCgltfImage(data->materials[i].normal_texture.texture->image, texPath);
                    if (imNormal.data != NULL)
                    {
                        model.materials[j].maps[MATERIAL_MAP_NORMAL].texture = LoadTextureFromImage(imNormal);
                        UnloadImage(imNormal);
                    }
                }

                // Load ambient occlusion texture
                if (data->materials[i].occlusion_texture.texture)
                {
                    Image imOcclusion = LoadImageFromCgltfImage(data->materials[i].occlusion_texture.texture->image, texPath);
                    if (imOcclusion.data != NULL)
                    {
                        model.materials[j].maps[MATERIAL_MAP_OCCLUSION].texture = LoadTextureFromImage(imOcclusion);
                        UnloadImage(imOcclusion);
                    }
                }

                // Load emissive texture
                if (data->materials[i].emissive_texture.texture)
                {
                    Image imEmissive = LoadImageFromCgltfImage(data->materials[i].emissive_texture.texture->image, texPath);
                    if (imEmissive.data != NULL)
                    {
                        model.materials[j].maps[MATERIAL_MAP_EMISSION].texture = LoadTextureFromImage(imEmissive);
                        UnloadImage(imEmissive);
                    }

                    // Load emissive color factor
                    model.materials[j].maps[MATERIAL_MAP_EMISSION].color.r = (unsigned char)(data->materials[i].emissive_factor[0]*255);
                    model.materials[j].maps[MATERIAL_MAP_EMISSION].color.g = (unsigned char)(data->materials[i].emissive_factor[1]*255);
                    model.materials[j].maps[MATERIAL_MAP_EMISSION].color.b = (unsigned char)(data->materials[i].emissive_factor[2]*255);
                    model.materials[j].maps[MATERIAL_MAP_EMISSION].color.a = 255;
                }
            }

            // Other possible materials not supported by raylib pipeline:
            // has_clearcoat, has_transmission, has_volume, has_ior, has specular, has_sheen
        }

        // Visit each node in the hierarchy and process any mesh linked from it.
        // Each primitive within a glTF node becomes a Raylib Mesh.
        // The local-to-world transform of each node is used to transform the
        // points/normals/tangents of the created Mesh(es).
        // Any glTF mesh linked from more than one Node (i.e. instancing)
        // is turned into multiple Mesh's, as each Node will have its own
        // transform applied.
        // NOTE: The code below disregards the scenes defined in the file, all nodes are used.
        //----------------------------------------------------------------------------------------------------
        int meshIndex = 0;
        for (unsigned int i = 0; i < data->nodes_count; i++)
        {
            cgltf_node *node = &(data->nodes[i]);

            cgltf_mesh *mesh = node->mesh;
            if (!mesh)
                continue;

            cgltf_float worldTransform[16];
            cgltf_node_transform_world(node, worldTransform);

            Matrix worldMatrix = {
                worldTransform[0], worldTransform[4], worldTransform[8], worldTransform[12],
                worldTransform[1], worldTransform[5], worldTransform[9], worldTransform[13],
                worldTransform[2], worldTransform[6], worldTransform[10], worldTransform[14],
                worldTransform[3], worldTransform[7], worldTransform[11], worldTransform[15]
            };

            Matrix worldMatrixNormals = MatrixTranspose(MatrixInvert(worldMatrix));

            for (unsigned int p = 0; p < mesh->primitives_count; p++)
            {
                // NOTE: We only support primitives defined by triangles
                // Other alternatives: points, lines, line_strip, triangle_strip
                if (mesh->primitives[p].type != cgltf_primitive_type_triangles) continue;

                // NOTE: Attributes data could be provided in several data formats (8, 8u, 16u, 32...),
                // Only some formats for each attribute type are supported, read info at the top of this function!

                for (unsigned int j = 0; j < mesh->primitives[p].attributes_count; j++)
                {
                    // Check the different attributes for every primitive
                    if (mesh->primitives[p].attributes[j].type == cgltf_attribute_type_position)      // POSITION, vec3, float
                    {
                        cgltf_accessor *attribute = mesh->primitives[p].attributes[j].data;

                        // WARNING: SPECS: POSITION accessor MUST have its min and max properties defined

                        if ((attribute->type == cgltf_type_vec3) && (attribute->component_type == cgltf_component_type_r_32f))
                        {
                            // Init raylib mesh vertices to copy glTF attribute data
                            model.meshes[meshIndex].vertexCount = (int)attribute->count;
                            model.meshes[meshIndex].vertices = (float *)RL_MALLOC(attribute->count*3*sizeof(float));

                            // Load 3 components of float data type into mesh.vertices
                            LOAD_ATTRIBUTE(attribute, 3, float, model.meshes[meshIndex].vertices)

                            // Transform the vertices
                            float *vertices = model.meshes[meshIndex].vertices;
                            for (unsigned int k = 0; k < attribute->count; k++)
                            {
                                Vector3 vt = Vector3Transform((Vector3){ vertices[3*k], vertices[3*k+1], vertices[3*k+2] }, worldMatrix);
                                vertices[3*k] = vt.x;
                                vertices[3*k+1] = vt.y;
                                vertices[3*k+2] = vt.z;
                            }
                        }
                        else TRACELOG(LOG_WARNING, "MODEL: [%s] Vertices attribute data format not supported, use vec3 float", fileName);
                    }
                    else if (mesh->primitives[p].attributes[j].type == cgltf_attribute_type_normal)   // NORMAL, vec3, float
                    {
                        cgltf_accessor *attribute = mesh->primitives[p].attributes[j].data;

                        if ((attribute->type == cgltf_type_vec3) && (attribute->component_type == cgltf_component_type_r_32f))
                        {
                            // Init raylib mesh normals to copy glTF attribute data
                            model.meshes[meshIndex].normals = (float *)RL_MALLOC(attribute->count*3*sizeof(float));

                            // Load 3 components of float data type into mesh.normals
                            LOAD_ATTRIBUTE(attribute, 3, float, model.meshes[meshIndex].normals)

                            // Transform the normals
                            float *normals = model.meshes[meshIndex].normals;
                            for (unsigned int k = 0; k < attribute->count; k++)
                            {
                                Vector3 nt = Vector3Transform((Vector3){ normals[3*k], normals[3*k+1], normals[3*k+2] }, worldMatrixNormals);
                                normals[3*k] = nt.x;
                                normals[3*k+1] = nt.y;
                                normals[3*k+2] = nt.z;
                            }
                        }
                        else TRACELOG(LOG_WARNING, "MODEL: [%s] Normal attribute data format not supported, use vec3 float", fileName);
                    }
                    else if (mesh->primitives[p].attributes[j].type == cgltf_attribute_type_tangent)   // TANGENT, vec4, float, w is tangent basis sign
                    {
                        cgltf_accessor *attribute = mesh->primitives[p].attributes[j].data;

                        if ((attribute->type == cgltf_type_vec4) && (attribute->component_type == cgltf_component_type_r_32f))
                        {
                            // Init raylib mesh tangent to copy glTF attribute data
                            model.meshes[meshIndex].tangents = (float *)RL_MALLOC(attribute->count*4*sizeof(float));

                            // Load 4 components of float data type into mesh.tangents
                            LOAD_ATTRIBUTE(attribute, 4, float, model.meshes[meshIndex].tangents)

                            // Transform the tangents
                            float *tangents = model.meshes[meshIndex].tangents;
                            for (unsigned int k = 0; k < attribute->count; k++)
                            {
                                Vector3 tt = Vector3Transform((Vector3){ tangents[4*k], tangents[4*k+1], tangents[4*k+2] }, worldMatrix);
                                tangents[4*k] = tt.x;
                                tangents[4*k+1] = tt.y;
                                tangents[4*k+2] = tt.z;
                            }
                        }
                        else TRACELOG(LOG_WARNING, "MODEL: [%s] Tangent attribute data format not supported, use vec4 float", fileName);
                    }
                    else if (mesh->primitives[p].attributes[j].type == cgltf_attribute_type_texcoord) // TEXCOORD_n, vec2, float/u8n/u16n
                    {
                        // Support up to 2 texture coordinates attributes
                        float *texcoordPtr = NULL;

                        cgltf_accessor *attribute = mesh->primitives[p].attributes[j].data;

                        if (attribute->type == cgltf_type_vec2)
                        {
                            if (attribute->component_type == cgltf_component_type_r_32f)  // vec2, float
                            {
                                // Init raylib mesh texcoords to copy glTF attribute data
                                texcoordPtr = (float *)RL_MALLOC(attribute->count*2*sizeof(float));

                                // Load 3 components of float data type into mesh.texcoords
                                LOAD_ATTRIBUTE(attribute, 2, float, texcoordPtr)
                            }
                            else if (attribute->component_type == cgltf_component_type_r_8u) // vec2, u8n
                            {
                                // Init raylib mesh texcoords to copy glTF attribute data
                                texcoordPtr = (float *)RL_MALLOC(attribute->count*2*sizeof(float));

                                // Load data into a temp buffer to be converted to raylib data type
                                unsigned char *temp = (unsigned char *)RL_MALLOC(attribute->count*2*sizeof(unsigned char));
                                LOAD_ATTRIBUTE(attribute, 2, unsigned char, temp);

                                // Convert data to raylib texcoord data type (float)
                                for (unsigned int t = 0; t < attribute->count*2; t++) texcoordPtr[t] = (float)temp[t]/255.0f;

                                RL_FREE(temp);
                            }
                            else if (attribute->component_type == cgltf_component_type_r_16u) // vec2, u16n
                            {
                                // Init raylib mesh texcoords to copy glTF attribute data
                                texcoordPtr = (float *)RL_MALLOC(attribute->count*2*sizeof(float));

                                // Load data into a temp buffer to be converted to raylib data type
                                unsigned short *temp = (unsigned short *)RL_MALLOC(attribute->count*2*sizeof(unsigned short));
                                LOAD_ATTRIBUTE(attribute, 2, unsigned short, temp);

                                // Convert data to raylib texcoord data type (float)
                                for (unsigned int t = 0; t < attribute->count*2; t++) texcoordPtr[t] = (float)temp[t]/65535.0f;

                                RL_FREE(temp);
                            }
                            else TRACELOG(LOG_WARNING, "MODEL: [%s] Texcoords attribute data format not supported", fileName);
                        }
                        else TRACELOG(LOG_WARNING, "MODEL: [%s] Texcoords attribute data format not supported, use vec2 float", fileName);

                        int index = mesh->primitives[p].attributes[j].index;
                        if (index == 0) model.meshes[meshIndex].texcoords = texcoordPtr;
                        else if (index == 1) model.meshes[meshIndex].texcoords2 = texcoordPtr;
                        else
                        {
                            TRACELOG(LOG_WARNING, "MODEL: [%s] No more than 2 texture coordinates attributes supported", fileName);
                            if (texcoordPtr != NULL) RL_FREE(texcoordPtr);
                        }
                    }
                    else if (mesh->primitives[p].attributes[j].type == cgltf_attribute_type_color)    // COLOR_n, vec3/vec4, float/u8n/u16n
                    {
                        cgltf_accessor *attribute = mesh->primitives[p].attributes[j].data;

                        // WARNING: SPECS: All components of each COLOR_n accessor element MUST be clamped to [0.0, 1.0] range

                        if (attribute->type == cgltf_type_vec3)  // RGB
                        {
                            if (attribute->component_type == cgltf_component_type_r_8u)
                            {
                                // Init raylib mesh color to copy glTF attribute data
                                model.meshes[meshIndex].colors = (unsigned char *)RL_MALLOC(attribute->count*4*sizeof(unsigned char));

                                // Load data into a temp buffer to be converted to raylib data type
                                unsigned char *temp = (unsigned char *)RL_MALLOC(attribute->count*3*sizeof(unsigned char));
                                LOAD_ATTRIBUTE(attribute, 3, unsigned char, temp);

                                // Convert data to raylib color data type (4 bytes)
                                for (unsigned int c = 0, k = 0; c < (attribute->count*4 - 3); c += 4, k += 3)
                                {
                                    model.meshes[meshIndex].colors[c] = temp[k];
                                    model.meshes[meshIndex].colors[c + 1] = temp[k + 1];
                                    model.meshes[meshIndex].colors[c + 2] = temp[k + 2];
                                    model.meshes[meshIndex].colors[c + 3] = 255;
                                }

                                RL_FREE(temp);
                            }
                            else if (attribute->component_type == cgltf_component_type_r_16u)
                            {
                                // Init raylib mesh color to copy glTF attribute data
                                model.meshes[meshIndex].colors = (unsigned char *)RL_MALLOC(attribute->count*4*sizeof(unsigned char));

                                // Load data into a temp buffer to be converted to raylib data type
                                unsigned short *temp = (unsigned short *)RL_MALLOC(attribute->count*3*sizeof(unsigned short));
                                LOAD_ATTRIBUTE(attribute, 3, unsigned short, temp);

                                // Convert data to raylib color data type (4 bytes)
                                for (unsigned int c = 0, k = 0; c < (attribute->count*4 - 3); c += 4, k += 3)
                                {
                                    model.meshes[meshIndex].colors[c] = (unsigned char)(((float)temp[k]/65535.0f)*255.0f);
                                    model.meshes[meshIndex].colors[c + 1] = (unsigned char)(((float)temp[k + 1]/65535.0f)*255.0f);
                                    model.meshes[meshIndex].colors[c + 2] = (unsigned char)(((float)temp[k + 2]/65535.0f)*255.0f);
                                    model.meshes[meshIndex].colors[c + 3] = 255;
                                }

                                RL_FREE(temp);
                            }
                            else if (attribute->component_type == cgltf_component_type_r_32f)
                            {
                                // Init raylib mesh color to copy glTF attribute data
                                model.meshes[meshIndex].colors = (unsigned char *)RL_MALLOC(attribute->count*4*sizeof(unsigned char));

                                // Load data into a temp buffer to be converted to raylib data type
                                float *temp = (float *)RL_MALLOC(attribute->count*3*sizeof(float));
                                LOAD_ATTRIBUTE(attribute, 3, float, temp);

                                // Convert data to raylib color data type (4 bytes)
                                for (unsigned int c = 0, k = 0; c < (attribute->count*4 - 3); c += 4, k += 3)
                                {
                                    model.meshes[meshIndex].colors[c] = (unsigned char)(temp[k]*255.0f);
                                    model.meshes[meshIndex].colors[c + 1] = (unsigned char)(temp[k + 1]*255.0f);
                                    model.meshes[meshIndex].colors[c + 2] = (unsigned char)(temp[k + 2]*255.0f);
                                    model.meshes[meshIndex].colors[c + 3] = 255;
                                }

                                RL_FREE(temp);
                            }
                            else TRACELOG(LOG_WARNING, "MODEL: [%s] Color attribute data format not supported", fileName);
                        }
                        else if (attribute->type == cgltf_type_vec4) // RGBA
                        {
                            if (attribute->component_type == cgltf_component_type_r_8u)
                            {
                                // Init raylib mesh color to copy glTF attribute data
                                model.meshes[meshIndex].colors = (unsigned char *)RL_MALLOC(attribute->count*4*sizeof(unsigned char));

                                // Load 4 components of unsigned char data type into mesh.colors
                                LOAD_ATTRIBUTE(attribute, 4, unsigned char, model.meshes[meshIndex].colors)
                            }
                            else if (attribute->component_type == cgltf_component_type_r_16u)
                            {
                                // Init raylib mesh color to copy glTF attribute data
                                model.meshes[meshIndex].colors = (unsigned char *)RL_MALLOC(attribute->count*4*sizeof(unsigned char));

                                // Load data into a temp buffer to be converted to raylib data type
                                unsigned short *temp = (unsigned short *)RL_MALLOC(attribute->count*4*sizeof(unsigned short));
                                LOAD_ATTRIBUTE(attribute, 4, unsigned short, temp);

                                // Convert data to raylib color data type (4 bytes)
                                for (unsigned int c = 0; c < attribute->count*4; c++) model.meshes[meshIndex].colors[c] = (unsigned char)(((float)temp[c]/65535.0f)*255.0f);

                                RL_FREE(temp);
                            }
                            else if (attribute->component_type == cgltf_component_type_r_32f)
                            {
                                // Init raylib mesh color to copy glTF attribute data
                                model.meshes[meshIndex].colors = (unsigned char *)RL_MALLOC(attribute->count*4*sizeof(unsigned char));

                                // Load data into a temp buffer to be converted to raylib data type
                                float *temp = (float *)RL_MALLOC(attribute->count*4*sizeof(float));
                                LOAD_ATTRIBUTE(attribute, 4, float, temp);

                                // Convert data to raylib color data type (4 bytes), we expect the color data normalized
                                for (unsigned int c = 0; c < attribute->count*4; c++) model.meshes[meshIndex].colors[c] = (unsigned char)(temp[c]*255.0f);

                                RL_FREE(temp);
                            }
                            else TRACELOG(LOG_WARNING, "MODEL: [%s] Color attribute data format not supported", fileName);
                        }
                        else TRACELOG(LOG_WARNING, "MODEL: [%s] Color attribute data format not supported", fileName);
                    }

                    // NOTE: Attributes related to animations are processed separately
                }

                // Load primitive indices data (if provided)
                if ((mesh->primitives[p].indices != NULL) && (mesh->primitives[p].indices->buffer_view != NULL))
                {
                    cgltf_accessor *attribute = mesh->primitives[p].indices;

                    model.meshes[meshIndex].triangleCount = (int)attribute->count/3;

                    if (attribute->component_type == cgltf_component_type_r_16u)
                    {
                        // Init raylib mesh indices to copy glTF attribute data
                        model.meshes[meshIndex].indices = (unsigned short *)RL_MALLOC(attribute->count*sizeof(unsigned short));

                        // Load unsigned short data type into mesh.indices
                        LOAD_ATTRIBUTE(attribute, 1, unsigned short, model.meshes[meshIndex].indices)
                    }
                    else if (attribute->component_type == cgltf_component_type_r_8u)
                    {
                        // Init raylib mesh indices to copy glTF attribute data
                        model.meshes[meshIndex].indices = (unsigned short *)RL_MALLOC(attribute->count*sizeof(unsigned short));
                        LOAD_ATTRIBUTE_CAST(attribute, 1, unsigned char, model.meshes[meshIndex].indices, unsigned short)

                    }
                    else if (attribute->component_type == cgltf_component_type_r_32u)
                    {
                        // Init raylib mesh indices to copy glTF attribute data
                        model.meshes[meshIndex].indices = (unsigned short *)RL_MALLOC(attribute->count*sizeof(unsigned short));
                        LOAD_ATTRIBUTE_CAST(attribute, 1, unsigned int, model.meshes[meshIndex].indices, unsigned short);

                        TRACELOG(LOG_WARNING, "MODEL: [%s] Indices data converted from u32 to u16, possible loss of data", fileName);
                    }
                    else
                    {
                        TRACELOG(LOG_WARNING, "MODEL: [%s] Indices data format not supported, use u16", fileName);
                    }
                }
                else model.meshes[meshIndex].triangleCount = model.meshes[meshIndex].vertexCount/3;    // Unindexed mesh

                // Assign to the primitive mesh the corresponding material index
                // NOTE: If no material defined, mesh uses the already assigned default material (index: 0)
                for (unsigned int m = 0; m < data->materials_count; m++)
                {
                    // The primitive actually keeps the pointer to the corresponding material,
                    // raylib instead assigns to the mesh the by its index, as loaded in model.materials array
                    // To get the index, we check if material pointers match, and we assign the corresponding index,
                    // skipping index 0, the default material
                    if (&data->materials[m] == mesh->primitives[p].material)
                    {
                        model.meshMaterial[meshIndex] = m + 1;
                        break;
                    }
                }

                meshIndex++;       // Move to next mesh
            }
        }

        // Load glTF meshes animation data
        // REF: https://www.khronos.org/registry/glTF/specs/2.0/glTF-2.0.html#skins
        // REF: https://www.khronos.org/registry/glTF/specs/2.0/glTF-2.0.html#skinned-mesh-attributes
        //
        // LIMITATIONS:
        //  - Only supports 1 armature per file, and skips loading it if there are multiple armatures
        //  - Only supports linear interpolation (default method in Blender when checked "Always Sample Animations" when exporting a GLTF file)
        //  - Only supports translation/rotation/scale animation channel.path, weights not considered (i.e. morph targets)
        //----------------------------------------------------------------------------------------------------
        if (data->skins_count > 0)
        {
            cgltf_skin skin = data->skins[0];
            model.bones = LoadBoneInfoGLTF(skin, &model.boneCount);
            model.bindPose = (Transform *)RL_MALLOC(model.boneCount*sizeof(Transform));

            for (int i = 0; i < model.boneCount; i++)
            {
                cgltf_node *node = skin.joints[i];
                cgltf_float worldTransform[16];
                cgltf_node_transform_world(node, worldTransform);
                Matrix worldMatrix = {
                    worldTransform[0], worldTransform[4], worldTransform[8], worldTransform[12],
                    worldTransform[1], worldTransform[5], worldTransform[9], worldTransform[13],
                    worldTransform[2], worldTransform[6], worldTransform[10], worldTransform[14],
                    worldTransform[3], worldTransform[7], worldTransform[11], worldTransform[15]
                };
                MatrixDecompose(worldMatrix, &(model.bindPose[i].translation), &(model.bindPose[i].rotation), &(model.bindPose[i].scale));
            }
        }
        if (data->skins_count > 1)
        {
            TRACELOG(LOG_WARNING, "MODEL: [%s] can only load one skin (armature) per model, but gltf skins_count == %i", fileName, data->skins_count);
        }

        meshIndex = 0;
        for (unsigned int i = 0; i < data->nodes_count; i++)
        {
            cgltf_node *node = &(data->nodes[i]);

            cgltf_mesh *mesh = node->mesh;
            if (!mesh)
                continue;

            for (unsigned int p = 0; p < mesh->primitives_count; p++)
            {
                bool hasJoints = false;

                // NOTE: We only support primitives defined by triangles
                if (mesh->primitives[p].type != cgltf_primitive_type_triangles) continue;

                for (unsigned int j = 0; j < mesh->primitives[p].attributes_count; j++)
                {
                    // NOTE: JOINTS_1 + WEIGHT_1 will be used for +4 joints influencing a vertex -> Not supported by raylib
                    if (mesh->primitives[p].attributes[j].type == cgltf_attribute_type_joints) // JOINTS_n (vec4: 4 bones max per vertex / u8, u16)
                    {
                        hasJoints = true;
                        cgltf_accessor *attribute = mesh->primitives[p].attributes[j].data;

                        // NOTE: JOINTS_n can only be vec4 and u8/u16
                        // SPECS: https://registry.khronos.org/glTF/specs/2.0/glTF-2.0.html#meshes-overview

                        // WARNING: raylib only supports model.meshes[].boneIds as u8 (unsigned char),
                        // if data is provided in any other format, it is converted to supported format but
                        // it could imply data loss (a warning message is issued in that case)

                        if (attribute->type == cgltf_type_vec4)
                        {
                            if (attribute->component_type == cgltf_component_type_r_8u)
                            {
                                // Init raylib mesh boneIds to copy glTF attribute data
                                model.meshes[meshIndex].boneIds = (unsigned char *)RL_CALLOC(model.meshes[meshIndex].vertexCount*4, sizeof(unsigned char));

                                // Load attribute: vec4, u8 (unsigned char)
                                LOAD_ATTRIBUTE(attribute, 4, unsigned char, model.meshes[meshIndex].boneIds)
                            }
                            else if (attribute->component_type == cgltf_component_type_r_16u)
                            {
                                // Init raylib mesh boneIds to copy glTF attribute data
                                model.meshes[meshIndex].boneIds = (unsigned char *)RL_CALLOC(model.meshes[meshIndex].vertexCount*4, sizeof(unsigned char));

                                // Load data into a temp buffer to be converted to raylib data type
                                unsigned short *temp = (unsigned short *)RL_CALLOC(model.meshes[meshIndex].vertexCount*4, sizeof(unsigned short));
                                LOAD_ATTRIBUTE(attribute, 4, unsigned short, temp);

                                // Convert data to raylib color data type (4 bytes)
                                bool boneIdOverflowWarning = false;
                                for (int b = 0; b < model.meshes[meshIndex].vertexCount*4; b++)
                                {
                                    if ((temp[b] > 255) && !boneIdOverflowWarning)
                                    {
                                        TRACELOG(LOG_WARNING, "MODEL: [%s] Joint attribute data format (u16) overflow", fileName);
                                        boneIdOverflowWarning = true;
                                    }

                                    // Despite the possible overflow, we convert data to unsigned char
                                    model.meshes[meshIndex].boneIds[b] = (unsigned char)temp[b];
                                }

                                RL_FREE(temp);
                            }
                            else TRACELOG(LOG_WARNING, "MODEL: [%s] Joint attribute data format not supported", fileName);
                        }
                        else TRACELOG(LOG_WARNING, "MODEL: [%s] Joint attribute data format not supported", fileName);
                    }
                    else if (mesh->primitives[p].attributes[j].type == cgltf_attribute_type_weights)  // WEIGHTS_n (vec4, u8n/u16n/f32)
                    {
                        cgltf_accessor *attribute = mesh->primitives[p].attributes[j].data;

                        if (attribute->type == cgltf_type_vec4)
                        {
                            if (attribute->component_type == cgltf_component_type_r_8u)
                            {
                                // Init raylib mesh bone weight to copy glTF attribute data
                                model.meshes[meshIndex].boneWeights = (float *)RL_CALLOC(model.meshes[meshIndex].vertexCount*4, sizeof(float));

                                // Load data into a temp buffer to be converted to raylib data type
                                unsigned char *temp = (unsigned char *)RL_MALLOC(attribute->count*4*sizeof(unsigned char));
                                LOAD_ATTRIBUTE(attribute, 4, unsigned char, temp);

                                // Convert data to raylib bone weight data type (4 bytes)
                                for (unsigned int b = 0; b < attribute->count*4; b++) model.meshes[meshIndex].boneWeights[b] = (float)temp[b]/255.0f;

                                RL_FREE(temp);
                            }
                            else if (attribute->component_type == cgltf_component_type_r_16u)
                            {
                                // Init raylib mesh bone weight to copy glTF attribute data
                                model.meshes[meshIndex].boneWeights = (float *)RL_CALLOC(model.meshes[meshIndex].vertexCount*4, sizeof(float));

                                // Load data into a temp buffer to be converted to raylib data type
                                unsigned short *temp = (unsigned short *)RL_MALLOC(attribute->count*4*sizeof(unsigned short));
                                LOAD_ATTRIBUTE(attribute, 4, unsigned short, temp);

                                // Convert data to raylib bone weight data type
                                for (unsigned int b = 0; b < attribute->count*4; b++) model.meshes[meshIndex].boneWeights[b] = (float)temp[b]/65535.0f;

                                RL_FREE(temp);
                            }
                            else if (attribute->component_type == cgltf_component_type_r_32f)
                            {
                                // Init raylib mesh bone weight to copy glTF attribute data
                                model.meshes[meshIndex].boneWeights = (float *)RL_CALLOC(model.meshes[meshIndex].vertexCount*4, sizeof(float));

                                // Load 4 components of float data type into mesh.boneWeights
                                // for cgltf_attribute_type_weights we have:

                                //   - data.meshes[0] (256 vertices)
                                //   - 256 values, provided as cgltf_type_vec4 of float (4 byte per joint, stride 16)
                                LOAD_ATTRIBUTE(attribute, 4, float, model.meshes[meshIndex].boneWeights)
                            }
                            else TRACELOG(LOG_WARNING, "MODEL: [%s] Joint weight attribute data format not supported, use vec4 float", fileName);
                        }
                        else TRACELOG(LOG_WARNING, "MODEL: [%s] Joint weight attribute data format not supported, use vec4 float", fileName);
                    }
                }

                // Check if we are animated, and the mesh was not given any bone assignments, but is the child of a bone node
                // in this case we need to fully attach all the verts to the parent bone so it will animate with the bone
                if (data->skins_count > 0 && !hasJoints && node->parent != NULL && node->parent->mesh == NULL)
                {
                    int parentBoneId = -1;
                    for (int joint = 0; joint < model.boneCount; joint++)
                    {
                        if (data->skins[0].joints[joint] == node->parent)
                        {
                            parentBoneId = joint;
                            break;
                        }
                    }

                    if (parentBoneId >= 0)
                    {
                        model.meshes[meshIndex].boneIds = (unsigned char *)RL_CALLOC(model.meshes[meshIndex].vertexCount*4, sizeof(unsigned char));
                        model.meshes[meshIndex].boneWeights = (float *)RL_CALLOC(model.meshes[meshIndex].vertexCount*4, sizeof(float));

                        for (int vertexIndex = 0; vertexIndex < model.meshes[meshIndex].vertexCount*4; vertexIndex += 4)
                        {
                            model.meshes[meshIndex].boneIds[vertexIndex] = (unsigned char)parentBoneId;
                            model.meshes[meshIndex].boneWeights[vertexIndex] = 1.0f;
                        }
                    }
                }

                // Animated vertex data
                model.meshes[meshIndex].animVertices = (float *)RL_CALLOC(model.meshes[meshIndex].vertexCount*3, sizeof(float));
                memcpy(model.meshes[meshIndex].animVertices, model.meshes[meshIndex].vertices, model.meshes[meshIndex].vertexCount*3*sizeof(float));
                model.meshes[meshIndex].animNormals = (float *)RL_CALLOC(model.meshes[meshIndex].vertexCount*3, sizeof(float));
                if (model.meshes[meshIndex].normals != NULL)
                {
                    memcpy(model.meshes[meshIndex].animNormals, model.meshes[meshIndex].normals, model.meshes[meshIndex].vertexCount*3*sizeof(float));
                }

                // Bone Transform Matrices
                model.meshes[meshIndex].boneCount = model.boneCount;
                model.meshes[meshIndex].boneMatrices = (Matrix *)RL_CALLOC(model.meshes[meshIndex].boneCount, sizeof(Matrix));

                for (int j = 0; j < model.meshes[meshIndex].boneCount; j++)
                {
                    model.meshes[meshIndex].boneMatrices[j] = MatrixIdentity();
                }

                meshIndex++; // Move to next mesh
            }
        }

        // Free all cgltf loaded data
        cgltf_free(data);
    }
    else TRACELOG(LOG_WARNING, "MODEL: [%s] Failed to load glTF data", fileName);

    // WARNING: cgltf requires the file pointer available while reading data
    UnloadFileData(fileData);

    return model;
}

// Get interpolated pose for bone sampler at a specific time. Returns true on success
static bool GetPoseAtTimeGLTF(cgltf_interpolation_type interpolationType, cgltf_accessor *input, cgltf_accessor *output, float time, void *data)
{
    if (interpolationType >= cgltf_interpolation_type_max_enum) return false;

    // Input and output should have the same count
    float tstart = 0.0f;
    float tend = 0.0f;
    int keyframe = 0;       // Defaults to first pose

    for (int i = 0; i < (int)input->count - 1; i++)
    {
        cgltf_bool r1 = cgltf_accessor_read_float(input, i, &tstart, 1);
        if (!r1) return false;

        cgltf_bool r2 = cgltf_accessor_read_float(input, i + 1, &tend, 1);
        if (!r2) return false;

        if ((tstart <= time) && (time < tend))
        {
            keyframe = i;
            break;
        }
    }

    // Constant animation, no need to interpolate
    if (FloatEquals(tend, tstart)) return true;

    float duration = fmaxf((tend - tstart), EPSILON);
    float t = (time - tstart)/duration;
    t = (t < 0.0f)? 0.0f : t;
    t = (t > 1.0f)? 1.0f : t;

    if (output->component_type != cgltf_component_type_r_32f) return false;

    if (output->type == cgltf_type_vec3)
    {
        switch (interpolationType)
        {
            case cgltf_interpolation_type_step:
            {
                float tmp[3] = { 0.0f };
                cgltf_accessor_read_float(output, keyframe, tmp, 3);
                Vector3 v1 = {tmp[0], tmp[1], tmp[2]};
                Vector3 *r = data;

                *r = v1;
            } break;
            case cgltf_interpolation_type_linear:
            {
                float tmp[3] = { 0.0f };
                cgltf_accessor_read_float(output, keyframe, tmp, 3);
                Vector3 v1 = {tmp[0], tmp[1], tmp[2]};
                cgltf_accessor_read_float(output, keyframe+1, tmp, 3);
                Vector3 v2 = {tmp[0], tmp[1], tmp[2]};
                Vector3 *r = data;

                *r = Vector3Lerp(v1, v2, t);
            } break;
            case cgltf_interpolation_type_cubic_spline:
            {
                float tmp[3] = { 0.0f };
                cgltf_accessor_read_float(output, 3*keyframe+1, tmp, 3);
                Vector3 v1 = {tmp[0], tmp[1], tmp[2]};
                cgltf_accessor_read_float(output, 3*keyframe+2, tmp, 3);
                Vector3 tangent1 = {tmp[0], tmp[1], tmp[2]};
                cgltf_accessor_read_float(output, 3*(keyframe+1)+1, tmp, 3);
                Vector3 v2 = {tmp[0], tmp[1], tmp[2]};
                cgltf_accessor_read_float(output, 3*(keyframe+1), tmp, 3);
                Vector3 tangent2 = {tmp[0], tmp[1], tmp[2]};
                Vector3 *r = data;

                *r = Vector3CubicHermite(v1, tangent1, v2, tangent2, t);
            } break;
            default: break;
        }
    }
    else if (output->type == cgltf_type_vec4)
    {
        // Only v4 is for rotations, so we know it's a quaternion
        switch (interpolationType)
        {
            case cgltf_interpolation_type_step:
            {
                float tmp[4] = { 0.0f };
                cgltf_accessor_read_float(output, keyframe, tmp, 4);
                Vector4 v1 = {tmp[0], tmp[1], tmp[2], tmp[3]};
                Vector4 *r = data;

                *r = v1;
            } break;
            case cgltf_interpolation_type_linear:
            {
                float tmp[4] = { 0.0f };
                cgltf_accessor_read_float(output, keyframe, tmp, 4);
                Vector4 v1 = {tmp[0], tmp[1], tmp[2], tmp[3]};
                cgltf_accessor_read_float(output, keyframe+1, tmp, 4);
                Vector4 v2 = {tmp[0], tmp[1], tmp[2], tmp[3]};
                Vector4 *r = data;

                *r = QuaternionSlerp(v1, v2, t);
            } break;
            case cgltf_interpolation_type_cubic_spline:
            {
                float tmp[4] = { 0.0f };
                cgltf_accessor_read_float(output, 3*keyframe+1, tmp, 4);
                Vector4 v1 = {tmp[0], tmp[1], tmp[2], tmp[3]};
                cgltf_accessor_read_float(output, 3*keyframe+2, tmp, 4);
                Vector4 outTangent1 = {tmp[0], tmp[1], tmp[2], 0.0f};
                cgltf_accessor_read_float(output, 3*(keyframe+1)+1, tmp, 4);
                Vector4 v2 = {tmp[0], tmp[1], tmp[2], tmp[3]};
                cgltf_accessor_read_float(output, 3*(keyframe+1), tmp, 4);
                Vector4 inTangent2 = {tmp[0], tmp[1], tmp[2], 0.0f};
                Vector4 *r = data;

                v1 = QuaternionNormalize(v1);
                v2 = QuaternionNormalize(v2);

                if (Vector4DotProduct(v1, v2) < 0.0f)
                {
                    v2 = Vector4Negate(v2);
                }

                outTangent1 = Vector4Scale(outTangent1, duration);
                inTangent2 = Vector4Scale(inTangent2, duration);

                *r = QuaternionCubicHermiteSpline(v1, outTangent1, v2, inTangent2, t);
            } break;
            default: break;
        }
    }

    return true;
}

#define GLTF_ANIMDELAY 17    // Animation frames delay, (~1000 ms/60 FPS = 16.666666* ms)

static ModelAnimation *LoadModelAnimationsGLTF(const char *fileName, int *animCount)
{
    // glTF file loading
    int dataSize = 0;
    unsigned char *fileData = LoadFileData(fileName, &dataSize);

    ModelAnimation *animations = NULL;

    // glTF data loading
    cgltf_options options = { 0 };
    options.file.read = LoadFileGLTFCallback;
    options.file.release = ReleaseFileGLTFCallback;
    cgltf_data *data = NULL;
    cgltf_result result = cgltf_parse(&options, fileData, dataSize, &data);

    if (result != cgltf_result_success)
    {
        TRACELOG(LOG_WARNING, "MODEL: [%s] Failed to load glTF data", fileName);
        *animCount = 0;
        return NULL;
    }

    result = cgltf_load_buffers(&options, data, fileName);
    if (result != cgltf_result_success) TRACELOG(LOG_INFO, "MODEL: [%s] Failed to load animation buffers", fileName);

    if (result == cgltf_result_success)
    {
        if (data->skins_count > 0)
        {
            cgltf_skin skin = data->skins[0];
            *animCount = (int)data->animations_count;
            animations = (ModelAnimation *)RL_CALLOC(data->animations_count, sizeof(ModelAnimation));

            for (unsigned int i = 0; i < data->animations_count; i++)
            {
                animations[i].bones = LoadBoneInfoGLTF(skin, &animations[i].boneCount);

                cgltf_animation animData = data->animations[i];

                struct Channels {
                    cgltf_animation_channel *translate;
                    cgltf_animation_channel *rotate;
                    cgltf_animation_channel *scale;
                    cgltf_interpolation_type interpolationType;
                };

                struct Channels *boneChannels = (struct Channels *)RL_CALLOC(animations[i].boneCount, sizeof(struct Channels));
                float animDuration = 0.0f;

                for (unsigned int j = 0; j < animData.channels_count; j++)
                {
                    cgltf_animation_channel channel = animData.channels[j];
                    int boneIndex = -1;

                    for (unsigned int k = 0; k < skin.joints_count; k++)
                    {
                        if (animData.channels[j].target_node == skin.joints[k])
                        {
                            boneIndex = k;
                            break;
                        }
                    }

                    if (boneIndex == -1)
                    {
                        // Animation channel for a node not in the armature
                        continue;
                    }

                    boneChannels[boneIndex].interpolationType = animData.channels[j].sampler->interpolation;

                    if (animData.channels[j].sampler->interpolation != cgltf_interpolation_type_max_enum)
                    {
                        if (channel.target_path == cgltf_animation_path_type_translation)
                        {
                            boneChannels[boneIndex].translate = &animData.channels[j];
                        }
                        else if (channel.target_path == cgltf_animation_path_type_rotation)
                        {
                            boneChannels[boneIndex].rotate = &animData.channels[j];
                        }
                        else if (channel.target_path == cgltf_animation_path_type_scale)
                        {
                            boneChannels[boneIndex].scale = &animData.channels[j];
                        }
                        else
                        {
                            TRACELOG(LOG_WARNING, "MODEL: [%s] Unsupported target_path on channel %d's sampler for animation %d. Skipping.", fileName, j, i);
                        }
                    }
                    else TRACELOG(LOG_WARNING, "MODEL: [%s] Invalid interpolation curve encountered for GLTF animation.", fileName);

                    float t = 0.0f;
                    cgltf_bool r = cgltf_accessor_read_float(channel.sampler->input, channel.sampler->input->count - 1, &t, 1);

                    if (!r)
                    {
                        TRACELOG(LOG_WARNING, "MODEL: [%s] Failed to load input time", fileName);
                        continue;
                    }

                    animDuration = (t > animDuration)? t : animDuration;
                }

                if (animData.name != NULL) strncpy(animations[i].name, animData.name, sizeof(animations[i].name) - 1);

                animations[i].frameCount = (int)(animDuration*1000.0f/GLTF_ANIMDELAY) + 1;
                animations[i].framePoses = (Transform **)RL_MALLOC(animations[i].frameCount*sizeof(Transform *));

                for (int j = 0; j < animations[i].frameCount; j++)
                {
                    animations[i].framePoses[j] = (Transform *)RL_MALLOC(animations[i].boneCount*sizeof(Transform));
                    float time = ((float) j*GLTF_ANIMDELAY)/1000.0f;

                    for (int k = 0; k < animations[i].boneCount; k++)
                    {
                        Vector3 translation = {skin.joints[k]->translation[0], skin.joints[k]->translation[1], skin.joints[k]->translation[2]};
                        Quaternion rotation = {skin.joints[k]->rotation[0], skin.joints[k]->rotation[1], skin.joints[k]->rotation[2], skin.joints[k]->rotation[3]};
                        Vector3 scale = {skin.joints[k]->scale[0], skin.joints[k]->scale[1], skin.joints[k]->scale[2]};

                        if (boneChannels[k].translate)
                        {
                            if (!GetPoseAtTimeGLTF(boneChannels[k].interpolationType, boneChannels[k].translate->sampler->input, boneChannels[k].translate->sampler->output, time, &translation))
                            {
                                TRACELOG(LOG_INFO, "MODEL: [%s] Failed to load translate pose data for bone %s", fileName, animations[i].bones[k].name);
                            }
                        }

                        if (boneChannels[k].rotate)
                        {
                            if (!GetPoseAtTimeGLTF(boneChannels[k].interpolationType, boneChannels[k].rotate->sampler->input, boneChannels[k].rotate->sampler->output, time, &rotation))
                            {
                                TRACELOG(LOG_INFO, "MODEL: [%s] Failed to load rotate pose data for bone %s", fileName, animations[i].bones[k].name);
                            }
                        }

                        if (boneChannels[k].scale)
                        {
                            if (!GetPoseAtTimeGLTF(boneChannels[k].interpolationType, boneChannels[k].scale->sampler->input, boneChannels[k].scale->sampler->output, time, &scale))
                            {
                                TRACELOG(LOG_INFO, "MODEL: [%s] Failed to load scale pose data for bone %s", fileName, animations[i].bones[k].name);
                            }
                        }

                        animations[i].framePoses[j][k] = (Transform){
                            .translation = translation,
                            .rotation = rotation,
                            .scale = scale
                        };
                    }

                    BuildPoseFromParentJoints(animations[i].bones, animations[i].boneCount, animations[i].framePoses[j]);
                }

                TRACELOG(LOG_INFO, "MODEL: [%s] Loaded animation: %s (%d frames, %fs)", fileName, (animData.name != NULL)? animData.name : "NULL", animations[i].frameCount, animDuration);
                RL_FREE(boneChannels);
            }
        }

        if (data->skins_count > 1)
        {
            TRACELOG(LOG_WARNING, "MODEL: [%s] expected exactly one skin to load animation data from, but found %i", fileName, data->skins_count);
        }

        cgltf_free(data);
    }
    UnloadFileData(fileData);
    return animations;
}
#endif

#if defined(SUPPORT_FILEFORMAT_VOX)
// Load VOX (MagicaVoxel) mesh data
static Model LoadVOX(const char *fileName)
{
    Model model = { 0 };

    int nbvertices = 0;
    int meshescount = 0;

    // Read vox file into buffer
    int dataSize = 0;
    unsigned char *fileData = LoadFileData(fileName, &dataSize);

    if (fileData == 0)
    {
        TRACELOG(LOG_WARNING, "MODEL: [%s] Failed to load VOX file", fileName);
        return model;
    }

    // Read and build voxarray description
    VoxArray3D voxarray = { 0 };
    int ret = Vox_LoadFromMemory(fileData, dataSize, &voxarray);

    if (ret != VOX_SUCCESS)
    {
        // Error
        UnloadFileData(fileData);

        TRACELOG(LOG_WARNING, "MODEL: [%s] Failed to load VOX data", fileName);
        return model;
    }
    else
    {
        // Success: Compute meshes count
        nbvertices = voxarray.vertices.used;
        meshescount = 1 + (nbvertices/65536);

        TRACELOG(LOG_INFO, "MODEL: [%s] VOX data loaded successfully : %i vertices/%i meshes", fileName, nbvertices, meshescount);
    }

    // Build models from meshes
    model.transform = MatrixIdentity();

    model.meshCount = meshescount;
    model.meshes = (Mesh *)RL_CALLOC(model.meshCount, sizeof(Mesh));

    model.meshMaterial = (int *)RL_CALLOC(model.meshCount, sizeof(int));

    model.materialCount = 1;
    model.materials = (Material *)RL_CALLOC(model.materialCount, sizeof(Material));
    model.materials[0] = LoadMaterialDefault();

    // Init model meshes
    int verticesRemain = voxarray.vertices.used;
    int verticesMax = 65532; // 5461 voxels x 12 vertices per voxel -> 65532 (must be inf 65536)

    // 6*4 = 12 vertices per voxel
    Vector3 *pvertices = (Vector3 *)voxarray.vertices.array;
    Vector3 *pnormals = (Vector3 *)voxarray.normals.array;
    Color *pcolors = (Color *)voxarray.colors.array;

    unsigned short *pindices = voxarray.indices.array;    // 5461*6*6 = 196596 indices max per mesh

    int size = 0;

    for (int i = 0; i < meshescount; i++)
    {
        Mesh *pmesh = &model.meshes[i];
        memset(pmesh, 0, sizeof(Mesh));

        // Copy vertices
        pmesh->vertexCount = (int)fmin(verticesMax, verticesRemain);

        size = pmesh->vertexCount*sizeof(float)*3;
        pmesh->vertices = (float *)RL_MALLOC(size);
        memcpy(pmesh->vertices, pvertices, size);

        // Copy normals
        pmesh->normals = (float *)RL_MALLOC(size);
        memcpy(pmesh->normals, pnormals, size);

        // Copy indices
        size = voxarray.indices.used*sizeof(unsigned short);
        pmesh->indices = (unsigned short *)RL_MALLOC(size);
        memcpy(pmesh->indices, pindices, size);

        pmesh->triangleCount = (pmesh->vertexCount/4)*2;

        // Copy colors
        size = pmesh->vertexCount*sizeof(Color);
        pmesh->colors = (unsigned char *)RL_MALLOC(size);
        memcpy(pmesh->colors, pcolors, size);

        // First material index
        model.meshMaterial[i] = 0;

        verticesRemain -= verticesMax;
        pvertices += verticesMax;
        pnormals += verticesMax;
        pcolors += verticesMax;
    }

    // Free buffers
    Vox_FreeArrays(&voxarray);
    UnloadFileData(fileData);

    return model;
}
#endif

#if defined(SUPPORT_FILEFORMAT_M3D)
// Hook LoadFileData()/UnloadFileData() calls to M3D loaders
unsigned char *m3d_loaderhook(char *fn, unsigned int *len) { return LoadFileData((const char *)fn, (int *)len); }
void m3d_freehook(void *data) { UnloadFileData((unsigned char *)data); }

// Load M3D mesh data
static Model LoadM3D(const char *fileName)
{
    Model model = { 0 };

    m3d_t *m3d = NULL;
    m3dp_t *prop = NULL;
    int i, j, k, l, n, mi = -2, vcolor = 0;

    int dataSize = 0;
    unsigned char *fileData = LoadFileData(fileName, &dataSize);

    if (fileData != NULL)
    {
        m3d = m3d_load(fileData, m3d_loaderhook, m3d_freehook, NULL);

        if (!m3d || M3D_ERR_ISFATAL(m3d->errcode))
        {
            TRACELOG(LOG_WARNING, "MODEL: [%s] Failed to load M3D data, error code %d", fileName, m3d? m3d->errcode : -2);
            if (m3d) m3d_free(m3d);
            UnloadFileData(fileData);
            return model;
        }
        else TRACELOG(LOG_INFO, "MODEL: [%s] M3D data loaded successfully: %i faces/%i materials", fileName, m3d->numface, m3d->nummaterial);

        // no face? this is probably just a material library
        if (!m3d->numface)
        {
            m3d_free(m3d);
            UnloadFileData(fileData);
            return model;
        }

        if (m3d->nummaterial > 0)
        {
            model.meshCount = model.materialCount = m3d->nummaterial;
            TRACELOG(LOG_INFO, "MODEL: model has %i material meshes", model.materialCount);
        }
        else
        {
            model.meshCount = 1; model.materialCount = 0;
            TRACELOG(LOG_INFO, "MODEL: No materials, putting all meshes in a default material");
        }

        // We always need a default material, so we add +1
        model.materialCount++;

        // Faces must be in non-decreasing materialid order. Verify that quickly, sorting them otherwise
        // WARNING: Sorting is not needed, valid M3D model files should already be sorted
        // Just keeping the sorting function for reference (Check PR #3363 #3385)
        /*
        for (i = 1; i < m3d->numface; i++)
        {
            if (m3d->face[i-1].materialid <= m3d->face[i].materialid) continue;

            // face[i-1] > face[i].  slide face[i] lower
            m3df_t slider = m3d->face[i];
            j = i-1;

            do
            {   // face[j] > slider, face[j+1] is svailable vacant gap
                m3d->face[j+1] = m3d->face[j];
                j = j-1;
            }
            while (j >= 0 && m3d->face[j].materialid > slider.materialid);

            m3d->face[j+1] = slider;
        }
        */

        model.meshes = (Mesh *)RL_CALLOC(model.meshCount, sizeof(Mesh));
        model.meshMaterial = (int *)RL_CALLOC(model.meshCount, sizeof(int));
        model.materials = (Material *)RL_CALLOC(model.materialCount + 1, sizeof(Material));

        // Map no material to index 0 with default shader, everything else materialid + 1
        model.materials[0] = LoadMaterialDefault();

        for (i = l = 0, k = -1; i < (int)m3d->numface; i++, l++)
        {
            // Materials are grouped together
            if (mi != m3d->face[i].materialid)
            {
                // there should be only one material switch per material kind, but be bulletproof for non-optimal model files
                if (k + 1 >= model.meshCount)
                {
                    model.meshCount++;
                    model.meshes = (Mesh *)RL_REALLOC(model.meshes, model.meshCount*sizeof(Mesh));
                    memset(&model.meshes[model.meshCount - 1], 0, sizeof(Mesh));
                    model.meshMaterial = (int *)RL_REALLOC(model.meshMaterial, model.meshCount*sizeof(int));
                }

                k++;
                mi = m3d->face[i].materialid;

                // Only allocate colors VertexBuffer if there's a color vertex in the model for this material batch
                // if all colors are fully transparent black for all verteces of this materal, then we assume no vertex colors
                for (j = i, l = vcolor = 0; (j < (int)m3d->numface) && (mi == m3d->face[j].materialid); j++, l++)
                {
                    if (!m3d->vertex[m3d->face[j].vertex[0]].color ||
                        !m3d->vertex[m3d->face[j].vertex[1]].color ||
                        !m3d->vertex[m3d->face[j].vertex[2]].color) vcolor = 1;
                }

                model.meshes[k].vertexCount = l*3;
                model.meshes[k].triangleCount = l;
                model.meshes[k].vertices = (float *)RL_CALLOC(model.meshes[k].vertexCount*3, sizeof(float));
                model.meshes[k].texcoords = (float *)RL_CALLOC(model.meshes[k].vertexCount*2, sizeof(float));
                model.meshes[k].normals = (float *)RL_CALLOC(model.meshes[k].vertexCount*3, sizeof(float));

                // If no map is provided, or we have colors defined, we allocate storage for vertex colors
                // M3D specs only consider vertex colors if no material is provided, however raylib uses both and mixes the colors
                if ((mi == M3D_UNDEF) || vcolor) model.meshes[k].colors = (unsigned char *)RL_CALLOC(model.meshes[k].vertexCount*4, sizeof(unsigned char));

                // If no map is provided and we allocated vertex colors, set them to white
                if ((mi == M3D_UNDEF) && (model.meshes[k].colors != NULL))
                {
                    for (int c = 0; c < model.meshes[k].vertexCount*4; c++) model.meshes[k].colors[c] = 255;
                }

                if (m3d->numbone && m3d->numskin)
                {
                    model.meshes[k].boneIds = (unsigned char *)RL_CALLOC(model.meshes[k].vertexCount*4, sizeof(unsigned char));
                    model.meshes[k].boneWeights = (float *)RL_CALLOC(model.meshes[k].vertexCount*4, sizeof(float));
                    model.meshes[k].animVertices = (float *)RL_CALLOC(model.meshes[k].vertexCount*3, sizeof(float));
                    model.meshes[k].animNormals = (float *)RL_CALLOC(model.meshes[k].vertexCount*3, sizeof(float));
                }

                model.meshMaterial[k] = mi + 1;
                l = 0;
            }

            // Process meshes per material, add triangles
            model.meshes[k].vertices[l*9 + 0] = m3d->vertex[m3d->face[i].vertex[0]].x*m3d->scale;
            model.meshes[k].vertices[l*9 + 1] = m3d->vertex[m3d->face[i].vertex[0]].y*m3d->scale;
            model.meshes[k].vertices[l*9 + 2] = m3d->vertex[m3d->face[i].vertex[0]].z*m3d->scale;
            model.meshes[k].vertices[l*9 + 3] = m3d->vertex[m3d->face[i].vertex[1]].x*m3d->scale;
            model.meshes[k].vertices[l*9 + 4] = m3d->vertex[m3d->face[i].vertex[1]].y*m3d->scale;
            model.meshes[k].vertices[l*9 + 5] = m3d->vertex[m3d->face[i].vertex[1]].z*m3d->scale;
            model.meshes[k].vertices[l*9 + 6] = m3d->vertex[m3d->face[i].vertex[2]].x*m3d->scale;
            model.meshes[k].vertices[l*9 + 7] = m3d->vertex[m3d->face[i].vertex[2]].y*m3d->scale;
            model.meshes[k].vertices[l*9 + 8] = m3d->vertex[m3d->face[i].vertex[2]].z*m3d->scale;

            // Without vertex color (full transparency), we use the default color
            if (model.meshes[k].colors != NULL)
            {
                if (m3d->vertex[m3d->face[i].vertex[0]].color & 0xff000000)
                    memcpy(&model.meshes[k].colors[l*12 + 0], &m3d->vertex[m3d->face[i].vertex[0]].color, 4);
                if (m3d->vertex[m3d->face[i].vertex[1]].color & 0xff000000)
                    memcpy(&model.meshes[k].colors[l*12 + 4], &m3d->vertex[m3d->face[i].vertex[1]].color, 4);
                if (m3d->vertex[m3d->face[i].vertex[2]].color & 0xff000000)
                    memcpy(&model.meshes[k].colors[l*12 + 8], &m3d->vertex[m3d->face[i].vertex[2]].color, 4);
            }

            if (m3d->face[i].texcoord[0] != M3D_UNDEF)
            {
                model.meshes[k].texcoords[l*6 + 0] = m3d->tmap[m3d->face[i].texcoord[0]].u;
                model.meshes[k].texcoords[l*6 + 1] = 1.0f - m3d->tmap[m3d->face[i].texcoord[0]].v;
                model.meshes[k].texcoords[l*6 + 2] = m3d->tmap[m3d->face[i].texcoord[1]].u;
                model.meshes[k].texcoords[l*6 + 3] = 1.0f - m3d->tmap[m3d->face[i].texcoord[1]].v;
                model.meshes[k].texcoords[l*6 + 4] = m3d->tmap[m3d->face[i].texcoord[2]].u;
                model.meshes[k].texcoords[l*6 + 5] = 1.0f - m3d->tmap[m3d->face[i].texcoord[2]].v;
            }

            if (m3d->face[i].normal[0] != M3D_UNDEF)
            {
                model.meshes[k].normals[l*9 + 0] = m3d->vertex[m3d->face[i].normal[0]].x;
                model.meshes[k].normals[l*9 + 1] = m3d->vertex[m3d->face[i].normal[0]].y;
                model.meshes[k].normals[l*9 + 2] = m3d->vertex[m3d->face[i].normal[0]].z;
                model.meshes[k].normals[l*9 + 3] = m3d->vertex[m3d->face[i].normal[1]].x;
                model.meshes[k].normals[l*9 + 4] = m3d->vertex[m3d->face[i].normal[1]].y;
                model.meshes[k].normals[l*9 + 5] = m3d->vertex[m3d->face[i].normal[1]].z;
                model.meshes[k].normals[l*9 + 6] = m3d->vertex[m3d->face[i].normal[2]].x;
                model.meshes[k].normals[l*9 + 7] = m3d->vertex[m3d->face[i].normal[2]].y;
                model.meshes[k].normals[l*9 + 8] = m3d->vertex[m3d->face[i].normal[2]].z;
            }

            // Add skin (vertex / bone weight pairs)
            if (m3d->numbone && m3d->numskin)
            {
                for (n = 0; n < 3; n++)
                {
                    int skinid = m3d->vertex[m3d->face[i].vertex[n]].skinid;

                    // Check if there is a skin for this mesh, should be, just failsafe
                    if ((skinid != M3D_UNDEF) && (skinid < (int)m3d->numskin))
                    {
                        for (j = 0; j < 4; j++)
                        {
                            model.meshes[k].boneIds[l*12 + n*4 + j] = m3d->skin[skinid].boneid[j];
                            model.meshes[k].boneWeights[l*12 + n*4 + j] = m3d->skin[skinid].weight[j];
                        }
                    }
                    else
                    {
                        // raylib does not handle boneless meshes with skeletal animations, so
                        // we put all vertices without a bone into a special "no bone" bone
                        model.meshes[k].boneIds[l*12 + n*4] = m3d->numbone;
                        model.meshes[k].boneWeights[l*12 + n*4] = 1.0f;
                    }
                }
            }
        }

        // Load materials
        for (i = 0; i < (int)m3d->nummaterial; i++)
        {
            model.materials[i + 1] = LoadMaterialDefault();

            for (j = 0; j < m3d->material[i].numprop; j++)
            {
                prop = &m3d->material[i].prop[j];

                switch (prop->type)
                {
                    case m3dp_Kd:
                    {
                        memcpy(&model.materials[i + 1].maps[MATERIAL_MAP_DIFFUSE].color, &prop->value.color, 4);
                        model.materials[i + 1].maps[MATERIAL_MAP_DIFFUSE].value = 0.0f;
                    } break;
                    case m3dp_Ks:
                    {
                        memcpy(&model.materials[i + 1].maps[MATERIAL_MAP_SPECULAR].color, &prop->value.color, 4);
                    } break;
                    case m3dp_Ns:
                    {
                        model.materials[i + 1].maps[MATERIAL_MAP_SPECULAR].value = prop->value.fnum;
                    } break;
                    case m3dp_Ke:
                    {
                        memcpy(&model.materials[i + 1].maps[MATERIAL_MAP_EMISSION].color, &prop->value.color, 4);
                        model.materials[i + 1].maps[MATERIAL_MAP_EMISSION].value = 0.0f;
                    } break;
                    case m3dp_Pm:
                    {
                        model.materials[i + 1].maps[MATERIAL_MAP_METALNESS].value = prop->value.fnum;
                    } break;
                    case m3dp_Pr:
                    {
                        model.materials[i + 1].maps[MATERIAL_MAP_ROUGHNESS].value = prop->value.fnum;
                    } break;
                    case m3dp_Ps:
                    {
                        model.materials[i + 1].maps[MATERIAL_MAP_NORMAL].color = WHITE;
                        model.materials[i + 1].maps[MATERIAL_MAP_NORMAL].value = prop->value.fnum;
                    } break;
                    default:
                    {
                        if (prop->type >= 128)
                        {
                            Image image = { 0 };
                            image.data = m3d->texture[prop->value.textureid].d;
                            image.width = m3d->texture[prop->value.textureid].w;
                            image.height = m3d->texture[prop->value.textureid].h;
                            image.mipmaps = 1;
                            image.format = (m3d->texture[prop->value.textureid].f == 4)? PIXELFORMAT_UNCOMPRESSED_R8G8B8A8 :
                                           ((m3d->texture[prop->value.textureid].f == 3)? PIXELFORMAT_UNCOMPRESSED_R8G8B8 :
                                           ((m3d->texture[prop->value.textureid].f == 2)? PIXELFORMAT_UNCOMPRESSED_GRAY_ALPHA : PIXELFORMAT_UNCOMPRESSED_GRAYSCALE));

                            switch (prop->type)
                            {
                                case m3dp_map_Kd: model.materials[i + 1].maps[MATERIAL_MAP_DIFFUSE].texture = LoadTextureFromImage(image); break;
                                case m3dp_map_Ks: model.materials[i + 1].maps[MATERIAL_MAP_SPECULAR].texture = LoadTextureFromImage(image); break;
                                case m3dp_map_Ke: model.materials[i + 1].maps[MATERIAL_MAP_EMISSION].texture = LoadTextureFromImage(image); break;
                                case m3dp_map_Km: model.materials[i + 1].maps[MATERIAL_MAP_NORMAL].texture = LoadTextureFromImage(image); break;
                                case m3dp_map_Ka: model.materials[i + 1].maps[MATERIAL_MAP_OCCLUSION].texture = LoadTextureFromImage(image); break;
                                case m3dp_map_Pm: model.materials[i + 1].maps[MATERIAL_MAP_ROUGHNESS].texture = LoadTextureFromImage(image); break;
                                default: break;
                            }
                        }
                    } break;
                }
            }
        }

        // Load bones
        if (m3d->numbone)
        {
            model.boneCount = m3d->numbone + 1;
            model.bones = (BoneInfo *)RL_CALLOC(model.boneCount, sizeof(BoneInfo));
            model.bindPose = (Transform *)RL_CALLOC(model.boneCount, sizeof(Transform));

            for (i = 0; i < (int)m3d->numbone; i++)
            {
                model.bones[i].parent = m3d->bone[i].parent;
                strncpy(model.bones[i].name, m3d->bone[i].name, sizeof(model.bones[i].name) - 1);
                model.bindPose[i].translation.x = m3d->vertex[m3d->bone[i].pos].x*m3d->scale;
                model.bindPose[i].translation.y = m3d->vertex[m3d->bone[i].pos].y*m3d->scale;
                model.bindPose[i].translation.z = m3d->vertex[m3d->bone[i].pos].z*m3d->scale;
                model.bindPose[i].rotation.x = m3d->vertex[m3d->bone[i].ori].x;
                model.bindPose[i].rotation.y = m3d->vertex[m3d->bone[i].ori].y;
                model.bindPose[i].rotation.z = m3d->vertex[m3d->bone[i].ori].z;
                model.bindPose[i].rotation.w = m3d->vertex[m3d->bone[i].ori].w;

                // TODO: If the orientation quaternion is not normalized, then that's encoding scaling
                model.bindPose[i].rotation = QuaternionNormalize(model.bindPose[i].rotation);
                model.bindPose[i].scale.x = model.bindPose[i].scale.y = model.bindPose[i].scale.z = 1.0f;

                // Child bones are stored in parent bone relative space, convert that into model space
                if (model.bones[i].parent >= 0)
                {
                    model.bindPose[i].rotation = QuaternionMultiply(model.bindPose[model.bones[i].parent].rotation, model.bindPose[i].rotation);
                    model.bindPose[i].translation = Vector3RotateByQuaternion(model.bindPose[i].translation, model.bindPose[model.bones[i].parent].rotation);
                    model.bindPose[i].translation = Vector3Add(model.bindPose[i].translation, model.bindPose[model.bones[i].parent].translation);
                    model.bindPose[i].scale = Vector3Multiply(model.bindPose[i].scale, model.bindPose[model.bones[i].parent].scale);
                }
            }

            // Add a special "no bone" bone
            model.bones[i].parent = -1;
            strcpy(model.bones[i].name, "NO BONE");
            model.bindPose[i].translation.x = 0.0f;
            model.bindPose[i].translation.y = 0.0f;
            model.bindPose[i].translation.z = 0.0f;
            model.bindPose[i].rotation.x = 0.0f;
            model.bindPose[i].rotation.y = 0.0f;
            model.bindPose[i].rotation.z = 0.0f;
            model.bindPose[i].rotation.w = 1.0f;
            model.bindPose[i].scale.x = model.bindPose[i].scale.y = model.bindPose[i].scale.z = 1.0f;
        }

        // Load bone-pose default mesh into animation vertices. These will be updated when UpdateModelAnimation gets
        // called, but not before, however DrawMesh uses these if they exist (so not good if they are left empty)
        if (m3d->numbone && m3d->numskin)
        {
            for (i = 0; i < model.meshCount; i++)
            {
                memcpy(model.meshes[i].animVertices, model.meshes[i].vertices, model.meshes[i].vertexCount*3*sizeof(float));
                memcpy(model.meshes[i].animNormals, model.meshes[i].normals, model.meshes[i].vertexCount*3*sizeof(float));

                model.meshes[i].boneCount = model.boneCount;
                model.meshes[i].boneMatrices = (Matrix *)RL_CALLOC(model.meshes[i].boneCount, sizeof(Matrix));
                for (j = 0; j < model.meshes[i].boneCount; j++)
                {
                    model.meshes[i].boneMatrices[j] = MatrixIdentity();
                }
            }
        }

        m3d_free(m3d);
        UnloadFileData(fileData);
    }

    return model;
}

#define M3D_ANIMDELAY 17    // Animation frames delay, (~1000 ms/60 FPS = 16.666666* ms)

// Load M3D animation data
static ModelAnimation *LoadModelAnimationsM3D(const char *fileName, int *animCount)
{
    ModelAnimation *animations = NULL;

    m3d_t *m3d = NULL;
    int i = 0, j = 0;
    *animCount = 0;

    int dataSize = 0;
    unsigned char *fileData = LoadFileData(fileName, &dataSize);

    if (fileData != NULL)
    {
        m3d = m3d_load(fileData, m3d_loaderhook, m3d_freehook, NULL);

        if (!m3d || M3D_ERR_ISFATAL(m3d->errcode))
        {
            TRACELOG(LOG_WARNING, "MODEL: [%s] Failed to load M3D data, error code %d", fileName, m3d? m3d->errcode : -2);
            UnloadFileData(fileData);
            return NULL;
        }
        else TRACELOG(LOG_INFO, "MODEL: [%s] M3D data loaded successfully: %i animations, %i bones, %i skins", fileName,
            m3d->numaction, m3d->numbone, m3d->numskin);

        // No animation or bone+skin?
        if (!m3d->numaction || !m3d->numbone || !m3d->numskin)
        {
            m3d_free(m3d);
            UnloadFileData(fileData);
            return NULL;
        }

        animations = (ModelAnimation *)RL_CALLOC(m3d->numaction, sizeof(ModelAnimation));
        *animCount = m3d->numaction;

        for (unsigned int a = 0; a < m3d->numaction; a++)
        {
            animations[a].frameCount = m3d->action[a].durationmsec/M3D_ANIMDELAY;
            animations[a].boneCount = m3d->numbone + 1;
            animations[a].bones = (BoneInfo *)RL_MALLOC((m3d->numbone + 1)*sizeof(BoneInfo));
            animations[a].framePoses = (Transform **)RL_MALLOC(animations[a].frameCount*sizeof(Transform *));
            strncpy(animations[a].name, m3d->action[a].name, sizeof(animations[a].name) - 1);

            TRACELOG(LOG_INFO, "MODEL: [%s] animation #%i: %i msec, %i frames", fileName, a, m3d->action[a].durationmsec, animations[a].frameCount);

            for (i = 0; i < (int)m3d->numbone; i++)
            {
                animations[a].bones[i].parent = m3d->bone[i].parent;
                strncpy(animations[a].bones[i].name, m3d->bone[i].name, sizeof(animations[a].bones[i].name) - 1);
            }

            // A special, never transformed "no bone" bone, used for boneless vertices
            animations[a].bones[i].parent = -1;
            strcpy(animations[a].bones[i].name, "NO BONE");

            // M3D stores frames at arbitrary intervals with sparse skeletons. We need full skeletons at
            // regular intervals, so let the M3D SDK do the heavy lifting and calculate interpolated bones
            for (i = 0; i < animations[a].frameCount; i++)
            {
                animations[a].framePoses[i] = (Transform *)RL_MALLOC((m3d->numbone + 1)*sizeof(Transform));

                m3db_t *pose = m3d_pose(m3d, a, i*M3D_ANIMDELAY);

                if (pose != NULL)
                {
                    for (j = 0; j < (int)m3d->numbone; j++)
                    {
                        animations[a].framePoses[i][j].translation.x = m3d->vertex[pose[j].pos].x*m3d->scale;
                        animations[a].framePoses[i][j].translation.y = m3d->vertex[pose[j].pos].y*m3d->scale;
                        animations[a].framePoses[i][j].translation.z = m3d->vertex[pose[j].pos].z*m3d->scale;
                        animations[a].framePoses[i][j].rotation.x = m3d->vertex[pose[j].ori].x;
                        animations[a].framePoses[i][j].rotation.y = m3d->vertex[pose[j].ori].y;
                        animations[a].framePoses[i][j].rotation.z = m3d->vertex[pose[j].ori].z;
                        animations[a].framePoses[i][j].rotation.w = m3d->vertex[pose[j].ori].w;
                        animations[a].framePoses[i][j].rotation = QuaternionNormalize(animations[a].framePoses[i][j].rotation);
                        animations[a].framePoses[i][j].scale.x = animations[a].framePoses[i][j].scale.y = animations[a].framePoses[i][j].scale.z = 1.0f;

                        // Child bones are stored in parent bone relative space, convert that into model space
                        if (animations[a].bones[j].parent >= 0)
                        {
                            animations[a].framePoses[i][j].rotation = QuaternionMultiply(animations[a].framePoses[i][animations[a].bones[j].parent].rotation, animations[a].framePoses[i][j].rotation);
                            animations[a].framePoses[i][j].translation = Vector3RotateByQuaternion(animations[a].framePoses[i][j].translation, animations[a].framePoses[i][animations[a].bones[j].parent].rotation);
                            animations[a].framePoses[i][j].translation = Vector3Add(animations[a].framePoses[i][j].translation, animations[a].framePoses[i][animations[a].bones[j].parent].translation);
                            animations[a].framePoses[i][j].scale = Vector3Multiply(animations[a].framePoses[i][j].scale, animations[a].framePoses[i][animations[a].bones[j].parent].scale);
                        }
                    }

                    // Default transform for the "no bone" bone
                    animations[a].framePoses[i][j].translation.x = 0.0f;
                    animations[a].framePoses[i][j].translation.y = 0.0f;
                    animations[a].framePoses[i][j].translation.z = 0.0f;
                    animations[a].framePoses[i][j].rotation.x = 0.0f;
                    animations[a].framePoses[i][j].rotation.y = 0.0f;
                    animations[a].framePoses[i][j].rotation.z = 0.0f;
                    animations[a].framePoses[i][j].rotation.w = 1.0f;
                    animations[a].framePoses[i][j].scale.x = animations[a].framePoses[i][j].scale.y = animations[a].framePoses[i][j].scale.z = 1.0f;
                    RL_FREE(pose);
                }
            }
        }

        m3d_free(m3d);
        UnloadFileData(fileData);
    }

    return animations;
}
#endif

#endif      // SUPPORT_MODULE_RMODELS<|MERGE_RESOLUTION|>--- conflicted
+++ resolved
@@ -1432,12 +1432,7 @@
     if (mesh.animVertices) rlEnableStatePointer(GL_VERTEX_ARRAY, mesh.animVertices);
     else rlEnableStatePointer(GL_VERTEX_ARRAY, mesh.vertices);
 
-<<<<<<< HEAD
     if (mesh.animNormals) rlEnableStatePointer(GL_NORMAL_ARRAY, mesh.animNormals);
-=======
-    rlEnableStatePointer(GL_TEXTURE_COORD_ARRAY, mesh.texcoords);
-    if (mesh.normals) rlEnableStatePointer(GL_VERTEX_ARRAY, mesh.animNormals);
->>>>>>> 7f8dfc6c
     else rlEnableStatePointer(GL_NORMAL_ARRAY, mesh.normals);
 
     rlEnableStatePointer(GL_TEXTURE_COORD_ARRAY, mesh.texcoords);
