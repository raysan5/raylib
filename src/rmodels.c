/**********************************************************************************************
*
*   rmodels - Basic functions to draw 3d shapes and load and draw 3d models
*
*   CONFIGURATION:
*       #define SUPPORT_MODULE_RMODELS
*           rmodels module is included in the build
*
*       #define SUPPORT_FILEFORMAT_OBJ
*       #define SUPPORT_FILEFORMAT_MTL
*       #define SUPPORT_FILEFORMAT_IQM
*       #define SUPPORT_FILEFORMAT_GLTF
*       #define SUPPORT_FILEFORMAT_VOX
*       #define SUPPORT_FILEFORMAT_M3D
*           Selected desired fileformats to be supported for model data loading.
*
*       #define SUPPORT_MESH_GENERATION
*           Support procedural mesh generation functions, uses external par_shapes.h library
*           NOTE: Some generated meshes DO NOT include generated texture coordinates
*
*
*   LICENSE: zlib/libpng
*
*   Copyright (c) 2013-2024 Ramon Santamaria (@raysan5)
*
*   This software is provided "as-is", without any express or implied warranty. In no event
*   will the authors be held liable for any damages arising from the use of this software.
*
*   Permission is granted to anyone to use this software for any purpose, including commercial
*   applications, and to alter it and redistribute it freely, subject to the following restrictions:
*
*     1. The origin of this software must not be misrepresented; you must not claim that you
*     wrote the original software. If you use this software in a product, an acknowledgment
*     in the product documentation would be appreciated but is not required.
*
*     2. Altered source versions must be plainly marked as such, and must not be misrepresented
*     as being the original software.
*
*     3. This notice may not be removed or altered from any source distribution.
*
**********************************************************************************************/

#include "raylib.h"         // Declares module functions

// Check if config flags have been externally provided on compilation line
#if !defined(EXTERNAL_CONFIG_FLAGS)
    #include "config.h"     // Defines module configuration flags
#endif

#if defined(SUPPORT_MODULE_RMODELS)

#include "utils.h"          // Required for: TRACELOG(), LoadFileData(), LoadFileText(), SaveFileText()
#include "rlgl.h"           // OpenGL abstraction layer to OpenGL 1.1, 2.1, 3.3+ or ES2
#include "raymath.h"        // Required for: Vector3, Quaternion and Matrix functionality

#include <stdio.h>          // Required for: sprintf()
#include <stdlib.h>         // Required for: malloc(), calloc(), free()
#include <string.h>         // Required for: memcmp(), strlen(), strncpy()
#include <math.h>           // Required for: sinf(), cosf(), sqrtf(), fabsf()

#if defined(SUPPORT_FILEFORMAT_OBJ) || defined(SUPPORT_FILEFORMAT_MTL)
    #define TINYOBJ_MALLOC RL_MALLOC
    #define TINYOBJ_CALLOC RL_CALLOC
    #define TINYOBJ_REALLOC RL_REALLOC
    #define TINYOBJ_FREE RL_FREE

    #define TINYOBJ_LOADER_C_IMPLEMENTATION
    #include "external/tinyobj_loader_c.h"      // OBJ/MTL file formats loading
#endif

#if defined(SUPPORT_FILEFORMAT_GLTF)
    #define CGLTF_MALLOC RL_MALLOC
    #define CGLTF_FREE RL_FREE

    #define CGLTF_IMPLEMENTATION
    #include "external/cgltf.h"         // glTF file format loading
#endif

#if defined(SUPPORT_FILEFORMAT_VOX)
    #define VOX_MALLOC RL_MALLOC
    #define VOX_CALLOC RL_CALLOC
    #define VOX_REALLOC RL_REALLOC
    #define VOX_FREE RL_FREE

    #define VOX_LOADER_IMPLEMENTATION
    #include "external/vox_loader.h"    // VOX file format loading (MagikaVoxel)
#endif

#if defined(SUPPORT_FILEFORMAT_M3D)
    #define M3D_MALLOC RL_MALLOC
    #define M3D_REALLOC RL_REALLOC
    #define M3D_FREE RL_FREE

    #define M3D_IMPLEMENTATION
    #include "external/m3d.h"           // Model3D file format loading
#endif

#if defined(SUPPORT_MESH_GENERATION)
    #define PAR_MALLOC(T, N) ((T*)RL_MALLOC(N*sizeof(T)))
    #define PAR_CALLOC(T, N) ((T*)RL_CALLOC(N*sizeof(T), 1))
    #define PAR_REALLOC(T, BUF, N) ((T*)RL_REALLOC(BUF, sizeof(T)*(N)))
    #define PAR_FREE RL_FREE

    #if defined(_MSC_VER)           // Disable some MSVC warning
        #pragma warning(push)
        #pragma warning(disable : 4244)
        #pragma warning(disable : 4305)
    #endif

    #define PAR_SHAPES_IMPLEMENTATION
    #include "external/par_shapes.h"    // Shapes 3d parametric generation

    #if defined(_MSC_VER)
        #pragma warning(pop)        // Disable MSVC warning suppression
    #endif
#endif

#if defined(_WIN32)
    #include <direct.h>     // Required for: _chdir() [Used in LoadOBJ()]
    #define CHDIR _chdir
#else
    #include <unistd.h>     // Required for: chdir() (POSIX) [Used in LoadOBJ()]
    #define CHDIR chdir
#endif

//----------------------------------------------------------------------------------
// Defines and Macros
//----------------------------------------------------------------------------------
#ifndef MAX_MATERIAL_MAPS
    #define MAX_MATERIAL_MAPS       12    // Maximum number of maps supported
#endif
#ifndef MAX_MESH_VERTEX_BUFFERS
    #define MAX_MESH_VERTEX_BUFFERS  9    // Maximum vertex buffers (VBO) per mesh
#endif

//----------------------------------------------------------------------------------
// Types and Structures Definition
//----------------------------------------------------------------------------------
// ...

//----------------------------------------------------------------------------------
// Global Variables Definition
//----------------------------------------------------------------------------------
// ...

//----------------------------------------------------------------------------------
// Module specific Functions Declaration
//----------------------------------------------------------------------------------
#if defined(SUPPORT_FILEFORMAT_OBJ)
static Model LoadOBJ(const char *fileName);     // Load OBJ mesh data
#endif
#if defined(SUPPORT_FILEFORMAT_IQM)
static Model LoadIQM(const char *fileName);     // Load IQM mesh data
static ModelAnimation *LoadModelAnimationsIQM(const char *fileName, int *animCount);   // Load IQM animation data
#endif
#if defined(SUPPORT_FILEFORMAT_GLTF)
static Model LoadGLTF(const char *fileName);    // Load GLTF mesh data
static ModelAnimation *LoadModelAnimationsGLTF(const char *fileName, int *animCount);  // Load GLTF animation data
#endif
#if defined(SUPPORT_FILEFORMAT_VOX)
static Model LoadVOX(const char *filename);     // Load VOX mesh data
#endif
#if defined(SUPPORT_FILEFORMAT_M3D)
static Model LoadM3D(const char *filename);     // Load M3D mesh data
static ModelAnimation *LoadModelAnimationsM3D(const char *fileName, int *animCount);   // Load M3D animation data
#endif
#if defined(SUPPORT_FILEFORMAT_OBJ) || defined(SUPPORT_FILEFORMAT_MTL)
static void ProcessMaterialsOBJ(Material *rayMaterials, tinyobj_material_t *materials, int materialCount);  // Process obj materials
#endif

//----------------------------------------------------------------------------------
// Module Functions Definition
//----------------------------------------------------------------------------------

// Draw a line in 3D world space
void DrawLine3D(Vector3 startPos, Vector3 endPos, Color color)
{
    rlBegin(RL_LINES);
        rlColor4ub(color.r, color.g, color.b, color.a);
        rlVertex3f(startPos.x, startPos.y, startPos.z);
        rlVertex3f(endPos.x, endPos.y, endPos.z);
    rlEnd();
}

// Draw a point in 3D space, actually a small line
void DrawPoint3D(Vector3 position, Color color)
{
    rlPushMatrix();
        rlTranslatef(position.x, position.y, position.z);
        rlBegin(RL_LINES);
            rlColor4ub(color.r, color.g, color.b, color.a);
            rlVertex3f(0.0f, 0.0f, 0.0f);
            rlVertex3f(0.0f, 0.0f, 0.1f);
        rlEnd();
    rlPopMatrix();
}

// Draw a circle in 3D world space
void DrawCircle3D(Vector3 center, float radius, Vector3 rotationAxis, float rotationAngle, Color color)
{
    rlPushMatrix();
        rlTranslatef(center.x, center.y, center.z);
        rlRotatef(rotationAngle, rotationAxis.x, rotationAxis.y, rotationAxis.z);

        rlBegin(RL_LINES);
            for (int i = 0; i < 360; i += 10)
            {
                rlColor4ub(color.r, color.g, color.b, color.a);

                rlVertex3f(sinf(DEG2RAD*i)*radius, cosf(DEG2RAD*i)*radius, 0.0f);
                rlVertex3f(sinf(DEG2RAD*(i + 10))*radius, cosf(DEG2RAD*(i + 10))*radius, 0.0f);
            }
        rlEnd();
    rlPopMatrix();
}

// Draw a color-filled triangle (vertex in counter-clockwise order!)
void DrawTriangle3D(Vector3 v1, Vector3 v2, Vector3 v3, Color color)
{
    rlBegin(RL_TRIANGLES);
        rlColor4ub(color.r, color.g, color.b, color.a);
        rlVertex3f(v1.x, v1.y, v1.z);
        rlVertex3f(v2.x, v2.y, v2.z);
        rlVertex3f(v3.x, v3.y, v3.z);
    rlEnd();
}

// Draw a triangle strip defined by points
void DrawTriangleStrip3D(const Vector3 *points, int pointCount, Color color)
{
    if (pointCount < 3) return; // Security check

    rlBegin(RL_TRIANGLES);
        rlColor4ub(color.r, color.g, color.b, color.a);

        for (int i = 2; i < pointCount; i++)
        {
            if ((i%2) == 0)
            {
                rlVertex3f(points[i].x, points[i].y, points[i].z);
                rlVertex3f(points[i - 2].x, points[i - 2].y, points[i - 2].z);
                rlVertex3f(points[i - 1].x, points[i - 1].y, points[i - 1].z);
            }
            else
            {
                rlVertex3f(points[i].x, points[i].y, points[i].z);
                rlVertex3f(points[i - 1].x, points[i - 1].y, points[i - 1].z);
                rlVertex3f(points[i - 2].x, points[i - 2].y, points[i - 2].z);
            }
        }
    rlEnd();
}

// Draw cube
// NOTE: Cube position is the center position
void DrawCube(Vector3 position, float width, float height, float length, Color color)
{
    float x = 0.0f;
    float y = 0.0f;
    float z = 0.0f;

    rlPushMatrix();
        // NOTE: Transformation is applied in inverse order (scale -> rotate -> translate)
        rlTranslatef(position.x, position.y, position.z);
        //rlRotatef(45, 0, 1, 0);
        //rlScalef(1.0f, 1.0f, 1.0f);   // NOTE: Vertices are directly scaled on definition

        rlBegin(RL_TRIANGLES);
            rlColor4ub(color.r, color.g, color.b, color.a);

            // Front face
            rlNormal3f(0.0f, 0.0f, 1.0f);
            rlVertex3f(x - width/2, y - height/2, z + length/2);  // Bottom Left
            rlVertex3f(x + width/2, y - height/2, z + length/2);  // Bottom Right
            rlVertex3f(x - width/2, y + height/2, z + length/2);  // Top Left

            rlVertex3f(x + width/2, y + height/2, z + length/2);  // Top Right
            rlVertex3f(x - width/2, y + height/2, z + length/2);  // Top Left
            rlVertex3f(x + width/2, y - height/2, z + length/2);  // Bottom Right

            // Back face
            rlNormal3f(0.0f, 0.0f, -1.0f);
            rlVertex3f(x - width/2, y - height/2, z - length/2);  // Bottom Left
            rlVertex3f(x - width/2, y + height/2, z - length/2);  // Top Left
            rlVertex3f(x + width/2, y - height/2, z - length/2);  // Bottom Right

            rlVertex3f(x + width/2, y + height/2, z - length/2);  // Top Right
            rlVertex3f(x + width/2, y - height/2, z - length/2);  // Bottom Right
            rlVertex3f(x - width/2, y + height/2, z - length/2);  // Top Left

            // Top face
            rlNormal3f(0.0f, 1.0f, 0.0f);
            rlVertex3f(x - width/2, y + height/2, z - length/2);  // Top Left
            rlVertex3f(x - width/2, y + height/2, z + length/2);  // Bottom Left
            rlVertex3f(x + width/2, y + height/2, z + length/2);  // Bottom Right

            rlVertex3f(x + width/2, y + height/2, z - length/2);  // Top Right
            rlVertex3f(x - width/2, y + height/2, z - length/2);  // Top Left
            rlVertex3f(x + width/2, y + height/2, z + length/2);  // Bottom Right

            // Bottom face
            rlNormal3f(0.0f, -1.0f, 0.0f);
            rlVertex3f(x - width/2, y - height/2, z - length/2);  // Top Left
            rlVertex3f(x + width/2, y - height/2, z + length/2);  // Bottom Right
            rlVertex3f(x - width/2, y - height/2, z + length/2);  // Bottom Left

            rlVertex3f(x + width/2, y - height/2, z - length/2);  // Top Right
            rlVertex3f(x + width/2, y - height/2, z + length/2);  // Bottom Right
            rlVertex3f(x - width/2, y - height/2, z - length/2);  // Top Left

            // Right face
            rlNormal3f(1.0f, 0.0f, 0.0f);
            rlVertex3f(x + width/2, y - height/2, z - length/2);  // Bottom Right
            rlVertex3f(x + width/2, y + height/2, z - length/2);  // Top Right
            rlVertex3f(x + width/2, y + height/2, z + length/2);  // Top Left

            rlVertex3f(x + width/2, y - height/2, z + length/2);  // Bottom Left
            rlVertex3f(x + width/2, y - height/2, z - length/2);  // Bottom Right
            rlVertex3f(x + width/2, y + height/2, z + length/2);  // Top Left

            // Left face
            rlNormal3f(-1.0f, 0.0f, 0.0f);
            rlVertex3f(x - width/2, y - height/2, z - length/2);  // Bottom Right
            rlVertex3f(x - width/2, y + height/2, z + length/2);  // Top Left
            rlVertex3f(x - width/2, y + height/2, z - length/2);  // Top Right

            rlVertex3f(x - width/2, y - height/2, z + length/2);  // Bottom Left
            rlVertex3f(x - width/2, y + height/2, z + length/2);  // Top Left
            rlVertex3f(x - width/2, y - height/2, z - length/2);  // Bottom Right
        rlEnd();
    rlPopMatrix();
}

// Draw cube (Vector version)
void DrawCubeV(Vector3 position, Vector3 size, Color color)
{
    DrawCube(position, size.x, size.y, size.z, color);
}

// Draw cube wires
void DrawCubeWires(Vector3 position, float width, float height, float length, Color color)
{
    float x = 0.0f;
    float y = 0.0f;
    float z = 0.0f;

    rlPushMatrix();
        rlTranslatef(position.x, position.y, position.z);

        rlBegin(RL_LINES);
            rlColor4ub(color.r, color.g, color.b, color.a);

            // Front face
            //------------------------------------------------------------------
            // Bottom line
            rlVertex3f(x - width/2, y - height/2, z + length/2);  // Bottom left
            rlVertex3f(x + width/2, y - height/2, z + length/2);  // Bottom right

            // Left line
            rlVertex3f(x + width/2, y - height/2, z + length/2);  // Bottom right
            rlVertex3f(x + width/2, y + height/2, z + length/2);  // Top right

            // Top line
            rlVertex3f(x + width/2, y + height/2, z + length/2);  // Top right
            rlVertex3f(x - width/2, y + height/2, z + length/2);  // Top left

            // Right line
            rlVertex3f(x - width/2, y + height/2, z + length/2);  // Top left
            rlVertex3f(x - width/2, y - height/2, z + length/2);  // Bottom left

            // Back face
            //------------------------------------------------------------------
            // Bottom line
            rlVertex3f(x - width/2, y - height/2, z - length/2);  // Bottom left
            rlVertex3f(x + width/2, y - height/2, z - length/2);  // Bottom right

            // Left line
            rlVertex3f(x + width/2, y - height/2, z - length/2);  // Bottom right
            rlVertex3f(x + width/2, y + height/2, z - length/2);  // Top right

            // Top line
            rlVertex3f(x + width/2, y + height/2, z - length/2);  // Top right
            rlVertex3f(x - width/2, y + height/2, z - length/2);  // Top left

            // Right line
            rlVertex3f(x - width/2, y + height/2, z - length/2);  // Top left
            rlVertex3f(x - width/2, y - height/2, z - length/2);  // Bottom left

            // Top face
            //------------------------------------------------------------------
            // Left line
            rlVertex3f(x - width/2, y + height/2, z + length/2);  // Top left front
            rlVertex3f(x - width/2, y + height/2, z - length/2);  // Top left back

            // Right line
            rlVertex3f(x + width/2, y + height/2, z + length/2);  // Top right front
            rlVertex3f(x + width/2, y + height/2, z - length/2);  // Top right back

            // Bottom face
            //------------------------------------------------------------------
            // Left line
            rlVertex3f(x - width/2, y - height/2, z + length/2);  // Top left front
            rlVertex3f(x - width/2, y - height/2, z - length/2);  // Top left back

            // Right line
            rlVertex3f(x + width/2, y - height/2, z + length/2);  // Top right front
            rlVertex3f(x + width/2, y - height/2, z - length/2);  // Top right back
        rlEnd();
    rlPopMatrix();
}

// Draw cube wires (vector version)
void DrawCubeWiresV(Vector3 position, Vector3 size, Color color)
{
    DrawCubeWires(position, size.x, size.y, size.z, color);
}

// Draw sphere
void DrawSphere(Vector3 centerPos, float radius, Color color)
{
    DrawSphereEx(centerPos, radius, 16, 16, color);
}

// Draw sphere with extended parameters
void DrawSphereEx(Vector3 centerPos, float radius, int rings, int slices, Color color)
{
#if 0
    // Basic implementation, do not use it!
    // For a sphere with 16 rings and 16 slices it requires 8640 cos()/sin() function calls! 
    // New optimized version below only requires 4 cos()/sin() calls
    
    rlPushMatrix();
        // NOTE: Transformation is applied in inverse order (scale -> translate)
        rlTranslatef(centerPos.x, centerPos.y, centerPos.z);
        rlScalef(radius, radius, radius);
        
        rlBegin(RL_TRIANGLES);
            rlColor4ub(color.r, color.g, color.b, color.a);

            for (int i = 0; i < (rings + 2); i++)
            {
                for (int j = 0; j < slices; j++)
                {
                    rlVertex3f(cosf(DEG2RAD*(270 + (180.0f/(rings + 1))*i))*sinf(DEG2RAD*(360.0f*j/slices)),
                               sinf(DEG2RAD*(270 + (180.0f/(rings + 1))*i)),
                               cosf(DEG2RAD*(270 + (180.0f/(rings + 1))*i))*cosf(DEG2RAD*(360.0f*j/slices)));
                    rlVertex3f(cosf(DEG2RAD*(270 + (180.0f/(rings + 1))*(i + 1)))*sinf(DEG2RAD*(360.0f*(j + 1)/slices)),
                               sinf(DEG2RAD*(270 + (180.0f/(rings + 1))*(i + 1))),
                               cosf(DEG2RAD*(270 + (180.0f/(rings + 1))*(i + 1)))*cosf(DEG2RAD*(360.0f*(j + 1)/slices)));
                    rlVertex3f(cosf(DEG2RAD*(270 + (180.0f/(rings + 1))*(i + 1)))*sinf(DEG2RAD*(360.0f*j/slices)),
                               sinf(DEG2RAD*(270 + (180.0f/(rings + 1))*(i + 1))),
                               cosf(DEG2RAD*(270 + (180.0f/(rings + 1))*(i + 1)))*cosf(DEG2RAD*(360.0f*j/slices)));

                    rlVertex3f(cosf(DEG2RAD*(270 + (180.0f/(rings + 1))*i))*sinf(DEG2RAD*(360.0f*j/slices)),
                               sinf(DEG2RAD*(270 + (180.0f/(rings + 1))*i)),
                               cosf(DEG2RAD*(270 + (180.0f/(rings + 1))*i))*cosf(DEG2RAD*(360.0f*j/slices)));
                    rlVertex3f(cosf(DEG2RAD*(270 + (180.0f/(rings + 1))*(i)))*sinf(DEG2RAD*(360.0f*(j + 1)/slices)),
                               sinf(DEG2RAD*(270 + (180.0f/(rings + 1))*(i))),
                               cosf(DEG2RAD*(270 + (180.0f/(rings + 1))*(i)))*cosf(DEG2RAD*(360.0f*(j + 1)/slices)));
                    rlVertex3f(cosf(DEG2RAD*(270 + (180.0f/(rings + 1))*(i + 1)))*sinf(DEG2RAD*(360.0f*(j + 1)/slices)),
                               sinf(DEG2RAD*(270 + (180.0f/(rings + 1))*(i + 1))),
                               cosf(DEG2RAD*(270 + (180.0f/(rings + 1))*(i + 1)))*cosf(DEG2RAD*(360.0f*(j + 1)/slices)));
                }
            }
        rlEnd();
    rlPopMatrix();
#endif

    rlPushMatrix();
        // NOTE: Transformation is applied in inverse order (scale -> translate)
        rlTranslatef(centerPos.x, centerPos.y, centerPos.z);
        rlScalef(radius, radius, radius);

        rlBegin(RL_TRIANGLES);
            rlColor4ub(color.r, color.g, color.b, color.a);

            float ringangle = DEG2RAD*(180.0f/(rings + 1)); // Angle between latitudinal parallels
            float sliceangle = DEG2RAD*(360.0f/slices); // Angle between longitudinal meridians

            float cosring = cosf(ringangle);
            float sinring = sinf(ringangle);
            float cosslice = cosf(sliceangle);
            float sinslice = sinf(sliceangle);

            Vector3 vertices[4] = { 0 }; // Required to store face vertices
            vertices[2] = (Vector3){ 0, 1, 0 };
            vertices[3] = (Vector3){ sinring, cosring, 0 };

            for (int i = 0; i < rings + 1; i++)
            {
                for (int j = 0; j < slices; j++) 
                {
                    vertices[0] = vertices[2]; // Rotate around y axis to set up vertices for next face
                    vertices[1] = vertices[3];
                    vertices[2] = (Vector3){ cosslice*vertices[2].x - sinslice*vertices[2].z, vertices[2].y, sinslice*vertices[2].x + cosslice*vertices[2].z }; // Rotation matrix around y axis
                    vertices[3] = (Vector3){ cosslice*vertices[3].x - sinslice*vertices[3].z, vertices[3].y, sinslice*vertices[3].x + cosslice*vertices[3].z };

                    rlVertex3f(vertices[0].x, vertices[0].y, vertices[0].z);
                    rlVertex3f(vertices[3].x, vertices[3].y, vertices[3].z);
                    rlVertex3f(vertices[1].x, vertices[1].y, vertices[1].z);

                    rlVertex3f(vertices[0].x, vertices[0].y, vertices[0].z);
                    rlVertex3f(vertices[2].x, vertices[2].y, vertices[2].z);
                    rlVertex3f(vertices[3].x, vertices[3].y, vertices[3].z);
                }

                vertices[2] = vertices[3]; // Rotate around z axis to set up  starting vertices for next ring
                vertices[3] = (Vector3){ cosring*vertices[3].x + sinring*vertices[3].y, -sinring*vertices[3].x + cosring*vertices[3].y, vertices[3].z }; // Rotation matrix around z axis
            }
        rlEnd();
    rlPopMatrix();
}

// Draw sphere wires
void DrawSphereWires(Vector3 centerPos, float radius, int rings, int slices, Color color)
{
    rlPushMatrix();
        // NOTE: Transformation is applied in inverse order (scale -> translate)
        rlTranslatef(centerPos.x, centerPos.y, centerPos.z);
        rlScalef(radius, radius, radius);

        rlBegin(RL_LINES);
            rlColor4ub(color.r, color.g, color.b, color.a);

            for (int i = 0; i < (rings + 2); i++)
            {
                for (int j = 0; j < slices; j++)
                {
                    rlVertex3f(cosf(DEG2RAD*(270 + (180.0f/(rings + 1))*i))*sinf(DEG2RAD*(360.0f*j/slices)),
                               sinf(DEG2RAD*(270 + (180.0f/(rings + 1))*i)),
                               cosf(DEG2RAD*(270 + (180.0f/(rings + 1))*i))*cosf(DEG2RAD*(360.0f*j/slices)));
                    rlVertex3f(cosf(DEG2RAD*(270 + (180.0f/(rings + 1))*(i + 1)))*sinf(DEG2RAD*(360.0f*(j + 1)/slices)),
                               sinf(DEG2RAD*(270 + (180.0f/(rings + 1))*(i + 1))),
                               cosf(DEG2RAD*(270 + (180.0f/(rings + 1))*(i + 1)))*cosf(DEG2RAD*(360.0f*(j + 1)/slices)));

                    rlVertex3f(cosf(DEG2RAD*(270 + (180.0f/(rings + 1))*(i + 1)))*sinf(DEG2RAD*(360.0f*(j + 1)/slices)),
                               sinf(DEG2RAD*(270 + (180.0f/(rings + 1))*(i + 1))),
                               cosf(DEG2RAD*(270 + (180.0f/(rings + 1))*(i + 1)))*cosf(DEG2RAD*(360.0f*(j + 1)/slices)));
                    rlVertex3f(cosf(DEG2RAD*(270 + (180.0f/(rings + 1))*(i + 1)))*sinf(DEG2RAD*(360.0f*j/slices)),
                               sinf(DEG2RAD*(270 + (180.0f/(rings + 1))*(i + 1))),
                               cosf(DEG2RAD*(270 + (180.0f/(rings + 1))*(i + 1)))*cosf(DEG2RAD*(360.0f*j/slices)));

                    rlVertex3f(cosf(DEG2RAD*(270 + (180.0f/(rings + 1))*(i + 1)))*sinf(DEG2RAD*(360.0f*j/slices)),
                               sinf(DEG2RAD*(270 + (180.0f/(rings + 1))*(i + 1))),
                               cosf(DEG2RAD*(270 + (180.0f/(rings + 1))*(i + 1)))*cosf(DEG2RAD*(360.0f*j/slices)));
                    rlVertex3f(cosf(DEG2RAD*(270 + (180.0f/(rings + 1))*i))*sinf(DEG2RAD*(360.0f*j/slices)),
                               sinf(DEG2RAD*(270 + (180.0f/(rings + 1))*i)),
                               cosf(DEG2RAD*(270 + (180.0f/(rings + 1))*i))*cosf(DEG2RAD*(360.0f*j/slices)));
                }
            }
        rlEnd();
    rlPopMatrix();
}

// Draw a cylinder
// NOTE: It could be also used for pyramid and cone
void DrawCylinder(Vector3 position, float radiusTop, float radiusBottom, float height, int sides, Color color)
{
    if (sides < 3) sides = 3;

    const float angleStep = 360.0f/sides;

    rlPushMatrix();
        rlTranslatef(position.x, position.y, position.z);

        rlBegin(RL_TRIANGLES);
            rlColor4ub(color.r, color.g, color.b, color.a);

            if (radiusTop > 0)
            {
                // Draw Body -------------------------------------------------------------------------------------
                for (int i = 0; i < sides; i++)
                {
                    rlVertex3f(sinf(DEG2RAD*i*angleStep)*radiusBottom, 0, cosf(DEG2RAD*i*angleStep)*radiusBottom); //Bottom Left
                    rlVertex3f(sinf(DEG2RAD*(i+1)*angleStep)*radiusBottom, 0, cosf(DEG2RAD*(i+1)*angleStep)*radiusBottom); //Bottom Right
                    rlVertex3f(sinf(DEG2RAD*(i+1)*angleStep)*radiusTop, height, cosf(DEG2RAD*(i+1)*angleStep)*radiusTop); //Top Right

                    rlVertex3f(sinf(DEG2RAD*i*angleStep)*radiusTop, height, cosf(DEG2RAD*i*angleStep)*radiusTop); //Top Left
                    rlVertex3f(sinf(DEG2RAD*i*angleStep)*radiusBottom, 0, cosf(DEG2RAD*i*angleStep)*radiusBottom); //Bottom Left
                    rlVertex3f(sinf(DEG2RAD*(i+1)*angleStep)*radiusTop, height, cosf(DEG2RAD*(i+1)*angleStep)*radiusTop); //Top Right
                }

                // Draw Cap --------------------------------------------------------------------------------------
                for (int i = 0; i < sides; i++)
                {
                    rlVertex3f(0, height, 0);
                    rlVertex3f(sinf(DEG2RAD*i*angleStep)*radiusTop, height, cosf(DEG2RAD*i*angleStep)*radiusTop);
                    rlVertex3f(sinf(DEG2RAD*(i+1)*angleStep)*radiusTop, height, cosf(DEG2RAD*(i+1)*angleStep)*radiusTop);
                }
            }
            else
            {
                // Draw Cone -------------------------------------------------------------------------------------
                for (int i = 0; i < sides; i++)
                {
                    rlVertex3f(0, height, 0);
                    rlVertex3f(sinf(DEG2RAD*i*angleStep)*radiusBottom, 0, cosf(DEG2RAD*i*angleStep)*radiusBottom);
                    rlVertex3f(sinf(DEG2RAD*(i+1)*angleStep)*radiusBottom, 0, cosf(DEG2RAD*(i+1)*angleStep)*radiusBottom);
                }
            }

            // Draw Base -----------------------------------------------------------------------------------------
            for (int i = 0; i < sides; i++)
            {
                rlVertex3f(0, 0, 0);
                rlVertex3f(sinf(DEG2RAD*i*angleStep)*radiusBottom, 0, cosf(DEG2RAD*(i+1)*angleStep)*radiusBottom);
                rlVertex3f(sinf(DEG2RAD*i*angleStep)*radiusBottom, 0, cosf(DEG2RAD*i*angleStep)*radiusBottom);
            }

        rlEnd();
    rlPopMatrix();
}

// Draw a cylinder with base at startPos and top at endPos
// NOTE: It could be also used for pyramid and cone
void DrawCylinderEx(Vector3 startPos, Vector3 endPos, float startRadius, float endRadius, int sides, Color color)
{
    if (sides < 3) sides = 3;

    Vector3 direction = { endPos.x - startPos.x, endPos.y - startPos.y, endPos.z - startPos.z };
    if ((direction.x == 0) && (direction.y == 0) && (direction.z == 0)) return; // Security check

    // Construct a basis of the base and the top face:
    Vector3 b1 = Vector3Normalize(Vector3Perpendicular(direction));
    Vector3 b2 = Vector3Normalize(Vector3CrossProduct(b1, direction));

    float baseAngle = (2.0f*PI)/sides;

    rlBegin(RL_TRIANGLES);
        rlColor4ub(color.r, color.g, color.b, color.a);

        for (int i = 0; i < sides; i++)
        {
            // Compute the four vertices
            float s1 = sinf(baseAngle*(i + 0))*startRadius;
            float c1 = cosf(baseAngle*(i + 0))*startRadius;
            Vector3 w1 = { startPos.x + s1*b1.x + c1*b2.x, startPos.y + s1*b1.y + c1*b2.y, startPos.z + s1*b1.z + c1*b2.z };
            float s2 = sinf(baseAngle*(i + 1))*startRadius;
            float c2 = cosf(baseAngle*(i + 1))*startRadius;
            Vector3 w2 = { startPos.x + s2*b1.x + c2*b2.x, startPos.y + s2*b1.y + c2*b2.y, startPos.z + s2*b1.z + c2*b2.z };
            float s3 = sinf(baseAngle*(i + 0))*endRadius;
            float c3 = cosf(baseAngle*(i + 0))*endRadius;
            Vector3 w3 = { endPos.x + s3*b1.x + c3*b2.x, endPos.y + s3*b1.y + c3*b2.y, endPos.z + s3*b1.z + c3*b2.z };
            float s4 = sinf(baseAngle*(i + 1))*endRadius;
            float c4 = cosf(baseAngle*(i + 1))*endRadius;
            Vector3 w4 = { endPos.x + s4*b1.x + c4*b2.x, endPos.y + s4*b1.y + c4*b2.y, endPos.z + s4*b1.z + c4*b2.z };

            if (startRadius > 0)
            {
                rlVertex3f(startPos.x, startPos.y, startPos.z); // |
                rlVertex3f(w2.x, w2.y, w2.z);                   // T0
                rlVertex3f(w1.x, w1.y, w1.z);                   // |
            }
                                                                //          w2 x.-----------x startPos
            rlVertex3f(w1.x, w1.y, w1.z);                       // |           |\'.  T0    /
            rlVertex3f(w2.x, w2.y, w2.z);                       // T1          | \ '.     /
            rlVertex3f(w3.x, w3.y, w3.z);                       // |           |T \  '.  /
                                                                //             | 2 \ T 'x w1
            rlVertex3f(w2.x, w2.y, w2.z);                       // |        w4 x.---\-1-|---x endPos
            rlVertex3f(w4.x, w4.y, w4.z);                       // T2            '.  \  |T3/
            rlVertex3f(w3.x, w3.y, w3.z);                       // |               '. \ | /
                                                                //                   '.\|/
            if (endRadius > 0)                                  //                     'x w3
            {
                rlVertex3f(endPos.x, endPos.y, endPos.z);       // |
                rlVertex3f(w3.x, w3.y, w3.z);                   // T3
                rlVertex3f(w4.x, w4.y, w4.z);                   // |
            }                                                   //
        }
    rlEnd();
}

// Draw a wired cylinder
// NOTE: It could be also used for pyramid and cone
void DrawCylinderWires(Vector3 position, float radiusTop, float radiusBottom, float height, int sides, Color color)
{
    if (sides < 3) sides = 3;

    const float angleStep = 360.0f/sides;

    rlPushMatrix();
        rlTranslatef(position.x, position.y, position.z);

        rlBegin(RL_LINES);
            rlColor4ub(color.r, color.g, color.b, color.a);

            for (int i = 0; i < sides; i++)
            {
                rlVertex3f(sinf(DEG2RAD*i*angleStep)*radiusBottom, 0, cosf(DEG2RAD*i*angleStep)*radiusBottom);
                rlVertex3f(sinf(DEG2RAD*(i+1)*angleStep)*radiusBottom, 0, cosf(DEG2RAD*(i+1)*angleStep)*radiusBottom);

                rlVertex3f(sinf(DEG2RAD*(i+1)*angleStep)*radiusBottom, 0, cosf(DEG2RAD*(i+1)*angleStep)*radiusBottom);
                rlVertex3f(sinf(DEG2RAD*(i+1)*angleStep)*radiusTop, height, cosf(DEG2RAD*(i+1)*angleStep)*radiusTop);

                rlVertex3f(sinf(DEG2RAD*(i+1)*angleStep)*radiusTop, height, cosf(DEG2RAD*(i+1)*angleStep)*radiusTop);
                rlVertex3f(sinf(DEG2RAD*i*angleStep)*radiusTop, height, cosf(DEG2RAD*i*angleStep)*radiusTop);

                rlVertex3f(sinf(DEG2RAD*i*angleStep)*radiusTop, height, cosf(DEG2RAD*i*angleStep)*radiusTop);
                rlVertex3f(sinf(DEG2RAD*i*angleStep)*radiusBottom, 0, cosf(DEG2RAD*i*angleStep)*radiusBottom);
            }
        rlEnd();
    rlPopMatrix();
}


// Draw a wired cylinder with base at startPos and top at endPos
// NOTE: It could be also used for pyramid and cone
void DrawCylinderWiresEx(Vector3 startPos, Vector3 endPos, float startRadius, float endRadius, int sides, Color color)
{
    if (sides < 3) sides = 3;

    Vector3 direction = { endPos.x - startPos.x, endPos.y - startPos.y, endPos.z - startPos.z };
    if ((direction.x == 0) && (direction.y == 0) && (direction.z == 0)) return; // Security check

    // Construct a basis of the base and the top face:
    Vector3 b1 = Vector3Normalize(Vector3Perpendicular(direction));
    Vector3 b2 = Vector3Normalize(Vector3CrossProduct(b1, direction));

    float baseAngle = (2.0f*PI)/sides;

    rlBegin(RL_LINES);
        rlColor4ub(color.r, color.g, color.b, color.a);

        for (int i = 0; i < sides; i++)
        {
            // Compute the four vertices
            float s1 = sinf(baseAngle*(i + 0))*startRadius;
            float c1 = cosf(baseAngle*(i + 0))*startRadius;
            Vector3 w1 = { startPos.x + s1*b1.x + c1*b2.x, startPos.y + s1*b1.y + c1*b2.y, startPos.z + s1*b1.z + c1*b2.z };
            float s2 = sinf(baseAngle*(i + 1))*startRadius;
            float c2 = cosf(baseAngle*(i + 1))*startRadius;
            Vector3 w2 = { startPos.x + s2*b1.x + c2*b2.x, startPos.y + s2*b1.y + c2*b2.y, startPos.z + s2*b1.z + c2*b2.z };
            float s3 = sinf(baseAngle*(i + 0))*endRadius;
            float c3 = cosf(baseAngle*(i + 0))*endRadius;
            Vector3 w3 = { endPos.x + s3*b1.x + c3*b2.x, endPos.y + s3*b1.y + c3*b2.y, endPos.z + s3*b1.z + c3*b2.z };
            float s4 = sinf(baseAngle*(i + 1))*endRadius;
            float c4 = cosf(baseAngle*(i + 1))*endRadius;
            Vector3 w4 = { endPos.x + s4*b1.x + c4*b2.x, endPos.y + s4*b1.y + c4*b2.y, endPos.z + s4*b1.z + c4*b2.z };

            rlVertex3f(w1.x, w1.y, w1.z);
            rlVertex3f(w2.x, w2.y, w2.z);

            rlVertex3f(w1.x, w1.y, w1.z);
            rlVertex3f(w3.x, w3.y, w3.z);

            rlVertex3f(w3.x, w3.y, w3.z);
            rlVertex3f(w4.x, w4.y, w4.z);
        }
    rlEnd();
}

// Draw a capsule with the center of its sphere caps at startPos and endPos
void DrawCapsule(Vector3 startPos, Vector3 endPos, float radius, int slices, int rings, Color color)
{
    if (slices < 3) slices = 3;

    Vector3 direction = { endPos.x - startPos.x, endPos.y - startPos.y, endPos.z - startPos.z };

    // draw a sphere if start and end points are the same
    bool sphereCase = (direction.x == 0) && (direction.y == 0) && (direction.z == 0);
    if (sphereCase) direction = (Vector3){0.0f, 1.0f, 0.0f};

    // Construct a basis of the base and the caps:
    Vector3 b0 = Vector3Normalize(direction);
    Vector3 b1 = Vector3Normalize(Vector3Perpendicular(direction));
    Vector3 b2 = Vector3Normalize(Vector3CrossProduct(b1, direction));
    Vector3 capCenter = endPos;

    float baseSliceAngle = (2.0f*PI)/slices;
    float baseRingAngle  = PI*0.5f/rings;

    rlBegin(RL_TRIANGLES);
        rlColor4ub(color.r, color.g, color.b, color.a);

        // render both caps
        for (int c = 0; c < 2; c++)
        {
            for (int i = 0; i < rings; i++)
            {
                for (int j = 0; j < slices; j++)
                {

                    // we build up the rings from capCenter in the direction of the 'direction' vector we computed earlier

                    // as we iterate through the rings they must be placed higher above the center, the height we need is sin(angle(i))
                    // as we iterate through the rings they must get smaller by the cos(angle(i))

                    // compute the four vertices
                    float ringSin1 = sinf(baseSliceAngle*(j + 0))*cosf(baseRingAngle*( i + 0 ));
                    float ringCos1 = cosf(baseSliceAngle*(j + 0))*cosf(baseRingAngle*( i + 0 ));
                    Vector3 w1 = (Vector3){
                        capCenter.x + (sinf(baseRingAngle*( i + 0 ))*b0.x + ringSin1*b1.x + ringCos1*b2.x)*radius,
                        capCenter.y + (sinf(baseRingAngle*( i + 0 ))*b0.y + ringSin1*b1.y + ringCos1*b2.y)*radius,
                        capCenter.z + (sinf(baseRingAngle*( i + 0 ))*b0.z + ringSin1*b1.z + ringCos1*b2.z)*radius
                    };
                    float ringSin2 = sinf(baseSliceAngle*(j + 1))*cosf(baseRingAngle*( i + 0 ));
                    float ringCos2 = cosf(baseSliceAngle*(j + 1))*cosf(baseRingAngle*( i + 0 ));
                    Vector3 w2 = (Vector3){
                        capCenter.x + (sinf(baseRingAngle*( i + 0 ))*b0.x + ringSin2*b1.x + ringCos2*b2.x)*radius,
                        capCenter.y + (sinf(baseRingAngle*( i + 0 ))*b0.y + ringSin2*b1.y + ringCos2*b2.y)*radius,
                        capCenter.z + (sinf(baseRingAngle*( i + 0 ))*b0.z + ringSin2*b1.z + ringCos2*b2.z)*radius
                    };

                    float ringSin3 = sinf(baseSliceAngle*(j + 0))*cosf(baseRingAngle*( i + 1 ));
                    float ringCos3 = cosf(baseSliceAngle*(j + 0))*cosf(baseRingAngle*( i + 1 ));
                    Vector3 w3 = (Vector3){
                        capCenter.x + (sinf(baseRingAngle*( i + 1 ))*b0.x + ringSin3*b1.x + ringCos3*b2.x)*radius,
                        capCenter.y + (sinf(baseRingAngle*( i + 1 ))*b0.y + ringSin3*b1.y + ringCos3*b2.y)*radius,
                        capCenter.z + (sinf(baseRingAngle*( i + 1 ))*b0.z + ringSin3*b1.z + ringCos3*b2.z)*radius
                    };
                    float ringSin4 = sinf(baseSliceAngle*(j + 1))*cosf(baseRingAngle*( i + 1 ));
                    float ringCos4 = cosf(baseSliceAngle*(j + 1))*cosf(baseRingAngle*( i + 1 ));
                    Vector3 w4 = (Vector3){
                        capCenter.x + (sinf(baseRingAngle*( i + 1 ))*b0.x + ringSin4*b1.x + ringCos4*b2.x)*radius,
                        capCenter.y + (sinf(baseRingAngle*( i + 1 ))*b0.y + ringSin4*b1.y + ringCos4*b2.y)*radius,
                        capCenter.z + (sinf(baseRingAngle*( i + 1 ))*b0.z + ringSin4*b1.z + ringCos4*b2.z)*radius
                    };

                    // Make sure cap triangle normals are facing outwards
                    if (c == 0)
                    {
                        rlVertex3f(w1.x, w1.y, w1.z);
                        rlVertex3f(w2.x, w2.y, w2.z);
                        rlVertex3f(w3.x, w3.y, w3.z);

                        rlVertex3f(w2.x, w2.y, w2.z);
                        rlVertex3f(w4.x, w4.y, w4.z);
                        rlVertex3f(w3.x, w3.y, w3.z);
                    }
                    else
                    {
                        rlVertex3f(w1.x, w1.y, w1.z);
                        rlVertex3f(w3.x, w3.y, w3.z);
                        rlVertex3f(w2.x, w2.y, w2.z);

                        rlVertex3f(w2.x, w2.y, w2.z);
                        rlVertex3f(w3.x, w3.y, w3.z);
                        rlVertex3f(w4.x, w4.y, w4.z);
                    }
                }
            }
            capCenter = startPos;
            b0 = Vector3Scale(b0, -1.0f);
        }
        // render middle
        if (!sphereCase)
        {
            for (int j = 0; j < slices; j++)
            {
                // compute the four vertices
                float ringSin1 = sinf(baseSliceAngle*(j + 0))*radius;
                float ringCos1 = cosf(baseSliceAngle*(j + 0))*radius;
                Vector3 w1 = {
                    startPos.x + ringSin1*b1.x + ringCos1*b2.x,
                    startPos.y + ringSin1*b1.y + ringCos1*b2.y,
                    startPos.z + ringSin1*b1.z + ringCos1*b2.z
                };
                float ringSin2 = sinf(baseSliceAngle*(j + 1))*radius;
                float ringCos2 = cosf(baseSliceAngle*(j + 1))*radius;
                Vector3 w2 = {
                    startPos.x + ringSin2*b1.x + ringCos2*b2.x,
                    startPos.y + ringSin2*b1.y + ringCos2*b2.y,
                    startPos.z + ringSin2*b1.z + ringCos2*b2.z
                };

                float ringSin3 = sinf(baseSliceAngle*(j + 0))*radius;
                float ringCos3 = cosf(baseSliceAngle*(j + 0))*radius;
                Vector3 w3 = {
                    endPos.x + ringSin3*b1.x + ringCos3*b2.x,
                    endPos.y + ringSin3*b1.y + ringCos3*b2.y,
                    endPos.z + ringSin3*b1.z + ringCos3*b2.z
                };
                float ringSin4 = sinf(baseSliceAngle*(j + 1))*radius;
                float ringCos4 = cosf(baseSliceAngle*(j + 1))*radius;
                Vector3 w4 = {
                    endPos.x + ringSin4*b1.x + ringCos4*b2.x,
                    endPos.y + ringSin4*b1.y + ringCos4*b2.y,
                    endPos.z + ringSin4*b1.z + ringCos4*b2.z
                };
                                                                        //          w2 x.-----------x startPos
                rlVertex3f(w1.x, w1.y, w1.z);                         // |           |\'.  T0    /
                rlVertex3f(w2.x, w2.y, w2.z);                         // T1          | \ '.     /
                rlVertex3f(w3.x, w3.y, w3.z);                         // |           |T \  '.  /
                                                                        //             | 2 \ T 'x w1
                rlVertex3f(w2.x, w2.y, w2.z);                         // |        w4 x.---\-1-|---x endPos
                rlVertex3f(w4.x, w4.y, w4.z);                         // T2            '.  \  |T3/
                rlVertex3f(w3.x, w3.y, w3.z);                         // |               '. \ | /
                                                                        //                   '.\|/
                                                                        //                   'x w3
            }
        }
    rlEnd();
}

// Draw capsule wires with the center of its sphere caps at startPos and endPos
void DrawCapsuleWires(Vector3 startPos, Vector3 endPos, float radius, int slices, int rings, Color color)
{
    if (slices < 3) slices = 3;

    Vector3 direction = { endPos.x - startPos.x, endPos.y - startPos.y, endPos.z - startPos.z };

    // draw a sphere if start and end points are the same
    bool sphereCase = (direction.x == 0) && (direction.y == 0) && (direction.z == 0);
    if (sphereCase) direction = (Vector3){0.0f, 1.0f, 0.0f};

    // Construct a basis of the base and the caps:
    Vector3 b0 = Vector3Normalize(direction);
    Vector3 b1 = Vector3Normalize(Vector3Perpendicular(direction));
    Vector3 b2 = Vector3Normalize(Vector3CrossProduct(b1, direction));
    Vector3 capCenter = endPos;

    float baseSliceAngle = (2.0f*PI)/slices;
    float baseRingAngle  = PI*0.5f/rings;

    rlBegin(RL_LINES);
        rlColor4ub(color.r, color.g, color.b, color.a);

        // render both caps
        for (int c = 0; c < 2; c++)
        {
            for (int i = 0; i < rings; i++)
            {
                for (int j = 0; j < slices; j++)
                {

                    // we build up the rings from capCenter in the direction of the 'direction' vector we computed earlier

                    // as we iterate through the rings they must be placed higher above the center, the height we need is sin(angle(i))
                    // as we iterate through the rings they must get smaller by the cos(angle(i))

                    // compute the four vertices
                    float ringSin1 = sinf(baseSliceAngle*(j + 0))*cosf(baseRingAngle*( i + 0 ));
                    float ringCos1 = cosf(baseSliceAngle*(j + 0))*cosf(baseRingAngle*( i + 0 ));
                    Vector3 w1 = (Vector3){
                        capCenter.x + (sinf(baseRingAngle*( i + 0 ))*b0.x + ringSin1*b1.x + ringCos1*b2.x)*radius,
                        capCenter.y + (sinf(baseRingAngle*( i + 0 ))*b0.y + ringSin1*b1.y + ringCos1*b2.y)*radius,
                        capCenter.z + (sinf(baseRingAngle*( i + 0 ))*b0.z + ringSin1*b1.z + ringCos1*b2.z)*radius
                    };
                    float ringSin2 = sinf(baseSliceAngle*(j + 1))*cosf(baseRingAngle*( i + 0 ));
                    float ringCos2 = cosf(baseSliceAngle*(j + 1))*cosf(baseRingAngle*( i + 0 ));
                    Vector3 w2 = (Vector3){
                        capCenter.x + (sinf(baseRingAngle*( i + 0 ))*b0.x + ringSin2*b1.x + ringCos2*b2.x)*radius,
                        capCenter.y + (sinf(baseRingAngle*( i + 0 ))*b0.y + ringSin2*b1.y + ringCos2*b2.y)*radius,
                        capCenter.z + (sinf(baseRingAngle*( i + 0 ))*b0.z + ringSin2*b1.z + ringCos2*b2.z)*radius
                    };

                    float ringSin3 = sinf(baseSliceAngle*(j + 0))*cosf(baseRingAngle*( i + 1 ));
                    float ringCos3 = cosf(baseSliceAngle*(j + 0))*cosf(baseRingAngle*( i + 1 ));
                    Vector3 w3 = (Vector3){
                        capCenter.x + (sinf(baseRingAngle*( i + 1 ))*b0.x + ringSin3*b1.x + ringCos3*b2.x)*radius,
                        capCenter.y + (sinf(baseRingAngle*( i + 1 ))*b0.y + ringSin3*b1.y + ringCos3*b2.y)*radius,
                        capCenter.z + (sinf(baseRingAngle*( i + 1 ))*b0.z + ringSin3*b1.z + ringCos3*b2.z)*radius
                    };
                    float ringSin4 = sinf(baseSliceAngle*(j + 1))*cosf(baseRingAngle*( i + 1 ));
                    float ringCos4 = cosf(baseSliceAngle*(j + 1))*cosf(baseRingAngle*( i + 1 ));
                    Vector3 w4 = (Vector3){
                        capCenter.x + (sinf(baseRingAngle*( i + 1 ))*b0.x + ringSin4*b1.x + ringCos4*b2.x)*radius,
                        capCenter.y + (sinf(baseRingAngle*( i + 1 ))*b0.y + ringSin4*b1.y + ringCos4*b2.y)*radius,
                        capCenter.z + (sinf(baseRingAngle*( i + 1 ))*b0.z + ringSin4*b1.z + ringCos4*b2.z)*radius
                    };

                    rlVertex3f(w1.x, w1.y, w1.z);
                    rlVertex3f(w2.x, w2.y, w2.z);

                    rlVertex3f(w2.x, w2.y, w2.z);
                    rlVertex3f(w3.x, w3.y, w3.z);

                    rlVertex3f(w1.x, w1.y, w1.z);
                    rlVertex3f(w3.x, w3.y, w3.z);

                    rlVertex3f(w2.x, w2.y, w2.z);
                    rlVertex3f(w4.x, w4.y, w4.z);

                    rlVertex3f(w3.x, w3.y, w3.z);
                    rlVertex3f(w4.x, w4.y, w4.z);
                }
            }
            capCenter = startPos;
            b0 = Vector3Scale(b0, -1.0f);
        }
        // render middle
        if (!sphereCase)
        {
            for (int j = 0; j < slices; j++)
            {
                // compute the four vertices
                float ringSin1 = sinf(baseSliceAngle*(j + 0))*radius;
                float ringCos1 = cosf(baseSliceAngle*(j + 0))*radius;
                Vector3 w1 = {
                    startPos.x + ringSin1*b1.x + ringCos1*b2.x,
                    startPos.y + ringSin1*b1.y + ringCos1*b2.y,
                    startPos.z + ringSin1*b1.z + ringCos1*b2.z
                };
                float ringSin2 = sinf(baseSliceAngle*(j + 1))*radius;
                float ringCos2 = cosf(baseSliceAngle*(j + 1))*radius;
                Vector3 w2 = {
                    startPos.x + ringSin2*b1.x + ringCos2*b2.x,
                    startPos.y + ringSin2*b1.y + ringCos2*b2.y,
                    startPos.z + ringSin2*b1.z + ringCos2*b2.z
                };

                float ringSin3 = sinf(baseSliceAngle*(j + 0))*radius;
                float ringCos3 = cosf(baseSliceAngle*(j + 0))*radius;
                Vector3 w3 = {
                    endPos.x + ringSin3*b1.x + ringCos3*b2.x,
                    endPos.y + ringSin3*b1.y + ringCos3*b2.y,
                    endPos.z + ringSin3*b1.z + ringCos3*b2.z
                };
                float ringSin4 = sinf(baseSliceAngle*(j + 1))*radius;
                float ringCos4 = cosf(baseSliceAngle*(j + 1))*radius;
                Vector3 w4 = {
                    endPos.x + ringSin4*b1.x + ringCos4*b2.x,
                    endPos.y + ringSin4*b1.y + ringCos4*b2.y,
                    endPos.z + ringSin4*b1.z + ringCos4*b2.z
                };

                rlVertex3f(w1.x, w1.y, w1.z);
                rlVertex3f(w3.x, w3.y, w3.z);

                rlVertex3f(w2.x, w2.y, w2.z);
                rlVertex3f(w4.x, w4.y, w4.z);

                rlVertex3f(w2.x, w2.y, w2.z);
                rlVertex3f(w3.x, w3.y, w3.z);
            }
        }
    rlEnd();
}

// Draw a plane
void DrawPlane(Vector3 centerPos, Vector2 size, Color color)
{
    // NOTE: Plane is always created on XZ ground
    rlPushMatrix();
        rlTranslatef(centerPos.x, centerPos.y, centerPos.z);
        rlScalef(size.x, 1.0f, size.y);

        rlBegin(RL_QUADS);
            rlColor4ub(color.r, color.g, color.b, color.a);
            rlNormal3f(0.0f, 1.0f, 0.0f);

            rlVertex3f(-0.5f, 0.0f, -0.5f);
            rlVertex3f(-0.5f, 0.0f, 0.5f);
            rlVertex3f(0.5f, 0.0f, 0.5f);
            rlVertex3f(0.5f, 0.0f, -0.5f);
        rlEnd();
    rlPopMatrix();
}

// Draw a ray line
void DrawRay(Ray ray, Color color)
{
    float scale = 10000;

    rlBegin(RL_LINES);
        rlColor4ub(color.r, color.g, color.b, color.a);
        rlColor4ub(color.r, color.g, color.b, color.a);

        rlVertex3f(ray.position.x, ray.position.y, ray.position.z);
        rlVertex3f(ray.position.x + ray.direction.x*scale, ray.position.y + ray.direction.y*scale, ray.position.z + ray.direction.z*scale);
    rlEnd();
}

// Draw a grid centered at (0, 0, 0)
void DrawGrid(int slices, float spacing)
{
    int halfSlices = slices/2;

    rlBegin(RL_LINES);
        for (int i = -halfSlices; i <= halfSlices; i++)
        {
            if (i == 0)
            {
                rlColor3f(0.5f, 0.5f, 0.5f);
            }
            else
            {
                rlColor3f(0.75f, 0.75f, 0.75f);
            }

            rlVertex3f((float)i*spacing, 0.0f, (float)-halfSlices*spacing);
            rlVertex3f((float)i*spacing, 0.0f, (float)halfSlices*spacing);

            rlVertex3f((float)-halfSlices*spacing, 0.0f, (float)i*spacing);
            rlVertex3f((float)halfSlices*spacing, 0.0f, (float)i*spacing);
        }
    rlEnd();
}

// Load model from files (mesh and material)
Model LoadModel(const char *fileName)
{
    Model model = { 0 };

#if defined(SUPPORT_FILEFORMAT_OBJ)
    if (IsFileExtension(fileName, ".obj")) model = LoadOBJ(fileName);
#endif
#if defined(SUPPORT_FILEFORMAT_IQM)
    if (IsFileExtension(fileName, ".iqm")) model = LoadIQM(fileName);
#endif
#if defined(SUPPORT_FILEFORMAT_GLTF)
    if (IsFileExtension(fileName, ".gltf") || IsFileExtension(fileName, ".glb")) model = LoadGLTF(fileName);
#endif
#if defined(SUPPORT_FILEFORMAT_VOX)
    if (IsFileExtension(fileName, ".vox")) model = LoadVOX(fileName);
#endif
#if defined(SUPPORT_FILEFORMAT_M3D)
    if (IsFileExtension(fileName, ".m3d")) model = LoadM3D(fileName);
#endif

    // Make sure model transform is set to identity matrix!
    model.transform = MatrixIdentity();

    if ((model.meshCount != 0) && (model.meshes != NULL))
    {
        // Upload vertex data to GPU (static meshes)
        for (int i = 0; i < model.meshCount; i++) UploadMesh(&model.meshes[i], false);
    }
    else TRACELOG(LOG_WARNING, "MESH: [%s] Failed to load model mesh(es) data", fileName);

    if (model.materialCount == 0)
    {
        TRACELOG(LOG_WARNING, "MATERIAL: [%s] Failed to load model material data, default to white material", fileName);

        model.materialCount = 1;
        model.materials = (Material *)RL_CALLOC(model.materialCount, sizeof(Material));
        model.materials[0] = LoadMaterialDefault();

        if (model.meshMaterial == NULL) model.meshMaterial = (int *)RL_CALLOC(model.meshCount, sizeof(int));
    }

    return model;
}

// Load model from generated mesh
// WARNING: A shallow copy of mesh is generated, passed by value,
// as long as struct contains pointers to data and some values, we get a copy
// of mesh pointing to same data as original version... be careful!
Model LoadModelFromMesh(Mesh mesh)
{
    Model model = { 0 };

    model.transform = MatrixIdentity();

    model.meshCount = 1;
    model.meshes = (Mesh *)RL_CALLOC(model.meshCount, sizeof(Mesh));
    model.meshes[0] = mesh;

    model.materialCount = 1;
    model.materials = (Material *)RL_CALLOC(model.materialCount, sizeof(Material));
    model.materials[0] = LoadMaterialDefault();

    model.meshMaterial = (int *)RL_CALLOC(model.meshCount, sizeof(int));
    model.meshMaterial[0] = 0;  // First material index

    return model;
}

// Check if a model is ready
bool IsModelReady(Model model)
{
    bool result = false;

    if ((model.meshes != NULL) &&           // Validate model contains some mesh
        (model.materials != NULL) &&        // Validate model contains some material (at least default one)
        (model.meshMaterial != NULL) &&     // Validate mesh-material linkage
        (model.meshCount > 0) &&            // Validate mesh count
        (model.materialCount > 0)) result = true; // Validate material count

    // NOTE: This is a very general model validation, many elements could be validated from a model...

    return result;
}

// Unload model (meshes/materials) from memory (RAM and/or VRAM)
// NOTE: This function takes care of all model elements, for a detailed control
// over them, use UnloadMesh() and UnloadMaterial()
void UnloadModel(Model model)
{
    // Unload meshes
    for (int i = 0; i < model.meshCount; i++) UnloadMesh(model.meshes[i]);

    // Unload materials maps
    // NOTE: As the user could be sharing shaders and textures between models,
    // we don't unload the material but just free its maps,
    // the user is responsible for freeing models shaders and textures
    for (int i = 0; i < model.materialCount; i++) RL_FREE(model.materials[i].maps);

    // Unload arrays
    RL_FREE(model.meshes);
    RL_FREE(model.materials);
    RL_FREE(model.meshMaterial);

    // Unload animation data
    RL_FREE(model.bones);
    RL_FREE(model.bindPose);

    TRACELOG(LOG_INFO, "MODEL: Unloaded model (and meshes) from RAM and VRAM");
}

// Compute model bounding box limits (considers all meshes)
BoundingBox GetModelBoundingBox(Model model)
{
    BoundingBox bounds = { 0 };

    if (model.meshCount > 0)
    {
        Vector3 temp = { 0 };
        bounds = GetMeshBoundingBox(model.meshes[0]);

        for (int i = 1; i < model.meshCount; i++)
        {
            BoundingBox tempBounds = GetMeshBoundingBox(model.meshes[i]);

            temp.x = (bounds.min.x < tempBounds.min.x)? bounds.min.x : tempBounds.min.x;
            temp.y = (bounds.min.y < tempBounds.min.y)? bounds.min.y : tempBounds.min.y;
            temp.z = (bounds.min.z < tempBounds.min.z)? bounds.min.z : tempBounds.min.z;
            bounds.min = temp;

            temp.x = (bounds.max.x > tempBounds.max.x)? bounds.max.x : tempBounds.max.x;
            temp.y = (bounds.max.y > tempBounds.max.y)? bounds.max.y : tempBounds.max.y;
            temp.z = (bounds.max.z > tempBounds.max.z)? bounds.max.z : tempBounds.max.z;
            bounds.max = temp;
        }
    }

    // Apply model.transform to bounding box
    // WARNING: Current BoundingBox structure design does not support rotation transformations,
    // in those cases is up to the user to calculate the proper box bounds (8 vertices transformed)
    bounds.min = Vector3Transform(bounds.min, model.transform);
    bounds.max = Vector3Transform(bounds.max, model.transform);

    return bounds;
}

// Upload vertex data into a VAO (if supported) and VBO
void UploadMesh(Mesh *mesh, bool dynamic)
{
    if (mesh->vaoId > 0)
    {
        // Check if mesh has already been loaded in GPU
        TRACELOG(LOG_WARNING, "VAO: [ID %i] Trying to re-load an already loaded mesh", mesh->vaoId);
        return;
    }

    mesh->vboId = (unsigned int *)RL_CALLOC(MAX_MESH_VERTEX_BUFFERS, sizeof(unsigned int));

    mesh->vaoId = 0;        // Vertex Array Object
<<<<<<< HEAD
    mesh->vboId[0] = 0;     // Vertex buffer: positions
    mesh->vboId[1] = 0;     // Vertex buffer: texcoords
    mesh->vboId[2] = 0;     // Vertex buffer: normals
    mesh->vboId[3] = 0;     // Vertex buffer: colors
    mesh->vboId[4] = 0;     // Vertex buffer: tangents
    mesh->vboId[5] = 0;     // Vertex buffer: texcoords2
    mesh->vboId[6] = 0;     // Vertex buffer: boneIds
    mesh->vboId[7] = 0;     // Vertex buffer: boneWeights
    mesh->vboId[8] = 0;     // Vertex buffer: indices
=======
    mesh->vboId[RL_DEFAULT_SHADER_ATTRIB_LOCATION_POSITION] = 0;     // Vertex buffer: positions
    mesh->vboId[RL_DEFAULT_SHADER_ATTRIB_LOCATION_TEXCOORD] = 0;     // Vertex buffer: texcoords
    mesh->vboId[RL_DEFAULT_SHADER_ATTRIB_LOCATION_NORMAL] = 0;     // Vertex buffer: normals
    mesh->vboId[RL_DEFAULT_SHADER_ATTRIB_LOCATION_COLOR] = 0;     // Vertex buffer: colors
    mesh->vboId[RL_DEFAULT_SHADER_ATTRIB_LOCATION_TANGENT] = 0;     // Vertex buffer: tangents
    mesh->vboId[RL_DEFAULT_SHADER_ATTRIB_LOCATION_TEXCOORD2] = 0;     // Vertex buffer: texcoords2
    mesh->vboId[RL_DEFAULT_SHADER_ATTRIB_LOCATION_INDICES] = 0;     // Vertex buffer: indices
>>>>>>> 186787e3

#if defined(GRAPHICS_API_OPENGL_33) || defined(GRAPHICS_API_OPENGL_ES2)
    mesh->vaoId = rlLoadVertexArray();
    rlEnableVertexArray(mesh->vaoId);

    // NOTE: Vertex attributes must be uploaded considering default locations points and available vertex data

    // Enable vertex attributes: position (shader-location = 0)
    void *vertices = (mesh->animVertices != NULL)? mesh->animVertices : mesh->vertices;
    mesh->vboId[RL_DEFAULT_SHADER_ATTRIB_LOCATION_POSITION] = rlLoadVertexBuffer(vertices, mesh->vertexCount*3*sizeof(float), dynamic);
    rlSetVertexAttribute(RL_DEFAULT_SHADER_ATTRIB_LOCATION_POSITION, 3, RL_FLOAT, 0, 0, 0);
    rlEnableVertexAttribute(RL_DEFAULT_SHADER_ATTRIB_LOCATION_POSITION);

    // Enable vertex attributes: texcoords (shader-location = 1)
    mesh->vboId[RL_DEFAULT_SHADER_ATTRIB_LOCATION_TEXCOORD] = rlLoadVertexBuffer(mesh->texcoords, mesh->vertexCount*2*sizeof(float), dynamic);
    rlSetVertexAttribute(RL_DEFAULT_SHADER_ATTRIB_LOCATION_TEXCOORD, 2, RL_FLOAT, 0, 0, 0);
    rlEnableVertexAttribute(RL_DEFAULT_SHADER_ATTRIB_LOCATION_TEXCOORD);

    // WARNING: When setting default vertex attribute values, the values for each generic vertex attribute
    // is part of current state, and it is maintained even if a different program object is used

    if (mesh->normals != NULL)
    {
        // Enable vertex attributes: normals (shader-location = 2)
        void *normals = (mesh->animNormals != NULL)? mesh->animNormals : mesh->normals;
        mesh->vboId[RL_DEFAULT_SHADER_ATTRIB_LOCATION_NORMAL] = rlLoadVertexBuffer(normals, mesh->vertexCount*3*sizeof(float), dynamic);
        rlSetVertexAttribute(RL_DEFAULT_SHADER_ATTRIB_LOCATION_NORMAL, 3, RL_FLOAT, 0, 0, 0);
        rlEnableVertexAttribute(RL_DEFAULT_SHADER_ATTRIB_LOCATION_NORMAL);
    }
    else
    {
        // Default vertex attribute: normal
        // WARNING: Default value provided to shader if location available
        float value[3] = { 1.0f, 1.0f, 1.0f };
        rlSetVertexAttributeDefault(RL_DEFAULT_SHADER_ATTRIB_LOCATION_NORMAL, value, SHADER_ATTRIB_VEC3, 3);
        rlDisableVertexAttribute(RL_DEFAULT_SHADER_ATTRIB_LOCATION_NORMAL);
    }

    if (mesh->colors != NULL)
    {
        // Enable vertex attribute: color (shader-location = 3)
        mesh->vboId[RL_DEFAULT_SHADER_ATTRIB_LOCATION_COLOR] = rlLoadVertexBuffer(mesh->colors, mesh->vertexCount*4*sizeof(unsigned char), dynamic);
        rlSetVertexAttribute(RL_DEFAULT_SHADER_ATTRIB_LOCATION_COLOR, 4, RL_UNSIGNED_BYTE, 1, 0, 0);
        rlEnableVertexAttribute(RL_DEFAULT_SHADER_ATTRIB_LOCATION_COLOR);
    }
    else
    {
        // Default vertex attribute: color
        // WARNING: Default value provided to shader if location available
        float value[4] = { 1.0f, 1.0f, 1.0f, 1.0f };    // WHITE
        rlSetVertexAttributeDefault(RL_DEFAULT_SHADER_ATTRIB_LOCATION_COLOR, value, SHADER_ATTRIB_VEC4, 4);
        rlDisableVertexAttribute(RL_DEFAULT_SHADER_ATTRIB_LOCATION_COLOR);
    }

    if (mesh->tangents != NULL)
    {
        // Enable vertex attribute: tangent (shader-location = 4)
        mesh->vboId[RL_DEFAULT_SHADER_ATTRIB_LOCATION_TANGENT] = rlLoadVertexBuffer(mesh->tangents, mesh->vertexCount*4*sizeof(float), dynamic);
        rlSetVertexAttribute(RL_DEFAULT_SHADER_ATTRIB_LOCATION_TANGENT, 4, RL_FLOAT, 0, 0, 0);
        rlEnableVertexAttribute(RL_DEFAULT_SHADER_ATTRIB_LOCATION_TANGENT);
    }
    else
    {
        // Default vertex attribute: tangent
        // WARNING: Default value provided to shader if location available
        float value[4] = { 0.0f, 0.0f, 0.0f, 0.0f };
        rlSetVertexAttributeDefault(RL_DEFAULT_SHADER_ATTRIB_LOCATION_TANGENT, value, SHADER_ATTRIB_VEC4, 4);
        rlDisableVertexAttribute(RL_DEFAULT_SHADER_ATTRIB_LOCATION_TANGENT);
    }

    if (mesh->texcoords2 != NULL)
    {
        // Enable vertex attribute: texcoord2 (shader-location = 5)
        mesh->vboId[RL_DEFAULT_SHADER_ATTRIB_LOCATION_TEXCOORD2] = rlLoadVertexBuffer(mesh->texcoords2, mesh->vertexCount*2*sizeof(float), dynamic);
        rlSetVertexAttribute(RL_DEFAULT_SHADER_ATTRIB_LOCATION_TEXCOORD2, 2, RL_FLOAT, 0, 0, 0);
        rlEnableVertexAttribute(RL_DEFAULT_SHADER_ATTRIB_LOCATION_TEXCOORD2);
    }
    else
    {
        // Default vertex attribute: texcoord2
        // WARNING: Default value provided to shader if location available
        float value[2] = { 0.0f, 0.0f };
        rlSetVertexAttributeDefault(RL_DEFAULT_SHADER_ATTRIB_LOCATION_TEXCOORD2, value, SHADER_ATTRIB_VEC2, 2);
        rlDisableVertexAttribute(RL_DEFAULT_SHADER_ATTRIB_LOCATION_TEXCOORD2);
    }
    
    if (mesh->boneIds != NULL)
    {
        // Enable vertex attribute: boneIds (shader-location = 6)
        mesh->vboId[6] = rlLoadVertexBuffer(mesh->boneIds, mesh->vertexCount*4*sizeof(unsigned char), dynamic);
        rlSetVertexAttribute(RL_DEFAULT_SHADER_ATTRIB_LOCATION_BONEIDS, 4, RL_UNSIGNED_BYTE, 0, 0, 0);
        rlEnableVertexAttribute(RL_DEFAULT_SHADER_ATTRIB_LOCATION_BONEIDS);
    }
    else
    {
        // Default vertex attribute: boneIds
        // WARNING: Default value provided to shader if location available
        float value[4] = { 0.0f, 0.0f, 0.0f, 0.0f };
        rlSetVertexAttributeDefault(RL_DEFAULT_SHADER_ATTRIB_LOCATION_BONEIDS, value, SHADER_ATTRIB_VEC4, 4);
        rlDisableVertexAttribute(RL_DEFAULT_SHADER_ATTRIB_LOCATION_BONEIDS);
    }
    
    if (mesh->boneWeights != NULL)
    {
        // Enable vertex attribute: texcoord2 (shader-location = 5)
        mesh->vboId[7] = rlLoadVertexBuffer(mesh->boneWeights, mesh->vertexCount*4*sizeof(float), dynamic);
        rlSetVertexAttribute(RL_DEFAULT_SHADER_ATTRIB_LOCATION_BONEWEIGHTS, 4, RL_FLOAT, 0, 0, 0);
        rlEnableVertexAttribute(RL_DEFAULT_SHADER_ATTRIB_LOCATION_BONEWEIGHTS);
    }
    else
    {
        // Default vertex attribute: texcoord2
        // WARNING: Default value provided to shader if location available
        float value[4] = { 0.0f, 0.0f, 0.0f, 0.0f };
        rlSetVertexAttributeDefault(RL_DEFAULT_SHADER_ATTRIB_LOCATION_BONEWEIGHTS, value, SHADER_ATTRIB_VEC4, 2);
        rlDisableVertexAttribute(RL_DEFAULT_SHADER_ATTRIB_LOCATION_BONEWEIGHTS);
    }

    if (mesh->indices != NULL)
    {
<<<<<<< HEAD
        mesh->vboId[8] = rlLoadVertexBufferElement(mesh->indices, mesh->triangleCount*3*sizeof(unsigned short), dynamic);
=======
        mesh->vboId[RL_DEFAULT_SHADER_ATTRIB_LOCATION_INDICES] = rlLoadVertexBufferElement(mesh->indices, mesh->triangleCount*3*sizeof(unsigned short), dynamic);
>>>>>>> 186787e3
    }

    if (mesh->vaoId > 0) TRACELOG(LOG_INFO, "VAO: [ID %i] Mesh uploaded successfully to VRAM (GPU)", mesh->vaoId);
    else TRACELOG(LOG_INFO, "VBO: Mesh uploaded successfully to VRAM (GPU)");

    rlDisableVertexArray();
#endif
}

// Update mesh vertex data in GPU for a specific buffer index
void UpdateMeshBuffer(Mesh mesh, int index, const void *data, int dataSize, int offset)
{
    rlUpdateVertexBuffer(mesh.vboId[index], data, dataSize, offset);
}

// Draw a 3d mesh with material and transform
void DrawMesh(Mesh mesh, Material material, Matrix transform)
{
#if defined(GRAPHICS_API_OPENGL_11)
    #define GL_VERTEX_ARRAY         0x8074
    #define GL_NORMAL_ARRAY         0x8075
    #define GL_COLOR_ARRAY          0x8076
    #define GL_TEXTURE_COORD_ARRAY  0x8078

    rlEnableTexture(material.maps[MATERIAL_MAP_DIFFUSE].texture.id);

    rlEnableStatePointer(GL_VERTEX_ARRAY, mesh.vertices);
    rlEnableStatePointer(GL_TEXTURE_COORD_ARRAY, mesh.texcoords);
    rlEnableStatePointer(GL_NORMAL_ARRAY, mesh.normals);
    rlEnableStatePointer(GL_COLOR_ARRAY, mesh.colors);

    rlPushMatrix();
        rlMultMatrixf(MatrixToFloat(transform));
        rlColor4ub(material.maps[MATERIAL_MAP_DIFFUSE].color.r,
                   material.maps[MATERIAL_MAP_DIFFUSE].color.g,
                   material.maps[MATERIAL_MAP_DIFFUSE].color.b,
                   material.maps[MATERIAL_MAP_DIFFUSE].color.a);

        if (mesh.indices != NULL) rlDrawVertexArrayElements(0, mesh.triangleCount*3, mesh.indices);
        else rlDrawVertexArray(0, mesh.vertexCount);
    rlPopMatrix();

    rlDisableStatePointer(GL_VERTEX_ARRAY);
    rlDisableStatePointer(GL_TEXTURE_COORD_ARRAY);
    rlDisableStatePointer(GL_NORMAL_ARRAY);
    rlDisableStatePointer(GL_COLOR_ARRAY);

    rlDisableTexture();
#endif

#if defined(GRAPHICS_API_OPENGL_33) || defined(GRAPHICS_API_OPENGL_ES2)
    // Bind shader program
    rlEnableShader(material.shader.id);

    // Send required data to shader (matrices, values)
    //-----------------------------------------------------
    // Upload to shader material.colDiffuse
    if (material.shader.locs[SHADER_LOC_COLOR_DIFFUSE] != -1)
    {
        float values[4] = {
            (float)material.maps[MATERIAL_MAP_DIFFUSE].color.r/255.0f,
            (float)material.maps[MATERIAL_MAP_DIFFUSE].color.g/255.0f,
            (float)material.maps[MATERIAL_MAP_DIFFUSE].color.b/255.0f,
            (float)material.maps[MATERIAL_MAP_DIFFUSE].color.a/255.0f
        };

        rlSetUniform(material.shader.locs[SHADER_LOC_COLOR_DIFFUSE], values, SHADER_UNIFORM_VEC4, 1);
    }

    // Upload to shader material.colSpecular (if location available)
    if (material.shader.locs[SHADER_LOC_COLOR_SPECULAR] != -1)
    {
        float values[4] = {
            (float)material.maps[MATERIAL_MAP_SPECULAR].color.r/255.0f,
            (float)material.maps[MATERIAL_MAP_SPECULAR].color.g/255.0f,
            (float)material.maps[MATERIAL_MAP_SPECULAR].color.b/255.0f,
            (float)material.maps[MATERIAL_MAP_SPECULAR].color.a/255.0f
        };

        rlSetUniform(material.shader.locs[SHADER_LOC_COLOR_SPECULAR], values, SHADER_UNIFORM_VEC4, 1);
    }

    // Get a copy of current matrices to work with,
    // just in case stereo render is required, and we need to modify them
    // NOTE: At this point the modelview matrix just contains the view matrix (camera)
    // That's because BeginMode3D() sets it and there is no model-drawing function
    // that modifies it, all use rlPushMatrix() and rlPopMatrix()
    Matrix matModel = MatrixIdentity();
    Matrix matView = rlGetMatrixModelview();
    Matrix matModelView = MatrixIdentity();
    Matrix matProjection = rlGetMatrixProjection();

    // Upload view and projection matrices (if locations available)
    if (material.shader.locs[SHADER_LOC_MATRIX_VIEW] != -1) rlSetUniformMatrix(material.shader.locs[SHADER_LOC_MATRIX_VIEW], matView);
    if (material.shader.locs[SHADER_LOC_MATRIX_PROJECTION] != -1) rlSetUniformMatrix(material.shader.locs[SHADER_LOC_MATRIX_PROJECTION], matProjection);

    // Accumulate several model transformations:
    //    transform: model transformation provided (includes DrawModel() params combined with model.transform)
    //    rlGetMatrixTransform(): rlgl internal transform matrix due to push/pop matrix stack
    matModel = MatrixMultiply(transform, rlGetMatrixTransform());

    // Model transformation matrix is sent to shader uniform location: SHADER_LOC_MATRIX_MODEL
    if (material.shader.locs[SHADER_LOC_MATRIX_MODEL] != -1) rlSetUniformMatrix(material.shader.locs[SHADER_LOC_MATRIX_MODEL], matModel);

    // Get model-view matrix
    matModelView = MatrixMultiply(matModel, matView);

    // Upload model normal matrix (if locations available)
    if (material.shader.locs[SHADER_LOC_MATRIX_NORMAL] != -1) rlSetUniformMatrix(material.shader.locs[SHADER_LOC_MATRIX_NORMAL], MatrixTranspose(MatrixInvert(matModel)));
    
    // Upload Bone Transforms    
    if (material.shader.locs[SHADER_LOC_BONE_MATRICES] != -1 && mesh.boneMatrices)
    {
        rlSetUniformMatrices(material.shader.locs[SHADER_LOC_BONE_MATRICES], mesh.boneMatrices, mesh.boneCount);
    }

    //-----------------------------------------------------

    // Bind active texture maps (if available)
    for (int i = 0; i < MAX_MATERIAL_MAPS; i++)
    {
        if (material.maps[i].texture.id > 0)
        {
            // Select current shader texture slot
            rlActiveTextureSlot(i);

            // Enable texture for active slot
            if ((i == MATERIAL_MAP_IRRADIANCE) ||
                (i == MATERIAL_MAP_PREFILTER) ||
                (i == MATERIAL_MAP_CUBEMAP)) rlEnableTextureCubemap(material.maps[i].texture.id);
            else rlEnableTexture(material.maps[i].texture.id);

            rlSetUniform(material.shader.locs[SHADER_LOC_MAP_DIFFUSE + i], &i, SHADER_UNIFORM_INT, 1);
        }
    }

    // Try binding vertex array objects (VAO) or use VBOs if not possible
    // WARNING: UploadMesh() enables all vertex attributes available in mesh and sets default attribute values
    // for shader expected vertex attributes that are not provided by the mesh (i.e. colors)
    // This could be a dangerous approach because different meshes with different shaders can enable/disable some attributes
    if (!rlEnableVertexArray(mesh.vaoId))
    {
        // Bind mesh VBO data: vertex position (shader-location = 0)
        rlEnableVertexBuffer(mesh.vboId[RL_DEFAULT_SHADER_ATTRIB_LOCATION_POSITION]);
        rlSetVertexAttribute(material.shader.locs[SHADER_LOC_VERTEX_POSITION], 3, RL_FLOAT, 0, 0, 0);
        rlEnableVertexAttribute(material.shader.locs[SHADER_LOC_VERTEX_POSITION]);

        // Bind mesh VBO data: vertex texcoords (shader-location = 1)
        rlEnableVertexBuffer(mesh.vboId[RL_DEFAULT_SHADER_ATTRIB_LOCATION_TEXCOORD]);
        rlSetVertexAttribute(material.shader.locs[SHADER_LOC_VERTEX_TEXCOORD01], 2, RL_FLOAT, 0, 0, 0);
        rlEnableVertexAttribute(material.shader.locs[SHADER_LOC_VERTEX_TEXCOORD01]);

        if (material.shader.locs[SHADER_LOC_VERTEX_NORMAL] != -1)
        {
            // Bind mesh VBO data: vertex normals (shader-location = 2)
            rlEnableVertexBuffer(mesh.vboId[RL_DEFAULT_SHADER_ATTRIB_LOCATION_NORMAL]);
            rlSetVertexAttribute(material.shader.locs[SHADER_LOC_VERTEX_NORMAL], 3, RL_FLOAT, 0, 0, 0);
            rlEnableVertexAttribute(material.shader.locs[SHADER_LOC_VERTEX_NORMAL]);
        }

        // Bind mesh VBO data: vertex colors (shader-location = 3, if available)
        if (material.shader.locs[SHADER_LOC_VERTEX_COLOR] != -1)
        {
            if (mesh.vboId[RL_DEFAULT_SHADER_ATTRIB_LOCATION_COLOR] != 0)
            {
                rlEnableVertexBuffer(mesh.vboId[RL_DEFAULT_SHADER_ATTRIB_LOCATION_COLOR]);
                rlSetVertexAttribute(material.shader.locs[SHADER_LOC_VERTEX_COLOR], 4, RL_UNSIGNED_BYTE, 1, 0, 0);
                rlEnableVertexAttribute(material.shader.locs[SHADER_LOC_VERTEX_COLOR]);
            }
            else
            {
                // Set default value for defined vertex attribute in shader but not provided by mesh
                // WARNING: It could result in GPU undefined behaviour
                float value[4] = { 1.0f, 1.0f, 1.0f, 1.0f };
                rlSetVertexAttributeDefault(material.shader.locs[SHADER_LOC_VERTEX_COLOR], value, SHADER_ATTRIB_VEC4, 4);
                rlDisableVertexAttribute(material.shader.locs[SHADER_LOC_VERTEX_COLOR]);
            }
        }

        // Bind mesh VBO data: vertex tangents (shader-location = 4, if available)
        if (material.shader.locs[SHADER_LOC_VERTEX_TANGENT] != -1)
        {
            rlEnableVertexBuffer(mesh.vboId[RL_DEFAULT_SHADER_ATTRIB_LOCATION_TANGENT]);
            rlSetVertexAttribute(material.shader.locs[SHADER_LOC_VERTEX_TANGENT], 4, RL_FLOAT, 0, 0, 0);
            rlEnableVertexAttribute(material.shader.locs[SHADER_LOC_VERTEX_TANGENT]);
        }

        // Bind mesh VBO data: vertex texcoords2 (shader-location = 5, if available)
        if (material.shader.locs[SHADER_LOC_VERTEX_TEXCOORD02] != -1)
        {
            rlEnableVertexBuffer(mesh.vboId[RL_DEFAULT_SHADER_ATTRIB_LOCATION_TEXCOORD2]);
            rlSetVertexAttribute(material.shader.locs[SHADER_LOC_VERTEX_TEXCOORD02], 2, RL_FLOAT, 0, 0, 0);
            rlEnableVertexAttribute(material.shader.locs[SHADER_LOC_VERTEX_TEXCOORD02]);
        }
        
        // Bind mesh VBO data: vertex bone ids (shader-location = 6, if available)
        if (material.shader.locs[SHADER_LOC_VERTEX_BONEIDS] != -1)
        {
            if (mesh.vboId[6] != 0)
            {
                rlEnableVertexBuffer(mesh.vboId[6]);
                rlSetVertexAttribute(material.shader.locs[SHADER_LOC_VERTEX_BONEIDS], 4, RL_UNSIGNED_BYTE, 0, 0, 0);
                rlEnableVertexAttribute(material.shader.locs[SHADER_LOC_VERTEX_BONEIDS]);
            }
            else
            {
                // Set default value for defined vertex attribute in shader but not provided by mesh
                // WARNING: It could result in GPU undefined behaviour
                float value[4] = { 0.0f, 0.0f, 0.0f, 0.0f };
                rlSetVertexAttributeDefault(material.shader.locs[SHADER_LOC_VERTEX_BONEIDS], value, SHADER_ATTRIB_VEC4, 4);
                rlDisableVertexAttribute(material.shader.locs[SHADER_LOC_VERTEX_BONEIDS]);
            }
        }
        
        if (material.shader.locs[SHADER_LOC_VERTEX_BONEWEIGHTS] != -1)
        {
            rlEnableVertexBuffer(mesh.vboId[7]);
            rlSetVertexAttribute(material.shader.locs[SHADER_LOC_VERTEX_BONEWEIGHTS], 4, RL_FLOAT, 0, 0, 0);
            rlEnableVertexAttribute(material.shader.locs[SHADER_LOC_VERTEX_BONEWEIGHTS]);
        }

<<<<<<< HEAD
        if (mesh.indices != NULL) rlEnableVertexBufferElement(mesh.vboId[8]);
=======
        if (mesh.indices != NULL) rlEnableVertexBufferElement(mesh.vboId[RL_DEFAULT_SHADER_ATTRIB_LOCATION_INDICES]);
>>>>>>> 186787e3
    }

    int eyeCount = 1;
    if (rlIsStereoRenderEnabled()) eyeCount = 2;

    for (int eye = 0; eye < eyeCount; eye++)
    {
        // Calculate model-view-projection matrix (MVP)
        Matrix matModelViewProjection = MatrixIdentity();
        if (eyeCount == 1) matModelViewProjection = MatrixMultiply(matModelView, matProjection);
        else
        {
            // Setup current eye viewport (half screen width)
            rlViewport(eye*rlGetFramebufferWidth()/2, 0, rlGetFramebufferWidth()/2, rlGetFramebufferHeight());
            matModelViewProjection = MatrixMultiply(MatrixMultiply(matModelView, rlGetMatrixViewOffsetStereo(eye)), rlGetMatrixProjectionStereo(eye));
        }

        // Send combined model-view-projection matrix to shader
        rlSetUniformMatrix(material.shader.locs[SHADER_LOC_MATRIX_MVP], matModelViewProjection);

        // Draw mesh
        if (mesh.indices != NULL) rlDrawVertexArrayElements(0, mesh.triangleCount*3, 0);
        else rlDrawVertexArray(0, mesh.vertexCount);
    }

    // Unbind all bound texture maps
    for (int i = 0; i < MAX_MATERIAL_MAPS; i++)
    {
        if (material.maps[i].texture.id > 0)
        {
            // Select current shader texture slot
            rlActiveTextureSlot(i);

            // Disable texture for active slot
            if ((i == MATERIAL_MAP_IRRADIANCE) ||
                (i == MATERIAL_MAP_PREFILTER) ||
                (i == MATERIAL_MAP_CUBEMAP)) rlDisableTextureCubemap();
            else rlDisableTexture();
        }
    }

    // Disable all possible vertex array objects (or VBOs)
    rlDisableVertexArray();
    rlDisableVertexBuffer();
    rlDisableVertexBufferElement();

    // Disable shader program
    rlDisableShader();

    // Restore rlgl internal modelview and projection matrices
    rlSetMatrixModelview(matView);
    rlSetMatrixProjection(matProjection);
#endif
}

// Draw multiple mesh instances with material and different transforms
void DrawMeshInstanced(Mesh mesh, Material material, const Matrix *transforms, int instances)
{
#if defined(GRAPHICS_API_OPENGL_33) || defined(GRAPHICS_API_OPENGL_ES2)
    // Instancing required variables
    float16 *instanceTransforms = NULL;
    unsigned int instancesVboId = 0;

    // Bind shader program
    rlEnableShader(material.shader.id);

    // Send required data to shader (matrices, values)
    //-----------------------------------------------------
    // Upload to shader material.colDiffuse
    if (material.shader.locs[SHADER_LOC_COLOR_DIFFUSE] != -1)
    {
        float values[4] = {
            (float)material.maps[MATERIAL_MAP_DIFFUSE].color.r/255.0f,
            (float)material.maps[MATERIAL_MAP_DIFFUSE].color.g/255.0f,
            (float)material.maps[MATERIAL_MAP_DIFFUSE].color.b/255.0f,
            (float)material.maps[MATERIAL_MAP_DIFFUSE].color.a/255.0f
        };

        rlSetUniform(material.shader.locs[SHADER_LOC_COLOR_DIFFUSE], values, SHADER_UNIFORM_VEC4, 1);
    }

    // Upload to shader material.colSpecular (if location available)
    if (material.shader.locs[SHADER_LOC_COLOR_SPECULAR] != -1)
    {
        float values[4] = {
            (float)material.maps[SHADER_LOC_COLOR_SPECULAR].color.r/255.0f,
            (float)material.maps[SHADER_LOC_COLOR_SPECULAR].color.g/255.0f,
            (float)material.maps[SHADER_LOC_COLOR_SPECULAR].color.b/255.0f,
            (float)material.maps[SHADER_LOC_COLOR_SPECULAR].color.a/255.0f
        };

        rlSetUniform(material.shader.locs[SHADER_LOC_COLOR_SPECULAR], values, SHADER_UNIFORM_VEC4, 1);
    }

    // Get a copy of current matrices to work with,
    // just in case stereo render is required, and we need to modify them
    // NOTE: At this point the modelview matrix just contains the view matrix (camera)
    // That's because BeginMode3D() sets it and there is no model-drawing function
    // that modifies it, all use rlPushMatrix() and rlPopMatrix()
    Matrix matModel = MatrixIdentity();
    Matrix matView = rlGetMatrixModelview();
    Matrix matModelView = MatrixIdentity();
    Matrix matProjection = rlGetMatrixProjection();

    // Upload view and projection matrices (if locations available)
    if (material.shader.locs[SHADER_LOC_MATRIX_VIEW] != -1) rlSetUniformMatrix(material.shader.locs[SHADER_LOC_MATRIX_VIEW], matView);
    if (material.shader.locs[SHADER_LOC_MATRIX_PROJECTION] != -1) rlSetUniformMatrix(material.shader.locs[SHADER_LOC_MATRIX_PROJECTION], matProjection);

    // Create instances buffer
    instanceTransforms = (float16 *)RL_MALLOC(instances*sizeof(float16));

    // Fill buffer with instances transformations as float16 arrays
    for (int i = 0; i < instances; i++) instanceTransforms[i] = MatrixToFloatV(transforms[i]);

    // Enable mesh VAO to attach new buffer
    rlEnableVertexArray(mesh.vaoId);

    // This could alternatively use a static VBO and either glMapBuffer() or glBufferSubData()
    // It isn't clear which would be reliably faster in all cases and on all platforms,
    // anecdotally glMapBuffer() seems very slow (syncs) while glBufferSubData() seems
    // no faster, since we're transferring all the transform matrices anyway
    instancesVboId = rlLoadVertexBuffer(instanceTransforms, instances*sizeof(float16), false);

    // Instances transformation matrices are send to shader attribute location: SHADER_LOC_MATRIX_MODEL
    for (unsigned int i = 0; i < 4; i++)
    {
        rlEnableVertexAttribute(material.shader.locs[SHADER_LOC_MATRIX_MODEL] + i);
        rlSetVertexAttribute(material.shader.locs[SHADER_LOC_MATRIX_MODEL] + i, 4, RL_FLOAT, 0, sizeof(Matrix), i*sizeof(Vector4));
        rlSetVertexAttributeDivisor(material.shader.locs[SHADER_LOC_MATRIX_MODEL] + i, 1);
    }

    rlDisableVertexBuffer();
    rlDisableVertexArray();

    // Accumulate internal matrix transform (push/pop) and view matrix
    // NOTE: In this case, model instance transformation must be computed in the shader
    matModelView = MatrixMultiply(rlGetMatrixTransform(), matView);

    // Upload model normal matrix (if locations available)
    if (material.shader.locs[SHADER_LOC_MATRIX_NORMAL] != -1) rlSetUniformMatrix(material.shader.locs[SHADER_LOC_MATRIX_NORMAL], MatrixTranspose(MatrixInvert(matModel)));
    
    // Upload Bone Transforms    
    if (material.shader.locs[SHADER_LOC_BONE_MATRICES] != -1 && mesh.boneMatrices)
    {
        rlSetUniformMatrices(material.shader.locs[SHADER_LOC_BONE_MATRICES], mesh.boneMatrices, mesh.boneCount);
    }
    
    //-----------------------------------------------------

    // Bind active texture maps (if available)
    for (int i = 0; i < MAX_MATERIAL_MAPS; i++)
    {
        if (material.maps[i].texture.id > 0)
        {
            // Select current shader texture slot
            rlActiveTextureSlot(i);

            // Enable texture for active slot
            if ((i == MATERIAL_MAP_IRRADIANCE) ||
                (i == MATERIAL_MAP_PREFILTER) ||
                (i == MATERIAL_MAP_CUBEMAP)) rlEnableTextureCubemap(material.maps[i].texture.id);
            else rlEnableTexture(material.maps[i].texture.id);

            rlSetUniform(material.shader.locs[SHADER_LOC_MAP_DIFFUSE + i], &i, SHADER_UNIFORM_INT, 1);
        }
    }

    // Try binding vertex array objects (VAO)
    // or use VBOs if not possible
    if (!rlEnableVertexArray(mesh.vaoId))
    {
        // Bind mesh VBO data: vertex position (shader-location = 0)
        rlEnableVertexBuffer(mesh.vboId[RL_DEFAULT_SHADER_ATTRIB_LOCATION_POSITION]);
        rlSetVertexAttribute(material.shader.locs[SHADER_LOC_VERTEX_POSITION], 3, RL_FLOAT, 0, 0, 0);
        rlEnableVertexAttribute(material.shader.locs[SHADER_LOC_VERTEX_POSITION]);

        // Bind mesh VBO data: vertex texcoords (shader-location = 1)
        rlEnableVertexBuffer(mesh.vboId[RL_DEFAULT_SHADER_ATTRIB_LOCATION_TEXCOORD]);
        rlSetVertexAttribute(material.shader.locs[SHADER_LOC_VERTEX_TEXCOORD01], 2, RL_FLOAT, 0, 0, 0);
        rlEnableVertexAttribute(material.shader.locs[SHADER_LOC_VERTEX_TEXCOORD01]);

        if (material.shader.locs[SHADER_LOC_VERTEX_NORMAL] != -1)
        {
            // Bind mesh VBO data: vertex normals (shader-location = 2)
            rlEnableVertexBuffer(mesh.vboId[RL_DEFAULT_SHADER_ATTRIB_LOCATION_NORMAL]);
            rlSetVertexAttribute(material.shader.locs[SHADER_LOC_VERTEX_NORMAL], 3, RL_FLOAT, 0, 0, 0);
            rlEnableVertexAttribute(material.shader.locs[SHADER_LOC_VERTEX_NORMAL]);
        }

        // Bind mesh VBO data: vertex colors (shader-location = 3, if available)
        if (material.shader.locs[SHADER_LOC_VERTEX_COLOR] != -1)
        {
            if (mesh.vboId[RL_DEFAULT_SHADER_ATTRIB_LOCATION_COLOR] != 0)
            {
                rlEnableVertexBuffer(mesh.vboId[RL_DEFAULT_SHADER_ATTRIB_LOCATION_COLOR]);
                rlSetVertexAttribute(material.shader.locs[SHADER_LOC_VERTEX_COLOR], 4, RL_UNSIGNED_BYTE, 1, 0, 0);
                rlEnableVertexAttribute(material.shader.locs[SHADER_LOC_VERTEX_COLOR]);
            }
            else
            {
                // Set default value for unused attribute
                // NOTE: Required when using default shader and no VAO support
                float value[4] = { 1.0f, 1.0f, 1.0f, 1.0f };
                rlSetVertexAttributeDefault(material.shader.locs[SHADER_LOC_VERTEX_COLOR], value, SHADER_ATTRIB_VEC4, 4);
                rlDisableVertexAttribute(material.shader.locs[SHADER_LOC_VERTEX_COLOR]);
            }
        }

        // Bind mesh VBO data: vertex tangents (shader-location = 4, if available)
        if (material.shader.locs[SHADER_LOC_VERTEX_TANGENT] != -1)
        {
            rlEnableVertexBuffer(mesh.vboId[RL_DEFAULT_SHADER_ATTRIB_LOCATION_TANGENT]);
            rlSetVertexAttribute(material.shader.locs[SHADER_LOC_VERTEX_TANGENT], 4, RL_FLOAT, 0, 0, 0);
            rlEnableVertexAttribute(material.shader.locs[SHADER_LOC_VERTEX_TANGENT]);
        }

        // Bind mesh VBO data: vertex texcoords2 (shader-location = 5, if available)
        if (material.shader.locs[SHADER_LOC_VERTEX_TEXCOORD02] != -1)
        {
            rlEnableVertexBuffer(mesh.vboId[RL_DEFAULT_SHADER_ATTRIB_LOCATION_TEXCOORD2]);
            rlSetVertexAttribute(material.shader.locs[SHADER_LOC_VERTEX_TEXCOORD02], 2, RL_FLOAT, 0, 0, 0);
            rlEnableVertexAttribute(material.shader.locs[SHADER_LOC_VERTEX_TEXCOORD02]);
        }
        
        // Bind mesh VBO data: vertex bone ids (shader-location = 6, if available)
        if (material.shader.locs[SHADER_LOC_VERTEX_BONEIDS] != -1)
        {
            if (mesh.vboId[6] != 0)
            {
                rlEnableVertexBuffer(mesh.vboId[6]);
                rlSetVertexAttribute(material.shader.locs[SHADER_LOC_VERTEX_BONEIDS], 4, RL_UNSIGNED_BYTE, 0, 0, 0);
                rlEnableVertexAttribute(material.shader.locs[SHADER_LOC_VERTEX_BONEIDS]);
            }
            else
            {
                // Set default value for defined vertex attribute in shader but not provided by mesh
                // WARNING: It could result in GPU undefined behaviour
                float value[4] = { 0.0f, 0.0f, 0.0f, 0.0f };
                rlSetVertexAttributeDefault(material.shader.locs[SHADER_LOC_VERTEX_BONEIDS], value, SHADER_ATTRIB_VEC4, 4);
                rlDisableVertexAttribute(material.shader.locs[SHADER_LOC_VERTEX_BONEIDS]);
            }
        }
        
        if (material.shader.locs[SHADER_LOC_VERTEX_BONEWEIGHTS] != -1)
        {
            rlEnableVertexBuffer(mesh.vboId[7]);
            rlSetVertexAttribute(material.shader.locs[SHADER_LOC_VERTEX_BONEWEIGHTS], 4, RL_FLOAT, 0, 0, 0);
            rlEnableVertexAttribute(material.shader.locs[SHADER_LOC_VERTEX_BONEWEIGHTS]);
        }

<<<<<<< HEAD
        if (mesh.indices != NULL) rlEnableVertexBufferElement(mesh.vboId[8]);
=======
        if (mesh.indices != NULL) rlEnableVertexBufferElement(mesh.vboId[RL_DEFAULT_SHADER_ATTRIB_LOCATION_INDICES]);
>>>>>>> 186787e3
    }

    int eyeCount = 1;
    if (rlIsStereoRenderEnabled()) eyeCount = 2;

    for (int eye = 0; eye < eyeCount; eye++)
    {
        // Calculate model-view-projection matrix (MVP)
        Matrix matModelViewProjection = MatrixIdentity();
        if (eyeCount == 1) matModelViewProjection = MatrixMultiply(matModelView, matProjection);
        else
        {
            // Setup current eye viewport (half screen width)
            rlViewport(eye*rlGetFramebufferWidth()/2, 0, rlGetFramebufferWidth()/2, rlGetFramebufferHeight());
            matModelViewProjection = MatrixMultiply(MatrixMultiply(matModelView, rlGetMatrixViewOffsetStereo(eye)), rlGetMatrixProjectionStereo(eye));
        }

        // Send combined model-view-projection matrix to shader
        rlSetUniformMatrix(material.shader.locs[SHADER_LOC_MATRIX_MVP], matModelViewProjection);

        // Draw mesh instanced
        if (mesh.indices != NULL) rlDrawVertexArrayElementsInstanced(0, mesh.triangleCount*3, 0, instances);
        else rlDrawVertexArrayInstanced(0, mesh.vertexCount, instances);
    }

    // Unbind all bound texture maps
    for (int i = 0; i < MAX_MATERIAL_MAPS; i++)
    {
        if (material.maps[i].texture.id > 0)
        {
            // Select current shader texture slot
            rlActiveTextureSlot(i);

            // Disable texture for active slot
            if ((i == MATERIAL_MAP_IRRADIANCE) ||
                (i == MATERIAL_MAP_PREFILTER) ||
                (i == MATERIAL_MAP_CUBEMAP)) rlDisableTextureCubemap();
            else rlDisableTexture();
        }
    }

    // Disable all possible vertex array objects (or VBOs)
    rlDisableVertexArray();
    rlDisableVertexBuffer();
    rlDisableVertexBufferElement();

    // Disable shader program
    rlDisableShader();

    // Remove instance transforms buffer
    rlUnloadVertexBuffer(instancesVboId);
    RL_FREE(instanceTransforms);
#endif
}

// Unload mesh from memory (RAM and VRAM)
void UnloadMesh(Mesh mesh)
{
    // Unload rlgl mesh vboId data
    rlUnloadVertexArray(mesh.vaoId);

    if (mesh.vboId != NULL) for (int i = 0; i < MAX_MESH_VERTEX_BUFFERS; i++) rlUnloadVertexBuffer(mesh.vboId[i]);
    RL_FREE(mesh.vboId);

    RL_FREE(mesh.vertices);
    RL_FREE(mesh.texcoords);
    RL_FREE(mesh.normals);
    RL_FREE(mesh.colors);
    RL_FREE(mesh.tangents);
    RL_FREE(mesh.texcoords2);
    RL_FREE(mesh.indices);

    RL_FREE(mesh.animVertices);
    RL_FREE(mesh.animNormals);
    RL_FREE(mesh.boneWeights);
    RL_FREE(mesh.boneIds);
    RL_FREE(mesh.boneMatrices);
}

// Export mesh data to file
bool ExportMesh(Mesh mesh, const char *fileName)
{
    bool success = false;

    if (IsFileExtension(fileName, ".obj"))
    {
        // Estimated data size, it should be enough...
        int dataSize = mesh.vertexCount*(int)strlen("v 0000.00f 0000.00f 0000.00f") +
                       mesh.vertexCount*(int)strlen("vt 0.000f 0.00f") +
                       mesh.vertexCount*(int)strlen("vn 0.000f 0.00f 0.00f") +
                       mesh.triangleCount*(int)strlen("f 00000/00000/00000 00000/00000/00000 00000/00000/00000");

        // NOTE: Text data buffer size is estimated considering mesh data size
        char *txtData = (char *)RL_CALLOC(dataSize*2 + 2000, sizeof(char));

        int byteCount = 0;
        byteCount += sprintf(txtData + byteCount, "# //////////////////////////////////////////////////////////////////////////////////\n");
        byteCount += sprintf(txtData + byteCount, "# //                                                                              //\n");
        byteCount += sprintf(txtData + byteCount, "# // rMeshOBJ exporter v1.0 - Mesh exported as triangle faces and not optimized   //\n");
        byteCount += sprintf(txtData + byteCount, "# //                                                                              //\n");
        byteCount += sprintf(txtData + byteCount, "# // more info and bugs-report:  github.com/raysan5/raylib                        //\n");
        byteCount += sprintf(txtData + byteCount, "# // feedback and support:       ray[at]raylib.com                                //\n");
        byteCount += sprintf(txtData + byteCount, "# //                                                                              //\n");
        byteCount += sprintf(txtData + byteCount, "# // Copyright (c) 2018-2024 Ramon Santamaria (@raysan5)                          //\n");
        byteCount += sprintf(txtData + byteCount, "# //                                                                              //\n");
        byteCount += sprintf(txtData + byteCount, "# //////////////////////////////////////////////////////////////////////////////////\n\n");
        byteCount += sprintf(txtData + byteCount, "# Vertex Count:     %i\n", mesh.vertexCount);
        byteCount += sprintf(txtData + byteCount, "# Triangle Count:   %i\n\n", mesh.triangleCount);

        byteCount += sprintf(txtData + byteCount, "g mesh\n");

        for (int i = 0, v = 0; i < mesh.vertexCount; i++, v += 3)
        {
            byteCount += sprintf(txtData + byteCount, "v %.2f %.2f %.2f\n", mesh.vertices[v], mesh.vertices[v + 1], mesh.vertices[v + 2]);
        }

        for (int i = 0, v = 0; i < mesh.vertexCount; i++, v += 2)
        {
            byteCount += sprintf(txtData + byteCount, "vt %.3f %.3f\n", mesh.texcoords[v], mesh.texcoords[v + 1]);
        }

        for (int i = 0, v = 0; i < mesh.vertexCount; i++, v += 3)
        {
            byteCount += sprintf(txtData + byteCount, "vn %.3f %.3f %.3f\n", mesh.normals[v], mesh.normals[v + 1], mesh.normals[v + 2]);
        }

        if (mesh.indices != NULL)
        {
            for (int i = 0, v = 0; i < mesh.triangleCount; i++, v += 3)
            {
                byteCount += sprintf(txtData + byteCount, "f %i/%i/%i %i/%i/%i %i/%i/%i\n",
                    mesh.indices[v] + 1, mesh.indices[v] + 1, mesh.indices[v] + 1,
                    mesh.indices[v + 1] + 1, mesh.indices[v + 1] + 1, mesh.indices[v + 1] + 1,
                    mesh.indices[v + 2] + 1, mesh.indices[v + 2] + 1, mesh.indices[v + 2] + 1);
            }
        }
        else
        {
            for (int i = 0, v = 1; i < mesh.triangleCount; i++, v += 3)
            {
                byteCount += sprintf(txtData + byteCount, "f %i/%i/%i %i/%i/%i %i/%i/%i\n", v, v, v, v + 1, v + 1, v + 1, v + 2, v + 2, v + 2);
            }
        }

        byteCount += sprintf(txtData + byteCount, "\n");

        // NOTE: Text data length exported is determined by '\0' (NULL) character
        success = SaveFileText(fileName, txtData);

        RL_FREE(txtData);
    }
    else if (IsFileExtension(fileName, ".raw"))
    {
        // TODO: Support additional file formats to export mesh vertex data
    }

    return success;
}

// Export mesh as code file (.h) defining multiple arrays of vertex attributes
bool ExportMeshAsCode(Mesh mesh, const char *fileName)
{
    bool success = false;

#ifndef TEXT_BYTES_PER_LINE
    #define TEXT_BYTES_PER_LINE     20
#endif

    // NOTE: Text data buffer size is fixed to 64MB
    char *txtData = (char *)RL_CALLOC(64*1024*1024, sizeof(char));  // 64 MB

    int byteCount = 0;
    byteCount += sprintf(txtData + byteCount, "////////////////////////////////////////////////////////////////////////////////////////\n");
    byteCount += sprintf(txtData + byteCount, "//                                                                                    //\n");
    byteCount += sprintf(txtData + byteCount, "// MeshAsCode exporter v1.0 - Mesh vertex data exported as arrays                     //\n");
    byteCount += sprintf(txtData + byteCount, "//                                                                                    //\n");
    byteCount += sprintf(txtData + byteCount, "// more info and bugs-report:  github.com/raysan5/raylib                              //\n");
    byteCount += sprintf(txtData + byteCount, "// feedback and support:       ray[at]raylib.com                                      //\n");
    byteCount += sprintf(txtData + byteCount, "//                                                                                    //\n");
    byteCount += sprintf(txtData + byteCount, "// Copyright (c) 2023 Ramon Santamaria (@raysan5)                                     //\n");
    byteCount += sprintf(txtData + byteCount, "//                                                                                    //\n");
    byteCount += sprintf(txtData + byteCount, "////////////////////////////////////////////////////////////////////////////////////////\n\n");

    // Get file name from path and convert variable name to uppercase
    char varFileName[256] = { 0 };
    strcpy(varFileName, GetFileNameWithoutExt(fileName));
    for (int i = 0; varFileName[i] != '\0'; i++) if ((varFileName[i] >= 'a') && (varFileName[i] <= 'z')) { varFileName[i] = varFileName[i] - 32; }

    // Add image information
    byteCount += sprintf(txtData + byteCount, "// Mesh basic information\n");
    byteCount += sprintf(txtData + byteCount, "#define %s_VERTEX_COUNT    %i\n", varFileName, mesh.vertexCount);
    byteCount += sprintf(txtData + byteCount, "#define %s_TRIANGLE_COUNT   %i\n\n", varFileName, mesh.triangleCount);

    // Define vertex attributes data as separate arrays
    //-----------------------------------------------------------------------------------------
    if (mesh.vertices != NULL)      // Vertex position (XYZ - 3 components per vertex - float)
    {
        byteCount += sprintf(txtData + byteCount, "static float %s_VERTEX_DATA[%i] = { ", varFileName, mesh.vertexCount*3);
        for (int i = 0; i < mesh.vertexCount*3 - 1; i++) byteCount += sprintf(txtData + byteCount, ((i%TEXT_BYTES_PER_LINE == 0)? "%.3ff,\n" : "%.3ff, "), mesh.vertices[i]);
        byteCount += sprintf(txtData + byteCount, "%.3ff };\n\n", mesh.vertices[mesh.vertexCount*3 - 1]);
    }

    if (mesh.texcoords != NULL)      // Vertex texture coordinates (UV - 2 components per vertex - float)
    {
        byteCount += sprintf(txtData + byteCount, "static float %s_TEXCOORD_DATA[%i] = { ", varFileName, mesh.vertexCount*2);
        for (int i = 0; i < mesh.vertexCount*2 - 1; i++) byteCount += sprintf(txtData + byteCount, ((i%TEXT_BYTES_PER_LINE == 0)? "%.3ff,\n" : "%.3ff, "), mesh.texcoords[i]);
        byteCount += sprintf(txtData + byteCount, "%.3ff };\n\n", mesh.texcoords[mesh.vertexCount*2 - 1]);
    }

    if (mesh.texcoords2 != NULL)      // Vertex texture coordinates (UV - 2 components per vertex - float)
    {
        byteCount += sprintf(txtData + byteCount, "static float %s_TEXCOORD2_DATA[%i] = { ", varFileName, mesh.vertexCount*2);
        for (int i = 0; i < mesh.vertexCount*2 - 1; i++) byteCount += sprintf(txtData + byteCount, ((i%TEXT_BYTES_PER_LINE == 0)? "%.3ff,\n" : "%.3ff, "), mesh.texcoords2[i]);
        byteCount += sprintf(txtData + byteCount, "%.3ff };\n\n", mesh.texcoords2[mesh.vertexCount*2 - 1]);
    }

    if (mesh.normals != NULL)      // Vertex normals (XYZ - 3 components per vertex - float)
    {
        byteCount += sprintf(txtData + byteCount, "static float %s_NORMAL_DATA[%i] = { ", varFileName, mesh.vertexCount*3);
        for (int i = 0; i < mesh.vertexCount*3 - 1; i++) byteCount += sprintf(txtData + byteCount, ((i%TEXT_BYTES_PER_LINE == 0)? "%.3ff,\n" : "%.3ff, "), mesh.normals[i]);
        byteCount += sprintf(txtData + byteCount, "%.3ff };\n\n", mesh.normals[mesh.vertexCount*3 - 1]);
    }

    if (mesh.tangents != NULL)      // Vertex tangents (XYZW - 4 components per vertex - float)
    {
        byteCount += sprintf(txtData + byteCount, "static float %s_TANGENT_DATA[%i] = { ", varFileName, mesh.vertexCount*4);
        for (int i = 0; i < mesh.vertexCount*4 - 1; i++) byteCount += sprintf(txtData + byteCount, ((i%TEXT_BYTES_PER_LINE == 0)? "%.3ff,\n" : "%.3ff, "), mesh.tangents[i]);
        byteCount += sprintf(txtData + byteCount, "%.3ff };\n\n", mesh.tangents[mesh.vertexCount*4 - 1]);
    }

    if (mesh.colors != NULL)        // Vertex colors (RGBA - 4 components per vertex - unsigned char)
    {
        byteCount += sprintf(txtData + byteCount, "static unsigned char %s_COLOR_DATA[%i] = { ", varFileName, mesh.vertexCount*4);
        for (int i = 0; i < mesh.vertexCount*4 - 1; i++) byteCount += sprintf(txtData + byteCount, ((i%TEXT_BYTES_PER_LINE == 0)? "0x%x,\n" : "0x%x, "), mesh.colors[i]);
        byteCount += sprintf(txtData + byteCount, "0x%x };\n\n", mesh.colors[mesh.vertexCount*4 - 1]);
    }

    if (mesh.indices != NULL)       // Vertex indices (3 index per triangle - unsigned short)
    {
        byteCount += sprintf(txtData + byteCount, "static unsigned short %s_INDEX_DATA[%i] = { ", varFileName, mesh.triangleCount*3);
        for (int i = 0; i < mesh.triangleCount*3 - 1; i++) byteCount += sprintf(txtData + byteCount, ((i%TEXT_BYTES_PER_LINE == 0)? "%i,\n" : "%i, "), mesh.indices[i]);
        byteCount += sprintf(txtData + byteCount, "%i };\n", mesh.indices[mesh.triangleCount*3 - 1]);
    }
    //-----------------------------------------------------------------------------------------

    // NOTE: Text data size exported is determined by '\0' (NULL) character
    success = SaveFileText(fileName, txtData);

    RL_FREE(txtData);

    //if (success != 0) TRACELOG(LOG_INFO, "FILEIO: [%s] Image as code exported successfully", fileName);
    //else TRACELOG(LOG_WARNING, "FILEIO: [%s] Failed to export image as code", fileName);

    return success;
}


#if defined(SUPPORT_FILEFORMAT_OBJ) || defined(SUPPORT_FILEFORMAT_MTL)
// Process obj materials
static void ProcessMaterialsOBJ(Material *materials, tinyobj_material_t *mats, int materialCount)
{
    // Init model mats
    for (int m = 0; m < materialCount; m++)
    {
        // Init material to default
        // NOTE: Uses default shader, which only supports MATERIAL_MAP_DIFFUSE
        materials[m] = LoadMaterialDefault();

        if (mats == NULL) continue;

        // Get default texture, in case no texture is defined
        // NOTE: rlgl default texture is a 1x1 pixel UNCOMPRESSED_R8G8B8A8
        materials[m].maps[MATERIAL_MAP_DIFFUSE].texture = (Texture2D){ rlGetTextureIdDefault(), 1, 1, 1, PIXELFORMAT_UNCOMPRESSED_R8G8B8A8 };

        if (mats[m].diffuse_texname != NULL) materials[m].maps[MATERIAL_MAP_DIFFUSE].texture = LoadTexture(mats[m].diffuse_texname);  //char *diffuse_texname; // map_Kd
        else materials[m].maps[MATERIAL_MAP_DIFFUSE].color = (Color){ (unsigned char)(mats[m].diffuse[0]*255.0f), (unsigned char)(mats[m].diffuse[1]*255.0f), (unsigned char)(mats[m].diffuse[2]*255.0f), 255 }; //float diffuse[3];
        materials[m].maps[MATERIAL_MAP_DIFFUSE].value = 0.0f;

        if (mats[m].specular_texname != NULL) materials[m].maps[MATERIAL_MAP_SPECULAR].texture = LoadTexture(mats[m].specular_texname);  //char *specular_texname; // map_Ks
        materials[m].maps[MATERIAL_MAP_SPECULAR].color = (Color){ (unsigned char)(mats[m].specular[0]*255.0f), (unsigned char)(mats[m].specular[1]*255.0f), (unsigned char)(mats[m].specular[2]*255.0f), 255 }; //float specular[3];
        materials[m].maps[MATERIAL_MAP_SPECULAR].value = 0.0f;

        if (mats[m].bump_texname != NULL) materials[m].maps[MATERIAL_MAP_NORMAL].texture = LoadTexture(mats[m].bump_texname);  //char *bump_texname; // map_bump, bump
        materials[m].maps[MATERIAL_MAP_NORMAL].color = WHITE;
        materials[m].maps[MATERIAL_MAP_NORMAL].value = mats[m].shininess;

        materials[m].maps[MATERIAL_MAP_EMISSION].color = (Color){ (unsigned char)(mats[m].emission[0]*255.0f), (unsigned char)(mats[m].emission[1]*255.0f), (unsigned char)(mats[m].emission[2]*255.0f), 255 }; //float emission[3];

        if (mats[m].displacement_texname != NULL) materials[m].maps[MATERIAL_MAP_HEIGHT].texture = LoadTexture(mats[m].displacement_texname);  //char *displacement_texname; // disp
    }
}
#endif

// Load materials from model file
Material *LoadMaterials(const char *fileName, int *materialCount)
{
    Material *materials = NULL;
    unsigned int count = 0;

    // TODO: Support IQM and GLTF for materials parsing

#if defined(SUPPORT_FILEFORMAT_MTL)
    if (IsFileExtension(fileName, ".mtl"))
    {
        tinyobj_material_t *mats = NULL;

        int result = tinyobj_parse_mtl_file(&mats, &count, fileName);
        if (result != TINYOBJ_SUCCESS) TRACELOG(LOG_WARNING, "MATERIAL: [%s] Failed to parse materials file", fileName);

        materials = RL_MALLOC(count*sizeof(Material));
        ProcessMaterialsOBJ(materials, mats, count);

        tinyobj_materials_free(mats, count);
    }
#else
    TRACELOG(LOG_WARNING, "FILEIO: [%s] Failed to load material file", fileName);
#endif

    *materialCount = count;
    return materials;
}

// Load default material (Supports: DIFFUSE, SPECULAR, NORMAL maps)
Material LoadMaterialDefault(void)
{
    Material material = { 0 };
    material.maps = (MaterialMap *)RL_CALLOC(MAX_MATERIAL_MAPS, sizeof(MaterialMap));

    // Using rlgl default shader
    material.shader.id = rlGetShaderIdDefault();
    material.shader.locs = rlGetShaderLocsDefault();

    // Using rlgl default texture (1x1 pixel, UNCOMPRESSED_R8G8B8A8, 1 mipmap)
    material.maps[MATERIAL_MAP_DIFFUSE].texture = (Texture2D){ rlGetTextureIdDefault(), 1, 1, 1, PIXELFORMAT_UNCOMPRESSED_R8G8B8A8 };
    //material.maps[MATERIAL_MAP_NORMAL].texture;         // NOTE: By default, not set
    //material.maps[MATERIAL_MAP_SPECULAR].texture;       // NOTE: By default, not set

    material.maps[MATERIAL_MAP_DIFFUSE].color = WHITE;    // Diffuse color
    material.maps[MATERIAL_MAP_SPECULAR].color = WHITE;   // Specular color

    return material;
}

// Check if a material is ready
bool IsMaterialReady(Material material)
{
    bool result = false;

    if ((material.maps != NULL) &&      // Validate material contain some map
        (material.shader.id > 0)) result = true; // Validate material shader is valid

    return result;
}

// Unload material from memory
void UnloadMaterial(Material material)
{
    // Unload material shader (avoid unloading default shader, managed by raylib)
    if (material.shader.id != rlGetShaderIdDefault()) UnloadShader(material.shader);

    // Unload loaded texture maps (avoid unloading default texture, managed by raylib)
    if (material.maps != NULL)
    {
        for (int i = 0; i < MAX_MATERIAL_MAPS; i++)
        {
            if (material.maps[i].texture.id != rlGetTextureIdDefault()) rlUnloadTexture(material.maps[i].texture.id);
        }
    }

    RL_FREE(material.maps);
}

// Set texture for a material map type (MATERIAL_MAP_DIFFUSE, MATERIAL_MAP_SPECULAR...)
// NOTE: Previous texture should be manually unloaded
void SetMaterialTexture(Material *material, int mapType, Texture2D texture)
{
    material->maps[mapType].texture = texture;
}

// Set the material for a mesh
void SetModelMeshMaterial(Model *model, int meshId, int materialId)
{
    if (meshId >= model->meshCount) TRACELOG(LOG_WARNING, "MESH: Id greater than mesh count");
    else if (materialId >= model->materialCount) TRACELOG(LOG_WARNING, "MATERIAL: Id greater than material count");
    else  model->meshMaterial[meshId] = materialId;
}

// Load model animations from file
ModelAnimation *LoadModelAnimations(const char *fileName, int *animCount)
{
    ModelAnimation *animations = NULL;

#if defined(SUPPORT_FILEFORMAT_IQM)
    if (IsFileExtension(fileName, ".iqm")) animations = LoadModelAnimationsIQM(fileName, animCount);
#endif
#if defined(SUPPORT_FILEFORMAT_M3D)
    if (IsFileExtension(fileName, ".m3d")) animations = LoadModelAnimationsM3D(fileName, animCount);
#endif
#if defined(SUPPORT_FILEFORMAT_GLTF)
    if (IsFileExtension(fileName, ".gltf;.glb")) animations = LoadModelAnimationsGLTF(fileName, animCount);
#endif

    return animations;
}

// Update model animated vertex data (positions and normals) for a given frame
// NOTE: Updated data is uploaded to GPU
void UpdateModelAnimation(Model model, ModelAnimation anim, int frame)
{
    if ((anim.frameCount > 0) && (anim.bones != NULL) && (anim.framePoses != NULL))
    {
        if (frame >= anim.frameCount) frame = frame%anim.frameCount;

        for (int m = 0; m < model.meshCount; m++)
        {
            Mesh mesh = model.meshes[m];

            if (mesh.boneIds == NULL || mesh.boneWeights == NULL)
            {
                TRACELOG(LOG_WARNING, "MODEL: UpdateModelAnimation(): Mesh %i has no connection to bones", m);
                continue;
            }

            bool updated = false;           // Flag to check when anim vertex information is updated
            Vector3 animVertex = { 0 };
            Vector3 animNormal = { 0 };

            Vector3 inTranslation = { 0 };
            Quaternion inRotation = { 0 };
            // Vector3 inScale = { 0 };

            Vector3 outTranslation = { 0 };
            Quaternion outRotation = { 0 };
            Vector3 outScale = { 0 };

            int boneId = 0;
            int boneCounter = 0;
            float boneWeight = 0.0;

            const int vValues = mesh.vertexCount*3;
            for (int vCounter = 0; vCounter < vValues; vCounter += 3)
            {
                mesh.animVertices[vCounter] = 0;
                mesh.animVertices[vCounter + 1] = 0;
                mesh.animVertices[vCounter + 2] = 0;

                if (mesh.animNormals != NULL)
                {
                    mesh.animNormals[vCounter] = 0;
                    mesh.animNormals[vCounter + 1] = 0;
                    mesh.animNormals[vCounter + 2] = 0;
                }

                // Iterates over 4 bones per vertex
                for (int j = 0; j < 4; j++, boneCounter++)
                {
                    boneWeight = mesh.boneWeights[boneCounter];

                    // Early stop when no transformation will be applied
                    if (boneWeight == 0.0f) continue;

                    boneId = mesh.boneIds[boneCounter];
                    //int boneIdParent = model.bones[boneId].parent;
                    inTranslation = model.bindPose[boneId].translation;
                    inRotation = model.bindPose[boneId].rotation;
                    //inScale = model.bindPose[boneId].scale;
                    outTranslation = anim.framePoses[frame][boneId].translation;
                    outRotation = anim.framePoses[frame][boneId].rotation;
                    outScale = anim.framePoses[frame][boneId].scale;

                    // Vertices processing
                    // NOTE: We use meshes.vertices (default vertex position) to calculate meshes.animVertices (animated vertex position)
                    animVertex = (Vector3){ mesh.vertices[vCounter], mesh.vertices[vCounter + 1], mesh.vertices[vCounter + 2] };
                    animVertex = Vector3Subtract(animVertex, inTranslation);
                    animVertex = Vector3Multiply(animVertex, outScale);
                    animVertex = Vector3RotateByQuaternion(animVertex, QuaternionMultiply(outRotation, QuaternionInvert(inRotation)));
                    animVertex = Vector3Add(animVertex, outTranslation);
                    //animVertex = Vector3Transform(animVertex, model.transform);
                    mesh.animVertices[vCounter] += animVertex.x*boneWeight;
                    mesh.animVertices[vCounter + 1] += animVertex.y*boneWeight;
                    mesh.animVertices[vCounter + 2] += animVertex.z*boneWeight;
                    updated = true;

                    // Normals processing
                    // NOTE: We use meshes.baseNormals (default normal) to calculate meshes.normals (animated normals)
                    if (mesh.normals != NULL)
                    {
                        animNormal = (Vector3){ mesh.normals[vCounter], mesh.normals[vCounter + 1], mesh.normals[vCounter + 2] };
                        animNormal = Vector3RotateByQuaternion(animNormal, QuaternionMultiply(outRotation, QuaternionInvert(inRotation)));
                        mesh.animNormals[vCounter] += animNormal.x*boneWeight;
                        mesh.animNormals[vCounter + 1] += animNormal.y*boneWeight;
                        mesh.animNormals[vCounter + 2] += animNormal.z*boneWeight;
                    }
                }
            }

            // Upload new vertex data to GPU for model drawing
            // NOTE: Only update data when values changed
            if (updated)
            {
                rlUpdateVertexBuffer(mesh.vboId[0], mesh.animVertices, mesh.vertexCount*3*sizeof(float), 0); // Update vertex position
                rlUpdateVertexBuffer(mesh.vboId[2], mesh.animNormals, mesh.vertexCount*3*sizeof(float), 0);  // Update vertex normals
            }
        }
    }
}

void UpdateModelAnimationBoneMatrices(Model model, ModelAnimation anim, int frame)
{
    if ((anim.frameCount > 0) && (anim.bones != NULL) && (anim.framePoses != NULL))
    {
        if (frame >= anim.frameCount) frame = frame%anim.frameCount;    
    
        for (int i = 0; i < model.meshCount; i++)
        {
            if (model.meshes[i].boneMatrices)
            {
                assert(model.meshes[i].boneCount == anim.boneCount);
              
                for (int boneId = 0; boneId < model.meshes[i].boneCount; boneId++)
                {
                    Vector3 inTranslation = model.bindPose[boneId].translation;
                    Quaternion inRotation = model.bindPose[boneId].rotation;
                    Vector3 inScale = model.bindPose[boneId].scale;
                    
                    Vector3 outTranslation = anim.framePoses[frame][boneId].translation;
                    Quaternion outRotation = anim.framePoses[frame][boneId].rotation;
                    Vector3 outScale = anim.framePoses[frame][boneId].scale;

                    Vector3 invTranslation = Vector3RotateByQuaternion(Vector3Negate(inTranslation), QuaternionInvert(inRotation));
                    Quaternion invRotation = QuaternionInvert(inRotation);
                    Vector3 invScale = Vector3Divide((Vector3){ 1.0f, 1.0f, 1.0f }, inScale);

                    Vector3 boneTranslation = Vector3Add(
                        Vector3RotateByQuaternion(Vector3Multiply(outScale, invTranslation),
                        outRotation), outTranslation); 
                    Quaternion boneRotation = QuaternionMultiply(outRotation, invRotation);
                    Vector3 boneScale = Vector3Multiply(outScale, invScale);
                    
                    Matrix boneMatrix = MatrixMultiply(MatrixMultiply(
                        QuaternionToMatrix(boneRotation),
                        MatrixTranslate(boneTranslation.x, boneTranslation.y, boneTranslation.z)),
                        MatrixScale(boneScale.x, boneScale.y, boneScale.z));
                    
                    model.meshes[i].boneMatrices[boneId] = boneMatrix;
                }
            }
        }
    }
}

// Unload animation array data
void UnloadModelAnimations(ModelAnimation *animations, int animCount)
{
    for (int i = 0; i < animCount; i++) UnloadModelAnimation(animations[i]);
    RL_FREE(animations);
}

// Unload animation data
void UnloadModelAnimation(ModelAnimation anim)
{
    for (int i = 0; i < anim.frameCount; i++) RL_FREE(anim.framePoses[i]);

    RL_FREE(anim.bones);
    RL_FREE(anim.framePoses);
}

// Check model animation skeleton match
// NOTE: Only number of bones and parent connections are checked
bool IsModelAnimationValid(Model model, ModelAnimation anim)
{
    int result = true;

    if (model.boneCount != anim.boneCount) result = false;
    else
    {
        for (int i = 0; i < model.boneCount; i++)
        {
            if (model.bones[i].parent != anim.bones[i].parent) { result = false; break; }
        }
    }

    return result;
}

#if defined(SUPPORT_MESH_GENERATION)
// Generate polygonal mesh
Mesh GenMeshPoly(int sides, float radius)
{
    Mesh mesh = { 0 };

    if (sides < 3) return mesh; // Security check

    int vertexCount = sides*3;

    // Vertices definition
    Vector3 *vertices = (Vector3 *)RL_MALLOC(vertexCount*sizeof(Vector3));

    float d = 0.0f, dStep = 360.0f/sides;
    for (int v = 0; v < vertexCount - 2; v += 3)
    {
        vertices[v] = (Vector3){ 0.0f, 0.0f, 0.0f };
        vertices[v + 1] = (Vector3){ sinf(DEG2RAD*d)*radius, 0.0f, cosf(DEG2RAD*d)*radius };
        vertices[v + 2] = (Vector3){ sinf(DEG2RAD*(d+dStep))*radius, 0.0f, cosf(DEG2RAD*(d+dStep))*radius };
        d += dStep;
    }

    // Normals definition
    Vector3 *normals = (Vector3 *)RL_MALLOC(vertexCount*sizeof(Vector3));
    for (int n = 0; n < vertexCount; n++) normals[n] = (Vector3){ 0.0f, 1.0f, 0.0f };   // Vector3.up;

    // TexCoords definition
    Vector2 *texcoords = (Vector2 *)RL_MALLOC(vertexCount*sizeof(Vector2));
    for (int n = 0; n < vertexCount; n++) texcoords[n] = (Vector2){ 0.0f, 0.0f };

    mesh.vertexCount = vertexCount;
    mesh.triangleCount = sides;
    mesh.vertices = (float *)RL_MALLOC(mesh.vertexCount*3*sizeof(float));
    mesh.texcoords = (float *)RL_MALLOC(mesh.vertexCount*2*sizeof(float));
    mesh.normals = (float *)RL_MALLOC(mesh.vertexCount*3*sizeof(float));

    // Mesh vertices position array
    for (int i = 0; i < mesh.vertexCount; i++)
    {
        mesh.vertices[3*i] = vertices[i].x;
        mesh.vertices[3*i + 1] = vertices[i].y;
        mesh.vertices[3*i + 2] = vertices[i].z;
    }

    // Mesh texcoords array
    for (int i = 0; i < mesh.vertexCount; i++)
    {
        mesh.texcoords[2*i] = texcoords[i].x;
        mesh.texcoords[2*i + 1] = texcoords[i].y;
    }

    // Mesh normals array
    for (int i = 0; i < mesh.vertexCount; i++)
    {
        mesh.normals[3*i] = normals[i].x;
        mesh.normals[3*i + 1] = normals[i].y;
        mesh.normals[3*i + 2] = normals[i].z;
    }

    RL_FREE(vertices);
    RL_FREE(normals);
    RL_FREE(texcoords);

    // Upload vertex data to GPU (static mesh)
    // NOTE: mesh.vboId array is allocated inside UploadMesh()
    UploadMesh(&mesh, false);

    return mesh;
}

// Generate plane mesh (with subdivisions)
Mesh GenMeshPlane(float width, float length, int resX, int resZ)
{
    Mesh mesh = { 0 };

#define CUSTOM_MESH_GEN_PLANE
#if defined(CUSTOM_MESH_GEN_PLANE)
    resX++;
    resZ++;

    // Vertices definition
    int vertexCount = resX*resZ; // vertices get reused for the faces

    Vector3 *vertices = (Vector3 *)RL_MALLOC(vertexCount*sizeof(Vector3));
    for (int z = 0; z < resZ; z++)
    {
        // [-length/2, length/2]
        float zPos = ((float)z/(resZ - 1) - 0.5f)*length;
        for (int x = 0; x < resX; x++)
        {
            // [-width/2, width/2]
            float xPos = ((float)x/(resX - 1) - 0.5f)*width;
            vertices[x + z*resX] = (Vector3){ xPos, 0.0f, zPos };
        }
    }

    // Normals definition
    Vector3 *normals = (Vector3 *)RL_MALLOC(vertexCount*sizeof(Vector3));
    for (int n = 0; n < vertexCount; n++) normals[n] = (Vector3){ 0.0f, 1.0f, 0.0f };   // Vector3.up;

    // TexCoords definition
    Vector2 *texcoords = (Vector2 *)RL_MALLOC(vertexCount*sizeof(Vector2));
    for (int v = 0; v < resZ; v++)
    {
        for (int u = 0; u < resX; u++)
        {
            texcoords[u + v*resX] = (Vector2){ (float)u/(resX - 1), (float)v/(resZ - 1) };
        }
    }

    // Triangles definition (indices)
    int numFaces = (resX - 1)*(resZ - 1);
    int *triangles = (int *)RL_MALLOC(numFaces*6*sizeof(int));
    int t = 0;
    for (int face = 0; face < numFaces; face++)
    {
        // Retrieve lower left corner from face ind
        int i = face + face/(resX - 1);

        triangles[t++] = i + resX;
        triangles[t++] = i + 1;
        triangles[t++] = i;

        triangles[t++] = i + resX;
        triangles[t++] = i + resX + 1;
        triangles[t++] = i + 1;
    }

    mesh.vertexCount = vertexCount;
    mesh.triangleCount = numFaces*2;
    mesh.vertices = (float *)RL_MALLOC(mesh.vertexCount*3*sizeof(float));
    mesh.texcoords = (float *)RL_MALLOC(mesh.vertexCount*2*sizeof(float));
    mesh.normals = (float *)RL_MALLOC(mesh.vertexCount*3*sizeof(float));
    mesh.indices = (unsigned short *)RL_MALLOC(mesh.triangleCount*3*sizeof(unsigned short));

    // Mesh vertices position array
    for (int i = 0; i < mesh.vertexCount; i++)
    {
        mesh.vertices[3*i] = vertices[i].x;
        mesh.vertices[3*i + 1] = vertices[i].y;
        mesh.vertices[3*i + 2] = vertices[i].z;
    }

    // Mesh texcoords array
    for (int i = 0; i < mesh.vertexCount; i++)
    {
        mesh.texcoords[2*i] = texcoords[i].x;
        mesh.texcoords[2*i + 1] = texcoords[i].y;
    }

    // Mesh normals array
    for (int i = 0; i < mesh.vertexCount; i++)
    {
        mesh.normals[3*i] = normals[i].x;
        mesh.normals[3*i + 1] = normals[i].y;
        mesh.normals[3*i + 2] = normals[i].z;
    }

    // Mesh indices array initialization
    for (int i = 0; i < mesh.triangleCount*3; i++) mesh.indices[i] = triangles[i];

    RL_FREE(vertices);
    RL_FREE(normals);
    RL_FREE(texcoords);
    RL_FREE(triangles);

#else       // Use par_shapes library to generate plane mesh

    par_shapes_mesh *plane = par_shapes_create_plane(resX, resZ);   // No normals/texcoords generated!!!
    par_shapes_scale(plane, width, length, 1.0f);
    par_shapes_rotate(plane, -PI/2.0f, (float[]){ 1, 0, 0 });
    par_shapes_translate(plane, -width/2, 0.0f, length/2);

    mesh.vertices = (float *)RL_MALLOC(plane->ntriangles*3*3*sizeof(float));
    mesh.texcoords = (float *)RL_MALLOC(plane->ntriangles*3*2*sizeof(float));
    mesh.normals = (float *)RL_MALLOC(plane->ntriangles*3*3*sizeof(float));

    mesh.vertexCount = plane->ntriangles*3;
    mesh.triangleCount = plane->ntriangles;

    for (int k = 0; k < mesh.vertexCount; k++)
    {
        mesh.vertices[k*3] = plane->points[plane->triangles[k]*3];
        mesh.vertices[k*3 + 1] = plane->points[plane->triangles[k]*3 + 1];
        mesh.vertices[k*3 + 2] = plane->points[plane->triangles[k]*3 + 2];

        mesh.normals[k*3] = plane->normals[plane->triangles[k]*3];
        mesh.normals[k*3 + 1] = plane->normals[plane->triangles[k]*3 + 1];
        mesh.normals[k*3 + 2] = plane->normals[plane->triangles[k]*3 + 2];

        mesh.texcoords[k*2] = plane->tcoords[plane->triangles[k]*2];
        mesh.texcoords[k*2 + 1] = plane->tcoords[plane->triangles[k]*2 + 1];
    }

    par_shapes_free_mesh(plane);
#endif

    // Upload vertex data to GPU (static mesh)
    UploadMesh(&mesh, false);

    return mesh;
}

// Generated cuboid mesh
Mesh GenMeshCube(float width, float height, float length)
{
    Mesh mesh = { 0 };

#define CUSTOM_MESH_GEN_CUBE
#if defined(CUSTOM_MESH_GEN_CUBE)
    float vertices[] = {
        -width/2, -height/2, length/2,
        width/2, -height/2, length/2,
        width/2, height/2, length/2,
        -width/2, height/2, length/2,
        -width/2, -height/2, -length/2,
        -width/2, height/2, -length/2,
        width/2, height/2, -length/2,
        width/2, -height/2, -length/2,
        -width/2, height/2, -length/2,
        -width/2, height/2, length/2,
        width/2, height/2, length/2,
        width/2, height/2, -length/2,
        -width/2, -height/2, -length/2,
        width/2, -height/2, -length/2,
        width/2, -height/2, length/2,
        -width/2, -height/2, length/2,
        width/2, -height/2, -length/2,
        width/2, height/2, -length/2,
        width/2, height/2, length/2,
        width/2, -height/2, length/2,
        -width/2, -height/2, -length/2,
        -width/2, -height/2, length/2,
        -width/2, height/2, length/2,
        -width/2, height/2, -length/2
    };

    float texcoords[] = {
        0.0f, 0.0f,
        1.0f, 0.0f,
        1.0f, 1.0f,
        0.0f, 1.0f,
        1.0f, 0.0f,
        1.0f, 1.0f,
        0.0f, 1.0f,
        0.0f, 0.0f,
        0.0f, 1.0f,
        0.0f, 0.0f,
        1.0f, 0.0f,
        1.0f, 1.0f,
        1.0f, 1.0f,
        0.0f, 1.0f,
        0.0f, 0.0f,
        1.0f, 0.0f,
        1.0f, 0.0f,
        1.0f, 1.0f,
        0.0f, 1.0f,
        0.0f, 0.0f,
        0.0f, 0.0f,
        1.0f, 0.0f,
        1.0f, 1.0f,
        0.0f, 1.0f
    };

    float normals[] = {
        0.0f, 0.0f, 1.0f,
        0.0f, 0.0f, 1.0f,
        0.0f, 0.0f, 1.0f,
        0.0f, 0.0f, 1.0f,
        0.0f, 0.0f,-1.0f,
        0.0f, 0.0f,-1.0f,
        0.0f, 0.0f,-1.0f,
        0.0f, 0.0f,-1.0f,
        0.0f, 1.0f, 0.0f,
        0.0f, 1.0f, 0.0f,
        0.0f, 1.0f, 0.0f,
        0.0f, 1.0f, 0.0f,
        0.0f,-1.0f, 0.0f,
        0.0f,-1.0f, 0.0f,
        0.0f,-1.0f, 0.0f,
        0.0f,-1.0f, 0.0f,
        1.0f, 0.0f, 0.0f,
        1.0f, 0.0f, 0.0f,
        1.0f, 0.0f, 0.0f,
        1.0f, 0.0f, 0.0f,
        -1.0f, 0.0f, 0.0f,
        -1.0f, 0.0f, 0.0f,
        -1.0f, 0.0f, 0.0f,
        -1.0f, 0.0f, 0.0f
    };

    mesh.vertices = (float *)RL_MALLOC(24*3*sizeof(float));
    memcpy(mesh.vertices, vertices, 24*3*sizeof(float));

    mesh.texcoords = (float *)RL_MALLOC(24*2*sizeof(float));
    memcpy(mesh.texcoords, texcoords, 24*2*sizeof(float));

    mesh.normals = (float *)RL_MALLOC(24*3*sizeof(float));
    memcpy(mesh.normals, normals, 24*3*sizeof(float));

    mesh.indices = (unsigned short *)RL_MALLOC(36*sizeof(unsigned short));

    int k = 0;

    // Indices can be initialized right now
    for (int i = 0; i < 36; i += 6)
    {
        mesh.indices[i] = 4*k;
        mesh.indices[i + 1] = 4*k + 1;
        mesh.indices[i + 2] = 4*k + 2;
        mesh.indices[i + 3] = 4*k;
        mesh.indices[i + 4] = 4*k + 2;
        mesh.indices[i + 5] = 4*k + 3;

        k++;
    }

    mesh.vertexCount = 24;
    mesh.triangleCount = 12;

#else               // Use par_shapes library to generate cube mesh
/*
// Platonic solids:
par_shapes_mesh* par_shapes_create_tetrahedron();       // 4 sides polyhedron (pyramid)
par_shapes_mesh* par_shapes_create_cube();              // 6 sides polyhedron (cube)
par_shapes_mesh* par_shapes_create_octahedron();        // 8 sides polyhedron (diamond)
par_shapes_mesh* par_shapes_create_dodecahedron();      // 12 sides polyhedron
par_shapes_mesh* par_shapes_create_icosahedron();       // 20 sides polyhedron
*/
    // Platonic solid generation: cube (6 sides)
    // NOTE: No normals/texcoords generated by default
    par_shapes_mesh *cube = par_shapes_create_cube();
    cube->tcoords = PAR_MALLOC(float, 2*cube->npoints);
    for (int i = 0; i < 2*cube->npoints; i++) cube->tcoords[i] = 0.0f;
    par_shapes_scale(cube, width, height, length);
    par_shapes_translate(cube, -width/2, 0.0f, -length/2);
    par_shapes_compute_normals(cube);

    mesh.vertices = (float *)RL_MALLOC(cube->ntriangles*3*3*sizeof(float));
    mesh.texcoords = (float *)RL_MALLOC(cube->ntriangles*3*2*sizeof(float));
    mesh.normals = (float *)RL_MALLOC(cube->ntriangles*3*3*sizeof(float));

    mesh.vertexCount = cube->ntriangles*3;
    mesh.triangleCount = cube->ntriangles;

    for (int k = 0; k < mesh.vertexCount; k++)
    {
        mesh.vertices[k*3] = cube->points[cube->triangles[k]*3];
        mesh.vertices[k*3 + 1] = cube->points[cube->triangles[k]*3 + 1];
        mesh.vertices[k*3 + 2] = cube->points[cube->triangles[k]*3 + 2];

        mesh.normals[k*3] = cube->normals[cube->triangles[k]*3];
        mesh.normals[k*3 + 1] = cube->normals[cube->triangles[k]*3 + 1];
        mesh.normals[k*3 + 2] = cube->normals[cube->triangles[k]*3 + 2];

        mesh.texcoords[k*2] = cube->tcoords[cube->triangles[k]*2];
        mesh.texcoords[k*2 + 1] = cube->tcoords[cube->triangles[k]*2 + 1];
    }

    par_shapes_free_mesh(cube);
#endif

    // Upload vertex data to GPU (static mesh)
    UploadMesh(&mesh, false);

    return mesh;
}

// Generate sphere mesh (standard sphere)
Mesh GenMeshSphere(float radius, int rings, int slices)
{
    Mesh mesh = { 0 };

    if ((rings >= 3) && (slices >= 3))
    {
        par_shapes_mesh *sphere = par_shapes_create_parametric_sphere(slices, rings);
        par_shapes_scale(sphere, radius, radius, radius);
        // NOTE: Soft normals are computed internally

        mesh.vertices = (float *)RL_MALLOC(sphere->ntriangles*3*3*sizeof(float));
        mesh.texcoords = (float *)RL_MALLOC(sphere->ntriangles*3*2*sizeof(float));
        mesh.normals = (float *)RL_MALLOC(sphere->ntriangles*3*3*sizeof(float));

        mesh.vertexCount = sphere->ntriangles*3;
        mesh.triangleCount = sphere->ntriangles;

        for (int k = 0; k < mesh.vertexCount; k++)
        {
            mesh.vertices[k*3] = sphere->points[sphere->triangles[k]*3];
            mesh.vertices[k*3 + 1] = sphere->points[sphere->triangles[k]*3 + 1];
            mesh.vertices[k*3 + 2] = sphere->points[sphere->triangles[k]*3 + 2];

            mesh.normals[k*3] = sphere->normals[sphere->triangles[k]*3];
            mesh.normals[k*3 + 1] = sphere->normals[sphere->triangles[k]*3 + 1];
            mesh.normals[k*3 + 2] = sphere->normals[sphere->triangles[k]*3 + 2];

            mesh.texcoords[k*2] = sphere->tcoords[sphere->triangles[k]*2];
            mesh.texcoords[k*2 + 1] = sphere->tcoords[sphere->triangles[k]*2 + 1];
        }

        par_shapes_free_mesh(sphere);

        // Upload vertex data to GPU (static mesh)
        UploadMesh(&mesh, false);
    }
    else TRACELOG(LOG_WARNING, "MESH: Failed to generate mesh: sphere");

    return mesh;
}

// Generate hemisphere mesh (half sphere, no bottom cap)
Mesh GenMeshHemiSphere(float radius, int rings, int slices)
{
    Mesh mesh = { 0 };

    if ((rings >= 3) && (slices >= 3))
    {
        if (radius < 0.0f) radius = 0.0f;

        par_shapes_mesh *sphere = par_shapes_create_hemisphere(slices, rings);
        par_shapes_scale(sphere, radius, radius, radius);
        // NOTE: Soft normals are computed internally

        mesh.vertices = (float *)RL_MALLOC(sphere->ntriangles*3*3*sizeof(float));
        mesh.texcoords = (float *)RL_MALLOC(sphere->ntriangles*3*2*sizeof(float));
        mesh.normals = (float *)RL_MALLOC(sphere->ntriangles*3*3*sizeof(float));

        mesh.vertexCount = sphere->ntriangles*3;
        mesh.triangleCount = sphere->ntriangles;

        for (int k = 0; k < mesh.vertexCount; k++)
        {
            mesh.vertices[k*3] = sphere->points[sphere->triangles[k]*3];
            mesh.vertices[k*3 + 1] = sphere->points[sphere->triangles[k]*3 + 1];
            mesh.vertices[k*3 + 2] = sphere->points[sphere->triangles[k]*3 + 2];

            mesh.normals[k*3] = sphere->normals[sphere->triangles[k]*3];
            mesh.normals[k*3 + 1] = sphere->normals[sphere->triangles[k]*3 + 1];
            mesh.normals[k*3 + 2] = sphere->normals[sphere->triangles[k]*3 + 2];

            mesh.texcoords[k*2] = sphere->tcoords[sphere->triangles[k]*2];
            mesh.texcoords[k*2 + 1] = sphere->tcoords[sphere->triangles[k]*2 + 1];
        }

        par_shapes_free_mesh(sphere);

        // Upload vertex data to GPU (static mesh)
        UploadMesh(&mesh, false);
    }
    else TRACELOG(LOG_WARNING, "MESH: Failed to generate mesh: hemisphere");

    return mesh;
}

// Generate cylinder mesh
Mesh GenMeshCylinder(float radius, float height, int slices)
{
    Mesh mesh = { 0 };

    if (slices >= 3)
    {
        // Instance a cylinder that sits on the Z=0 plane using the given tessellation
        // levels across the UV domain.  Think of "slices" like a number of pizza
        // slices, and "stacks" like a number of stacked rings
        // Height and radius are both 1.0, but they can easily be changed with par_shapes_scale
        par_shapes_mesh *cylinder = par_shapes_create_cylinder(slices, 8);
        par_shapes_scale(cylinder, radius, radius, height);
        par_shapes_rotate(cylinder, -PI/2.0f, (float[]){ 1, 0, 0 });

        // Generate an orientable disk shape (top cap)
        par_shapes_mesh *capTop = par_shapes_create_disk(radius, slices, (float[]){ 0, 0, 0 }, (float[]){ 0, 0, 1 });
        capTop->tcoords = PAR_MALLOC(float, 2*capTop->npoints);
        for (int i = 0; i < 2*capTop->npoints; i++) capTop->tcoords[i] = 0.0f;
        par_shapes_rotate(capTop, -PI/2.0f, (float[]){ 1, 0, 0 });
        par_shapes_rotate(capTop, 90*DEG2RAD, (float[]){ 0, 1, 0 });
        par_shapes_translate(capTop, 0, height, 0);

        // Generate an orientable disk shape (bottom cap)
        par_shapes_mesh *capBottom = par_shapes_create_disk(radius, slices, (float[]){ 0, 0, 0 }, (float[]){ 0, 0, -1 });
        capBottom->tcoords = PAR_MALLOC(float, 2*capBottom->npoints);
        for (int i = 0; i < 2*capBottom->npoints; i++) capBottom->tcoords[i] = 0.95f;
        par_shapes_rotate(capBottom, PI/2.0f, (float[]){ 1, 0, 0 });
        par_shapes_rotate(capBottom, -90*DEG2RAD, (float[]){ 0, 1, 0 });

        par_shapes_merge_and_free(cylinder, capTop);
        par_shapes_merge_and_free(cylinder, capBottom);

        mesh.vertices = (float *)RL_MALLOC(cylinder->ntriangles*3*3*sizeof(float));
        mesh.texcoords = (float *)RL_MALLOC(cylinder->ntriangles*3*2*sizeof(float));
        mesh.normals = (float *)RL_MALLOC(cylinder->ntriangles*3*3*sizeof(float));

        mesh.vertexCount = cylinder->ntriangles*3;
        mesh.triangleCount = cylinder->ntriangles;

        for (int k = 0; k < mesh.vertexCount; k++)
        {
            mesh.vertices[k*3] = cylinder->points[cylinder->triangles[k]*3];
            mesh.vertices[k*3 + 1] = cylinder->points[cylinder->triangles[k]*3 + 1];
            mesh.vertices[k*3 + 2] = cylinder->points[cylinder->triangles[k]*3 + 2];

            mesh.normals[k*3] = cylinder->normals[cylinder->triangles[k]*3];
            mesh.normals[k*3 + 1] = cylinder->normals[cylinder->triangles[k]*3 + 1];
            mesh.normals[k*3 + 2] = cylinder->normals[cylinder->triangles[k]*3 + 2];

            mesh.texcoords[k*2] = cylinder->tcoords[cylinder->triangles[k]*2];
            mesh.texcoords[k*2 + 1] = cylinder->tcoords[cylinder->triangles[k]*2 + 1];
        }

        par_shapes_free_mesh(cylinder);

        // Upload vertex data to GPU (static mesh)
        UploadMesh(&mesh, false);
    }
    else TRACELOG(LOG_WARNING, "MESH: Failed to generate mesh: cylinder");

    return mesh;
}

// Generate cone/pyramid mesh
Mesh GenMeshCone(float radius, float height, int slices)
{
    Mesh mesh = { 0 };

    if (slices >= 3)
    {
        // Instance a cone that sits on the Z=0 plane using the given tessellation
        // levels across the UV domain.  Think of "slices" like a number of pizza
        // slices, and "stacks" like a number of stacked rings
        // Height and radius are both 1.0, but they can easily be changed with par_shapes_scale
        par_shapes_mesh *cone = par_shapes_create_cone(slices, 8);
        par_shapes_scale(cone, radius, radius, height);
        par_shapes_rotate(cone, -PI/2.0f, (float[]){ 1, 0, 0 });
        par_shapes_rotate(cone, PI/2.0f, (float[]){ 0, 1, 0 });

        // Generate an orientable disk shape (bottom cap)
        par_shapes_mesh *capBottom = par_shapes_create_disk(radius, slices, (float[]){ 0, 0, 0 }, (float[]){ 0, 0, -1 });
        capBottom->tcoords = PAR_MALLOC(float, 2*capBottom->npoints);
        for (int i = 0; i < 2*capBottom->npoints; i++) capBottom->tcoords[i] = 0.95f;
        par_shapes_rotate(capBottom, PI/2.0f, (float[]){ 1, 0, 0 });

        par_shapes_merge_and_free(cone, capBottom);

        mesh.vertices = (float *)RL_MALLOC(cone->ntriangles*3*3*sizeof(float));
        mesh.texcoords = (float *)RL_MALLOC(cone->ntriangles*3*2*sizeof(float));
        mesh.normals = (float *)RL_MALLOC(cone->ntriangles*3*3*sizeof(float));

        mesh.vertexCount = cone->ntriangles*3;
        mesh.triangleCount = cone->ntriangles;

        for (int k = 0; k < mesh.vertexCount; k++)
        {
            mesh.vertices[k*3] = cone->points[cone->triangles[k]*3];
            mesh.vertices[k*3 + 1] = cone->points[cone->triangles[k]*3 + 1];
            mesh.vertices[k*3 + 2] = cone->points[cone->triangles[k]*3 + 2];

            mesh.normals[k*3] = cone->normals[cone->triangles[k]*3];
            mesh.normals[k*3 + 1] = cone->normals[cone->triangles[k]*3 + 1];
            mesh.normals[k*3 + 2] = cone->normals[cone->triangles[k]*3 + 2];

            mesh.texcoords[k*2] = cone->tcoords[cone->triangles[k]*2];
            mesh.texcoords[k*2 + 1] = cone->tcoords[cone->triangles[k]*2 + 1];
        }

        par_shapes_free_mesh(cone);

        // Upload vertex data to GPU (static mesh)
        UploadMesh(&mesh, false);
    }
    else TRACELOG(LOG_WARNING, "MESH: Failed to generate mesh: cone");

    return mesh;
}

// Generate torus mesh
Mesh GenMeshTorus(float radius, float size, int radSeg, int sides)
{
    Mesh mesh = { 0 };

    if ((sides >= 3) && (radSeg >= 3))
    {
        if (radius > 1.0f) radius = 1.0f;
        else if (radius < 0.1f) radius = 0.1f;

        // Create a donut that sits on the Z=0 plane with the specified inner radius
        // The outer radius can be controlled with par_shapes_scale
        par_shapes_mesh *torus = par_shapes_create_torus(radSeg, sides, radius);
        par_shapes_scale(torus, size/2, size/2, size/2);

        mesh.vertices = (float *)RL_MALLOC(torus->ntriangles*3*3*sizeof(float));
        mesh.texcoords = (float *)RL_MALLOC(torus->ntriangles*3*2*sizeof(float));
        mesh.normals = (float *)RL_MALLOC(torus->ntriangles*3*3*sizeof(float));

        mesh.vertexCount = torus->ntriangles*3;
        mesh.triangleCount = torus->ntriangles;

        for (int k = 0; k < mesh.vertexCount; k++)
        {
            mesh.vertices[k*3] = torus->points[torus->triangles[k]*3];
            mesh.vertices[k*3 + 1] = torus->points[torus->triangles[k]*3 + 1];
            mesh.vertices[k*3 + 2] = torus->points[torus->triangles[k]*3 + 2];

            mesh.normals[k*3] = torus->normals[torus->triangles[k]*3];
            mesh.normals[k*3 + 1] = torus->normals[torus->triangles[k]*3 + 1];
            mesh.normals[k*3 + 2] = torus->normals[torus->triangles[k]*3 + 2];

            mesh.texcoords[k*2] = torus->tcoords[torus->triangles[k]*2];
            mesh.texcoords[k*2 + 1] = torus->tcoords[torus->triangles[k]*2 + 1];
        }

        par_shapes_free_mesh(torus);

        // Upload vertex data to GPU (static mesh)
        UploadMesh(&mesh, false);
    }
    else TRACELOG(LOG_WARNING, "MESH: Failed to generate mesh: torus");

    return mesh;
}

// Generate trefoil knot mesh
Mesh GenMeshKnot(float radius, float size, int radSeg, int sides)
{
    Mesh mesh = { 0 };

    if ((sides >= 3) && (radSeg >= 3))
    {
        if (radius > 3.0f) radius = 3.0f;
        else if (radius < 0.5f) radius = 0.5f;

        par_shapes_mesh *knot = par_shapes_create_trefoil_knot(radSeg, sides, radius);
        par_shapes_scale(knot, size, size, size);

        mesh.vertices = (float *)RL_MALLOC(knot->ntriangles*3*3*sizeof(float));
        mesh.texcoords = (float *)RL_MALLOC(knot->ntriangles*3*2*sizeof(float));
        mesh.normals = (float *)RL_MALLOC(knot->ntriangles*3*3*sizeof(float));

        mesh.vertexCount = knot->ntriangles*3;
        mesh.triangleCount = knot->ntriangles;

        for (int k = 0; k < mesh.vertexCount; k++)
        {
            mesh.vertices[k*3] = knot->points[knot->triangles[k]*3];
            mesh.vertices[k*3 + 1] = knot->points[knot->triangles[k]*3 + 1];
            mesh.vertices[k*3 + 2] = knot->points[knot->triangles[k]*3 + 2];

            mesh.normals[k*3] = knot->normals[knot->triangles[k]*3];
            mesh.normals[k*3 + 1] = knot->normals[knot->triangles[k]*3 + 1];
            mesh.normals[k*3 + 2] = knot->normals[knot->triangles[k]*3 + 2];

            mesh.texcoords[k*2] = knot->tcoords[knot->triangles[k]*2];
            mesh.texcoords[k*2 + 1] = knot->tcoords[knot->triangles[k]*2 + 1];
        }

        par_shapes_free_mesh(knot);

        // Upload vertex data to GPU (static mesh)
        UploadMesh(&mesh, false);
    }
    else TRACELOG(LOG_WARNING, "MESH: Failed to generate mesh: knot");

    return mesh;
}

// Generate a mesh from heightmap
// NOTE: Vertex data is uploaded to GPU
Mesh GenMeshHeightmap(Image heightmap, Vector3 size)
{
    #define GRAY_VALUE(c) ((float)(c.r + c.g + c.b)/3.0f)

    Mesh mesh = { 0 };

    int mapX = heightmap.width;
    int mapZ = heightmap.height;

    Color *pixels = LoadImageColors(heightmap);

    // NOTE: One vertex per pixel
    mesh.triangleCount = (mapX - 1)*(mapZ - 1)*2;    // One quad every four pixels

    mesh.vertexCount = mesh.triangleCount*3;

    mesh.vertices = (float *)RL_MALLOC(mesh.vertexCount*3*sizeof(float));
    mesh.normals = (float *)RL_MALLOC(mesh.vertexCount*3*sizeof(float));
    mesh.texcoords = (float *)RL_MALLOC(mesh.vertexCount*2*sizeof(float));
    mesh.colors = NULL;

    int vCounter = 0;       // Used to count vertices float by float
    int tcCounter = 0;      // Used to count texcoords float by float
    int nCounter = 0;       // Used to count normals float by float

    Vector3 scaleFactor = { size.x/(mapX - 1), size.y/255.0f, size.z/(mapZ - 1) };

    Vector3 vA = { 0 };
    Vector3 vB = { 0 };
    Vector3 vC = { 0 };
    Vector3 vN = { 0 };

    for (int z = 0; z < mapZ-1; z++)
    {
        for (int x = 0; x < mapX-1; x++)
        {
            // Fill vertices array with data
            //----------------------------------------------------------

            // one triangle - 3 vertex
            mesh.vertices[vCounter] = (float)x*scaleFactor.x;
            mesh.vertices[vCounter + 1] = GRAY_VALUE(pixels[x + z*mapX])*scaleFactor.y;
            mesh.vertices[vCounter + 2] = (float)z*scaleFactor.z;

            mesh.vertices[vCounter + 3] = (float)x*scaleFactor.x;
            mesh.vertices[vCounter + 4] = GRAY_VALUE(pixels[x + (z + 1)*mapX])*scaleFactor.y;
            mesh.vertices[vCounter + 5] = (float)(z + 1)*scaleFactor.z;

            mesh.vertices[vCounter + 6] = (float)(x + 1)*scaleFactor.x;
            mesh.vertices[vCounter + 7] = GRAY_VALUE(pixels[(x + 1) + z*mapX])*scaleFactor.y;
            mesh.vertices[vCounter + 8] = (float)z*scaleFactor.z;

            // Another triangle - 3 vertex
            mesh.vertices[vCounter + 9] = mesh.vertices[vCounter + 6];
            mesh.vertices[vCounter + 10] = mesh.vertices[vCounter + 7];
            mesh.vertices[vCounter + 11] = mesh.vertices[vCounter + 8];

            mesh.vertices[vCounter + 12] = mesh.vertices[vCounter + 3];
            mesh.vertices[vCounter + 13] = mesh.vertices[vCounter + 4];
            mesh.vertices[vCounter + 14] = mesh.vertices[vCounter + 5];

            mesh.vertices[vCounter + 15] = (float)(x + 1)*scaleFactor.x;
            mesh.vertices[vCounter + 16] = GRAY_VALUE(pixels[(x + 1) + (z + 1)*mapX])*scaleFactor.y;
            mesh.vertices[vCounter + 17] = (float)(z + 1)*scaleFactor.z;
            vCounter += 18;     // 6 vertex, 18 floats

            // Fill texcoords array with data
            //--------------------------------------------------------------
            mesh.texcoords[tcCounter] = (float)x/(mapX - 1);
            mesh.texcoords[tcCounter + 1] = (float)z/(mapZ - 1);

            mesh.texcoords[tcCounter + 2] = (float)x/(mapX - 1);
            mesh.texcoords[tcCounter + 3] = (float)(z + 1)/(mapZ - 1);

            mesh.texcoords[tcCounter + 4] = (float)(x + 1)/(mapX - 1);
            mesh.texcoords[tcCounter + 5] = (float)z/(mapZ - 1);

            mesh.texcoords[tcCounter + 6] = mesh.texcoords[tcCounter + 4];
            mesh.texcoords[tcCounter + 7] = mesh.texcoords[tcCounter + 5];

            mesh.texcoords[tcCounter + 8] = mesh.texcoords[tcCounter + 2];
            mesh.texcoords[tcCounter + 9] = mesh.texcoords[tcCounter + 3];

            mesh.texcoords[tcCounter + 10] = (float)(x + 1)/(mapX - 1);
            mesh.texcoords[tcCounter + 11] = (float)(z + 1)/(mapZ - 1);
            tcCounter += 12;    // 6 texcoords, 12 floats

            // Fill normals array with data
            //--------------------------------------------------------------
            for (int i = 0; i < 18; i += 9)
            {
                vA.x = mesh.vertices[nCounter + i];
                vA.y = mesh.vertices[nCounter + i + 1];
                vA.z = mesh.vertices[nCounter + i + 2];

                vB.x = mesh.vertices[nCounter + i + 3];
                vB.y = mesh.vertices[nCounter + i + 4];
                vB.z = mesh.vertices[nCounter + i + 5];

                vC.x = mesh.vertices[nCounter + i + 6];
                vC.y = mesh.vertices[nCounter + i + 7];
                vC.z = mesh.vertices[nCounter + i + 8];

                vN = Vector3Normalize(Vector3CrossProduct(Vector3Subtract(vB, vA), Vector3Subtract(vC, vA)));

                mesh.normals[nCounter + i] = vN.x;
                mesh.normals[nCounter + i + 1] = vN.y;
                mesh.normals[nCounter + i + 2] = vN.z;

                mesh.normals[nCounter + i + 3] = vN.x;
                mesh.normals[nCounter + i + 4] = vN.y;
                mesh.normals[nCounter + i + 5] = vN.z;

                mesh.normals[nCounter + i + 6] = vN.x;
                mesh.normals[nCounter + i + 7] = vN.y;
                mesh.normals[nCounter + i + 8] = vN.z;
            }

            nCounter += 18;     // 6 vertex, 18 floats
        }
    }

    UnloadImageColors(pixels);  // Unload pixels color data

    // Upload vertex data to GPU (static mesh)
    UploadMesh(&mesh, false);

    return mesh;
}

// Generate a cubes mesh from pixel data
// NOTE: Vertex data is uploaded to GPU
Mesh GenMeshCubicmap(Image cubicmap, Vector3 cubeSize)
{
    #define COLOR_EQUAL(col1, col2) ((col1.r == col2.r)&&(col1.g == col2.g)&&(col1.b == col2.b)&&(col1.a == col2.a))

    Mesh mesh = { 0 };

    Color *pixels = LoadImageColors(cubicmap);

    // NOTE: Max possible number of triangles numCubes*(12 triangles by cube)
    int maxTriangles = cubicmap.width*cubicmap.height*12;

    int vCounter = 0;       // Used to count vertices
    int tcCounter = 0;      // Used to count texcoords
    int nCounter = 0;       // Used to count normals

    float w = cubeSize.x;
    float h = cubeSize.z;
    float h2 = cubeSize.y;

    Vector3 *mapVertices = (Vector3 *)RL_MALLOC(maxTriangles*3*sizeof(Vector3));
    Vector2 *mapTexcoords = (Vector2 *)RL_MALLOC(maxTriangles*3*sizeof(Vector2));
    Vector3 *mapNormals = (Vector3 *)RL_MALLOC(maxTriangles*3*sizeof(Vector3));

    // Define the 6 normals of the cube, we will combine them accordingly later...
    Vector3 n1 = { 1.0f, 0.0f, 0.0f };
    Vector3 n2 = { -1.0f, 0.0f, 0.0f };
    Vector3 n3 = { 0.0f, 1.0f, 0.0f };
    Vector3 n4 = { 0.0f, -1.0f, 0.0f };
    Vector3 n5 = { 0.0f, 0.0f, -1.0f };
    Vector3 n6 = { 0.0f, 0.0f, 1.0f };

    // NOTE: We use texture rectangles to define different textures for top-bottom-front-back-right-left (6)
    typedef struct RectangleF {
        float x;
        float y;
        float width;
        float height;
    } RectangleF;

    RectangleF rightTexUV = { 0.0f, 0.0f, 0.5f, 0.5f };
    RectangleF leftTexUV = { 0.5f, 0.0f, 0.5f, 0.5f };
    RectangleF frontTexUV = { 0.0f, 0.0f, 0.5f, 0.5f };
    RectangleF backTexUV = { 0.5f, 0.0f, 0.5f, 0.5f };
    RectangleF topTexUV = { 0.0f, 0.5f, 0.5f, 0.5f };
    RectangleF bottomTexUV = { 0.5f, 0.5f, 0.5f, 0.5f };

    for (int z = 0; z < cubicmap.height; ++z)
    {
        for (int x = 0; x < cubicmap.width; ++x)
        {
            // Define the 8 vertex of the cube, we will combine them accordingly later...
            Vector3 v1 = { w*(x - 0.5f), h2, h*(z - 0.5f) };
            Vector3 v2 = { w*(x - 0.5f), h2, h*(z + 0.5f) };
            Vector3 v3 = { w*(x + 0.5f), h2, h*(z + 0.5f) };
            Vector3 v4 = { w*(x + 0.5f), h2, h*(z - 0.5f) };
            Vector3 v5 = { w*(x + 0.5f), 0, h*(z - 0.5f) };
            Vector3 v6 = { w*(x - 0.5f), 0, h*(z - 0.5f) };
            Vector3 v7 = { w*(x - 0.5f), 0, h*(z + 0.5f) };
            Vector3 v8 = { w*(x + 0.5f), 0, h*(z + 0.5f) };

            // We check pixel color to be WHITE -> draw full cube
            if (COLOR_EQUAL(pixels[z*cubicmap.width + x], WHITE))
            {
                // Define triangles and checking collateral cubes
                //------------------------------------------------

                // Define top triangles (2 tris, 6 vertex --> v1-v2-v3, v1-v3-v4)
                // WARNING: Not required for a WHITE cubes, created to allow seeing the map from outside
                mapVertices[vCounter] = v1;
                mapVertices[vCounter + 1] = v2;
                mapVertices[vCounter + 2] = v3;
                mapVertices[vCounter + 3] = v1;
                mapVertices[vCounter + 4] = v3;
                mapVertices[vCounter + 5] = v4;
                vCounter += 6;

                mapNormals[nCounter] = n3;
                mapNormals[nCounter + 1] = n3;
                mapNormals[nCounter + 2] = n3;
                mapNormals[nCounter + 3] = n3;
                mapNormals[nCounter + 4] = n3;
                mapNormals[nCounter + 5] = n3;
                nCounter += 6;

                mapTexcoords[tcCounter] = (Vector2){ topTexUV.x, topTexUV.y };
                mapTexcoords[tcCounter + 1] = (Vector2){ topTexUV.x, topTexUV.y + topTexUV.height };
                mapTexcoords[tcCounter + 2] = (Vector2){ topTexUV.x + topTexUV.width, topTexUV.y + topTexUV.height };
                mapTexcoords[tcCounter + 3] = (Vector2){ topTexUV.x, topTexUV.y };
                mapTexcoords[tcCounter + 4] = (Vector2){ topTexUV.x + topTexUV.width, topTexUV.y + topTexUV.height };
                mapTexcoords[tcCounter + 5] = (Vector2){ topTexUV.x + topTexUV.width, topTexUV.y };
                tcCounter += 6;

                // Define bottom triangles (2 tris, 6 vertex --> v6-v8-v7, v6-v5-v8)
                mapVertices[vCounter] = v6;
                mapVertices[vCounter + 1] = v8;
                mapVertices[vCounter + 2] = v7;
                mapVertices[vCounter + 3] = v6;
                mapVertices[vCounter + 4] = v5;
                mapVertices[vCounter + 5] = v8;
                vCounter += 6;

                mapNormals[nCounter] = n4;
                mapNormals[nCounter + 1] = n4;
                mapNormals[nCounter + 2] = n4;
                mapNormals[nCounter + 3] = n4;
                mapNormals[nCounter + 4] = n4;
                mapNormals[nCounter + 5] = n4;
                nCounter += 6;

                mapTexcoords[tcCounter] = (Vector2){ bottomTexUV.x + bottomTexUV.width, bottomTexUV.y };
                mapTexcoords[tcCounter + 1] = (Vector2){ bottomTexUV.x, bottomTexUV.y + bottomTexUV.height };
                mapTexcoords[tcCounter + 2] = (Vector2){ bottomTexUV.x + bottomTexUV.width, bottomTexUV.y + bottomTexUV.height };
                mapTexcoords[tcCounter + 3] = (Vector2){ bottomTexUV.x + bottomTexUV.width, bottomTexUV.y };
                mapTexcoords[tcCounter + 4] = (Vector2){ bottomTexUV.x, bottomTexUV.y };
                mapTexcoords[tcCounter + 5] = (Vector2){ bottomTexUV.x, bottomTexUV.y + bottomTexUV.height };
                tcCounter += 6;

                // Checking cube on bottom of current cube
                if (((z < cubicmap.height - 1) && COLOR_EQUAL(pixels[(z + 1)*cubicmap.width + x], BLACK)) || (z == cubicmap.height - 1))
                {
                    // Define front triangles (2 tris, 6 vertex) --> v2 v7 v3, v3 v7 v8
                    // NOTE: Collateral occluded faces are not generated
                    mapVertices[vCounter] = v2;
                    mapVertices[vCounter + 1] = v7;
                    mapVertices[vCounter + 2] = v3;
                    mapVertices[vCounter + 3] = v3;
                    mapVertices[vCounter + 4] = v7;
                    mapVertices[vCounter + 5] = v8;
                    vCounter += 6;

                    mapNormals[nCounter] = n6;
                    mapNormals[nCounter + 1] = n6;
                    mapNormals[nCounter + 2] = n6;
                    mapNormals[nCounter + 3] = n6;
                    mapNormals[nCounter + 4] = n6;
                    mapNormals[nCounter + 5] = n6;
                    nCounter += 6;

                    mapTexcoords[tcCounter] = (Vector2){ frontTexUV.x, frontTexUV.y };
                    mapTexcoords[tcCounter + 1] = (Vector2){ frontTexUV.x, frontTexUV.y + frontTexUV.height };
                    mapTexcoords[tcCounter + 2] = (Vector2){ frontTexUV.x + frontTexUV.width, frontTexUV.y };
                    mapTexcoords[tcCounter + 3] = (Vector2){ frontTexUV.x + frontTexUV.width, frontTexUV.y };
                    mapTexcoords[tcCounter + 4] = (Vector2){ frontTexUV.x, frontTexUV.y + frontTexUV.height };
                    mapTexcoords[tcCounter + 5] = (Vector2){ frontTexUV.x + frontTexUV.width, frontTexUV.y + frontTexUV.height };
                    tcCounter += 6;
                }

                // Checking cube on top of current cube
                if (((z > 0) && COLOR_EQUAL(pixels[(z - 1)*cubicmap.width + x], BLACK)) || (z == 0))
                {
                    // Define back triangles (2 tris, 6 vertex) --> v1 v5 v6, v1 v4 v5
                    // NOTE: Collateral occluded faces are not generated
                    mapVertices[vCounter] = v1;
                    mapVertices[vCounter + 1] = v5;
                    mapVertices[vCounter + 2] = v6;
                    mapVertices[vCounter + 3] = v1;
                    mapVertices[vCounter + 4] = v4;
                    mapVertices[vCounter + 5] = v5;
                    vCounter += 6;

                    mapNormals[nCounter] = n5;
                    mapNormals[nCounter + 1] = n5;
                    mapNormals[nCounter + 2] = n5;
                    mapNormals[nCounter + 3] = n5;
                    mapNormals[nCounter + 4] = n5;
                    mapNormals[nCounter + 5] = n5;
                    nCounter += 6;

                    mapTexcoords[tcCounter] = (Vector2){ backTexUV.x + backTexUV.width, backTexUV.y };
                    mapTexcoords[tcCounter + 1] = (Vector2){ backTexUV.x, backTexUV.y + backTexUV.height };
                    mapTexcoords[tcCounter + 2] = (Vector2){ backTexUV.x + backTexUV.width, backTexUV.y + backTexUV.height };
                    mapTexcoords[tcCounter + 3] = (Vector2){ backTexUV.x + backTexUV.width, backTexUV.y };
                    mapTexcoords[tcCounter + 4] = (Vector2){ backTexUV.x, backTexUV.y };
                    mapTexcoords[tcCounter + 5] = (Vector2){ backTexUV.x, backTexUV.y + backTexUV.height };
                    tcCounter += 6;
                }

                // Checking cube on right of current cube
                if (((x < cubicmap.width - 1) && COLOR_EQUAL(pixels[z*cubicmap.width + (x + 1)], BLACK)) || (x == cubicmap.width - 1))
                {
                    // Define right triangles (2 tris, 6 vertex) --> v3 v8 v4, v4 v8 v5
                    // NOTE: Collateral occluded faces are not generated
                    mapVertices[vCounter] = v3;
                    mapVertices[vCounter + 1] = v8;
                    mapVertices[vCounter + 2] = v4;
                    mapVertices[vCounter + 3] = v4;
                    mapVertices[vCounter + 4] = v8;
                    mapVertices[vCounter + 5] = v5;
                    vCounter += 6;

                    mapNormals[nCounter] = n1;
                    mapNormals[nCounter + 1] = n1;
                    mapNormals[nCounter + 2] = n1;
                    mapNormals[nCounter + 3] = n1;
                    mapNormals[nCounter + 4] = n1;
                    mapNormals[nCounter + 5] = n1;
                    nCounter += 6;

                    mapTexcoords[tcCounter] = (Vector2){ rightTexUV.x, rightTexUV.y };
                    mapTexcoords[tcCounter + 1] = (Vector2){ rightTexUV.x, rightTexUV.y + rightTexUV.height };
                    mapTexcoords[tcCounter + 2] = (Vector2){ rightTexUV.x + rightTexUV.width, rightTexUV.y };
                    mapTexcoords[tcCounter + 3] = (Vector2){ rightTexUV.x + rightTexUV.width, rightTexUV.y };
                    mapTexcoords[tcCounter + 4] = (Vector2){ rightTexUV.x, rightTexUV.y + rightTexUV.height };
                    mapTexcoords[tcCounter + 5] = (Vector2){ rightTexUV.x + rightTexUV.width, rightTexUV.y + rightTexUV.height };
                    tcCounter += 6;
                }

                // Checking cube on left of current cube
                if (((x > 0) && COLOR_EQUAL(pixels[z*cubicmap.width + (x - 1)], BLACK)) || (x == 0))
                {
                    // Define left triangles (2 tris, 6 vertex) --> v1 v7 v2, v1 v6 v7
                    // NOTE: Collateral occluded faces are not generated
                    mapVertices[vCounter] = v1;
                    mapVertices[vCounter + 1] = v7;
                    mapVertices[vCounter + 2] = v2;
                    mapVertices[vCounter + 3] = v1;
                    mapVertices[vCounter + 4] = v6;
                    mapVertices[vCounter + 5] = v7;
                    vCounter += 6;

                    mapNormals[nCounter] = n2;
                    mapNormals[nCounter + 1] = n2;
                    mapNormals[nCounter + 2] = n2;
                    mapNormals[nCounter + 3] = n2;
                    mapNormals[nCounter + 4] = n2;
                    mapNormals[nCounter + 5] = n2;
                    nCounter += 6;

                    mapTexcoords[tcCounter] = (Vector2){ leftTexUV.x, leftTexUV.y };
                    mapTexcoords[tcCounter + 1] = (Vector2){ leftTexUV.x + leftTexUV.width, leftTexUV.y + leftTexUV.height };
                    mapTexcoords[tcCounter + 2] = (Vector2){ leftTexUV.x + leftTexUV.width, leftTexUV.y };
                    mapTexcoords[tcCounter + 3] = (Vector2){ leftTexUV.x, leftTexUV.y };
                    mapTexcoords[tcCounter + 4] = (Vector2){ leftTexUV.x, leftTexUV.y + leftTexUV.height };
                    mapTexcoords[tcCounter + 5] = (Vector2){ leftTexUV.x + leftTexUV.width, leftTexUV.y + leftTexUV.height };
                    tcCounter += 6;
                }
            }
            // We check pixel color to be BLACK, we will only draw floor and roof
            else if (COLOR_EQUAL(pixels[z*cubicmap.width + x], BLACK))
            {
                // Define top triangles (2 tris, 6 vertex --> v1-v2-v3, v1-v3-v4)
                mapVertices[vCounter] = v1;
                mapVertices[vCounter + 1] = v3;
                mapVertices[vCounter + 2] = v2;
                mapVertices[vCounter + 3] = v1;
                mapVertices[vCounter + 4] = v4;
                mapVertices[vCounter + 5] = v3;
                vCounter += 6;

                mapNormals[nCounter] = n4;
                mapNormals[nCounter + 1] = n4;
                mapNormals[nCounter + 2] = n4;
                mapNormals[nCounter + 3] = n4;
                mapNormals[nCounter + 4] = n4;
                mapNormals[nCounter + 5] = n4;
                nCounter += 6;

                mapTexcoords[tcCounter] = (Vector2){ topTexUV.x, topTexUV.y };
                mapTexcoords[tcCounter + 1] = (Vector2){ topTexUV.x + topTexUV.width, topTexUV.y + topTexUV.height };
                mapTexcoords[tcCounter + 2] = (Vector2){ topTexUV.x, topTexUV.y + topTexUV.height };
                mapTexcoords[tcCounter + 3] = (Vector2){ topTexUV.x, topTexUV.y };
                mapTexcoords[tcCounter + 4] = (Vector2){ topTexUV.x + topTexUV.width, topTexUV.y };
                mapTexcoords[tcCounter + 5] = (Vector2){ topTexUV.x + topTexUV.width, topTexUV.y + topTexUV.height };
                tcCounter += 6;

                // Define bottom triangles (2 tris, 6 vertex --> v6-v8-v7, v6-v5-v8)
                mapVertices[vCounter] = v6;
                mapVertices[vCounter + 1] = v7;
                mapVertices[vCounter + 2] = v8;
                mapVertices[vCounter + 3] = v6;
                mapVertices[vCounter + 4] = v8;
                mapVertices[vCounter + 5] = v5;
                vCounter += 6;

                mapNormals[nCounter] = n3;
                mapNormals[nCounter + 1] = n3;
                mapNormals[nCounter + 2] = n3;
                mapNormals[nCounter + 3] = n3;
                mapNormals[nCounter + 4] = n3;
                mapNormals[nCounter + 5] = n3;
                nCounter += 6;

                mapTexcoords[tcCounter] = (Vector2){ bottomTexUV.x + bottomTexUV.width, bottomTexUV.y };
                mapTexcoords[tcCounter + 1] = (Vector2){ bottomTexUV.x + bottomTexUV.width, bottomTexUV.y + bottomTexUV.height };
                mapTexcoords[tcCounter + 2] = (Vector2){ bottomTexUV.x, bottomTexUV.y + bottomTexUV.height };
                mapTexcoords[tcCounter + 3] = (Vector2){ bottomTexUV.x + bottomTexUV.width, bottomTexUV.y };
                mapTexcoords[tcCounter + 4] = (Vector2){ bottomTexUV.x, bottomTexUV.y + bottomTexUV.height };
                mapTexcoords[tcCounter + 5] = (Vector2){ bottomTexUV.x, bottomTexUV.y };
                tcCounter += 6;
            }
        }
    }

    // Move data from mapVertices temp arrays to vertices float array
    mesh.vertexCount = vCounter;
    mesh.triangleCount = vCounter/3;

    mesh.vertices = (float *)RL_MALLOC(mesh.vertexCount*3*sizeof(float));
    mesh.normals = (float *)RL_MALLOC(mesh.vertexCount*3*sizeof(float));
    mesh.texcoords = (float *)RL_MALLOC(mesh.vertexCount*2*sizeof(float));
    mesh.colors = NULL;

    int fCounter = 0;

    // Move vertices data
    for (int i = 0; i < vCounter; i++)
    {
        mesh.vertices[fCounter] = mapVertices[i].x;
        mesh.vertices[fCounter + 1] = mapVertices[i].y;
        mesh.vertices[fCounter + 2] = mapVertices[i].z;
        fCounter += 3;
    }

    fCounter = 0;

    // Move normals data
    for (int i = 0; i < nCounter; i++)
    {
        mesh.normals[fCounter] = mapNormals[i].x;
        mesh.normals[fCounter + 1] = mapNormals[i].y;
        mesh.normals[fCounter + 2] = mapNormals[i].z;
        fCounter += 3;
    }

    fCounter = 0;

    // Move texcoords data
    for (int i = 0; i < tcCounter; i++)
    {
        mesh.texcoords[fCounter] = mapTexcoords[i].x;
        mesh.texcoords[fCounter + 1] = mapTexcoords[i].y;
        fCounter += 2;
    }

    RL_FREE(mapVertices);
    RL_FREE(mapNormals);
    RL_FREE(mapTexcoords);

    UnloadImageColors(pixels);   // Unload pixels color data

    // Upload vertex data to GPU (static mesh)
    UploadMesh(&mesh, false);

    return mesh;
}
#endif      // SUPPORT_MESH_GENERATION

// Compute mesh bounding box limits
// NOTE: minVertex and maxVertex should be transformed by model transform matrix
BoundingBox GetMeshBoundingBox(Mesh mesh)
{
    // Get min and max vertex to construct bounds (AABB)
    Vector3 minVertex = { 0 };
    Vector3 maxVertex = { 0 };

    if (mesh.vertices != NULL)
    {
        minVertex = (Vector3){ mesh.vertices[0], mesh.vertices[1], mesh.vertices[2] };
        maxVertex = (Vector3){ mesh.vertices[0], mesh.vertices[1], mesh.vertices[2] };

        for (int i = 1; i < mesh.vertexCount; i++)
        {
            minVertex = Vector3Min(minVertex, (Vector3){ mesh.vertices[i*3], mesh.vertices[i*3 + 1], mesh.vertices[i*3 + 2] });
            maxVertex = Vector3Max(maxVertex, (Vector3){ mesh.vertices[i*3], mesh.vertices[i*3 + 1], mesh.vertices[i*3 + 2] });
        }
    }

    // Create the bounding box
    BoundingBox box = { 0 };
    box.min = minVertex;
    box.max = maxVertex;

    return box;
}

// Compute mesh tangents
// NOTE: To calculate mesh tangents and binormals we need mesh vertex positions and texture coordinates
// Implementation based on: https://answers.unity.com/questions/7789/calculating-tangents-vector4.html
void GenMeshTangents(Mesh *mesh)
{
    if ((mesh->vertices == NULL) || (mesh->texcoords == NULL))
    {
        TRACELOG(LOG_WARNING, "MESH: Tangents generation requires texcoord vertex attribute data");
        return;
    }

    if (mesh->tangents == NULL) mesh->tangents = (float *)RL_MALLOC(mesh->vertexCount*4*sizeof(float));
    else
    {
        RL_FREE(mesh->tangents);
        mesh->tangents = (float *)RL_MALLOC(mesh->vertexCount*4*sizeof(float));
    }

    Vector3 *tan1 = (Vector3 *)RL_MALLOC(mesh->vertexCount*sizeof(Vector3));
    Vector3 *tan2 = (Vector3 *)RL_MALLOC(mesh->vertexCount*sizeof(Vector3));

    if (mesh->vertexCount % 3 != 0)
    {
        TRACELOG(LOG_WARNING, "MESH: vertexCount expected to be a multiple of 3. Expect uninitialized values.");
    }

    for (int i = 0; i <= mesh->vertexCount - 3; i += 3)
    {
        // Get triangle vertices
        Vector3 v1 = { mesh->vertices[(i + 0)*3 + 0], mesh->vertices[(i + 0)*3 + 1], mesh->vertices[(i + 0)*3 + 2] };
        Vector3 v2 = { mesh->vertices[(i + 1)*3 + 0], mesh->vertices[(i + 1)*3 + 1], mesh->vertices[(i + 1)*3 + 2] };
        Vector3 v3 = { mesh->vertices[(i + 2)*3 + 0], mesh->vertices[(i + 2)*3 + 1], mesh->vertices[(i + 2)*3 + 2] };

        // Get triangle texcoords
        Vector2 uv1 = { mesh->texcoords[(i + 0)*2 + 0], mesh->texcoords[(i + 0)*2 + 1] };
        Vector2 uv2 = { mesh->texcoords[(i + 1)*2 + 0], mesh->texcoords[(i + 1)*2 + 1] };
        Vector2 uv3 = { mesh->texcoords[(i + 2)*2 + 0], mesh->texcoords[(i + 2)*2 + 1] };

        float x1 = v2.x - v1.x;
        float y1 = v2.y - v1.y;
        float z1 = v2.z - v1.z;
        float x2 = v3.x - v1.x;
        float y2 = v3.y - v1.y;
        float z2 = v3.z - v1.z;

        float s1 = uv2.x - uv1.x;
        float t1 = uv2.y - uv1.y;
        float s2 = uv3.x - uv1.x;
        float t2 = uv3.y - uv1.y;

        float div = s1*t2 - s2*t1;
        float r = (div == 0.0f)? 0.0f : 1.0f/div;

        Vector3 sdir = { (t2*x1 - t1*x2)*r, (t2*y1 - t1*y2)*r, (t2*z1 - t1*z2)*r };
        Vector3 tdir = { (s1*x2 - s2*x1)*r, (s1*y2 - s2*y1)*r, (s1*z2 - s2*z1)*r };

        tan1[i + 0] = sdir;
        tan1[i + 1] = sdir;
        tan1[i + 2] = sdir;

        tan2[i + 0] = tdir;
        tan2[i + 1] = tdir;
        tan2[i + 2] = tdir;
    }

    // Compute tangents considering normals
    for (int i = 0; i < mesh->vertexCount; i++)
    {
        Vector3 normal = { mesh->normals[i*3 + 0], mesh->normals[i*3 + 1], mesh->normals[i*3 + 2] };
        Vector3 tangent = tan1[i];

        // TODO: Review, not sure if tangent computation is right, just used reference proposed maths...
#if defined(COMPUTE_TANGENTS_METHOD_01)
        Vector3 tmp = Vector3Subtract(tangent, Vector3Scale(normal, Vector3DotProduct(normal, tangent)));
        tmp = Vector3Normalize(tmp);
        mesh->tangents[i*4 + 0] = tmp.x;
        mesh->tangents[i*4 + 1] = tmp.y;
        mesh->tangents[i*4 + 2] = tmp.z;
        mesh->tangents[i*4 + 3] = 1.0f;
#else
        Vector3OrthoNormalize(&normal, &tangent);
        mesh->tangents[i*4 + 0] = tangent.x;
        mesh->tangents[i*4 + 1] = tangent.y;
        mesh->tangents[i*4 + 2] = tangent.z;
        mesh->tangents[i*4 + 3] = (Vector3DotProduct(Vector3CrossProduct(normal, tangent), tan2[i]) < 0.0f)? -1.0f : 1.0f;
#endif
    }

    RL_FREE(tan1);
    RL_FREE(tan2);

    if (mesh->vboId != NULL)
    {
        if (mesh->vboId[SHADER_LOC_VERTEX_TANGENT] != 0)
        {
            // Update existing vertex buffer
            rlUpdateVertexBuffer(mesh->vboId[SHADER_LOC_VERTEX_TANGENT], mesh->tangents, mesh->vertexCount*4*sizeof(float), 0);
        }
        else
        {
            // Load a new tangent attributes buffer
            mesh->vboId[SHADER_LOC_VERTEX_TANGENT] = rlLoadVertexBuffer(mesh->tangents, mesh->vertexCount*4*sizeof(float), false);
        }

        rlEnableVertexArray(mesh->vaoId);
        rlSetVertexAttribute(RL_DEFAULT_SHADER_ATTRIB_LOCATION_TANGENT, 4, RL_FLOAT, 0, 0, 0);
        rlEnableVertexAttribute(RL_DEFAULT_SHADER_ATTRIB_LOCATION_TANGENT);
        rlDisableVertexArray();
    }

    TRACELOG(LOG_INFO, "MESH: Tangents data computed and uploaded for provided mesh");
}

// Draw a model (with texture if set)
void DrawModel(Model model, Vector3 position, float scale, Color tint)
{
    Vector3 vScale = { scale, scale, scale };
    Vector3 rotationAxis = { 0.0f, 1.0f, 0.0f };

    DrawModelEx(model, position, rotationAxis, 0.0f, vScale, tint);
}

// Draw a model with extended parameters
void DrawModelEx(Model model, Vector3 position, Vector3 rotationAxis, float rotationAngle, Vector3 scale, Color tint)
{
    // Calculate transformation matrix from function parameters
    // Get transform matrix (rotation -> scale -> translation)
    Matrix matScale = MatrixScale(scale.x, scale.y, scale.z);
    Matrix matRotation = MatrixRotate(rotationAxis, rotationAngle*DEG2RAD);
    Matrix matTranslation = MatrixTranslate(position.x, position.y, position.z);

    Matrix matTransform = MatrixMultiply(MatrixMultiply(matScale, matRotation), matTranslation);

    // Combine model transformation matrix (model.transform) with matrix generated by function parameters (matTransform)
    model.transform = MatrixMultiply(model.transform, matTransform);

    for (int i = 0; i < model.meshCount; i++)
    {
        Color color = model.materials[model.meshMaterial[i]].maps[MATERIAL_MAP_DIFFUSE].color;

        Color colorTint = WHITE;
        colorTint.r = (unsigned char)(((int)color.r*(int)tint.r)/255);
        colorTint.g = (unsigned char)(((int)color.g*(int)tint.g)/255);
        colorTint.b = (unsigned char)(((int)color.b*(int)tint.b)/255);
        colorTint.a = (unsigned char)(((int)color.a*(int)tint.a)/255);

        model.materials[model.meshMaterial[i]].maps[MATERIAL_MAP_DIFFUSE].color = colorTint;
        DrawMesh(model.meshes[i], model.materials[model.meshMaterial[i]], model.transform);
        model.materials[model.meshMaterial[i]].maps[MATERIAL_MAP_DIFFUSE].color = color;
    }
}

// Draw a model wires (with texture if set)
void DrawModelWires(Model model, Vector3 position, float scale, Color tint)
{
    rlEnableWireMode();

    DrawModel(model, position, scale, tint);

    rlDisableWireMode();
}

// Draw a model wires (with texture if set) with extended parameters
void DrawModelWiresEx(Model model, Vector3 position, Vector3 rotationAxis, float rotationAngle, Vector3 scale, Color tint)
{
    rlEnableWireMode();

    DrawModelEx(model, position, rotationAxis, rotationAngle, scale, tint);

    rlDisableWireMode();
}

// Draw a model points
void DrawModelPoints(Model model, Vector3 position, float scale, Color tint)
{
    rlEnablePointMode();
    rlDisableBackfaceCulling();

    DrawModel(model, position, scale, tint);

    rlEnableBackfaceCulling();
    rlDisableWireMode();
}

// Draw a model points
void DrawModelPointsEx(Model model, Vector3 position, Vector3 rotationAxis, float rotationAngle, Vector3 scale, Color tint)
{
    rlEnablePointMode();
    rlDisableBackfaceCulling();

    DrawModelEx(model, position, rotationAxis, rotationAngle, scale, tint);

    rlEnableBackfaceCulling();
    rlDisableWireMode();
}

// Draw a billboard
void DrawBillboard(Camera camera, Texture2D texture, Vector3 position, float scale, Color tint)
{
    Rectangle source = { 0.0f, 0.0f, (float)texture.width, (float)texture.height };

    DrawBillboardRec(camera, texture, source, position, (Vector2) { scale*fabsf((float)source.width/source.height), scale }, tint);
}

// Draw a billboard (part of a texture defined by a rectangle)
void DrawBillboardRec(Camera camera, Texture2D texture, Rectangle source, Vector3 position, Vector2 size, Color tint)
{
    // NOTE: Billboard locked on axis-Y
    Vector3 up = { 0.0f, 1.0f, 0.0f };

    DrawBillboardPro(camera, texture, source, position, up, size, Vector2Scale(size, 0.5), 0.0f, tint);
}

// Draw a billboard with additional parameters
void DrawBillboardPro(Camera camera, Texture2D texture, Rectangle source, Vector3 position, Vector3 up, Vector2 size, Vector2 origin, float rotation, Color tint)
{
    // Compute the up vector and the right vector
    Matrix matView = MatrixLookAt(camera.position, camera.target, camera.up);
    Vector3 right = { matView.m0, matView.m4, matView.m8 };
    right = Vector3Scale(right, size.x);
    up = Vector3Scale(up, size.y);

    // Flip the content of the billboard while maintaining the counterclockwise edge rendering order
    if (size.x < 0.0f)
    {
        source.x += size.x;
        source.width *= -1.0;
        right = Vector3Negate(right);
        origin.x *= -1.0f;
    }
    if (size.y < 0.0f)
    {
        source.y += size.y;
        source.height *= -1.0;
        up = Vector3Negate(up);
        origin.y *= -1.0f;
    }

    // Draw the texture region described by source on the following rectangle in 3D space:
    //
    //                size.x          <--.
    //  3 ^---------------------------+ 2 \ rotation
    //    |                           |   /
    //    |                           |
    //    |   origin.x   position     |
    // up |..............             | size.y
    //    |             .             |
    //    |             . origin.y    |
    //    |             .             |
    //  0 +---------------------------> 1
    //                right
    Vector3 forward;
    if (rotation != 0.0) forward = Vector3CrossProduct(right, up);

    Vector3 origin3D = Vector3Add(Vector3Scale(Vector3Normalize(right), origin.x), Vector3Scale(Vector3Normalize(up), origin.y));

    Vector3 points[4];
    points[0] = Vector3Zero();
    points[1] = right;
    points[2] = Vector3Add(up, right);
    points[3] = up;

    for (int i = 0; i < 4; i++)
    {
        points[i] = Vector3Subtract(points[i], origin3D);
        if (rotation != 0.0) points[i] = Vector3RotateByAxisAngle(points[i], forward, rotation * DEG2RAD);
        points[i] = Vector3Add(points[i], position);
    }

    Vector2 texcoords[4];
    texcoords[0] = (Vector2) { (float)source.x/texture.width, (float)(source.y + source.height)/texture.height };
    texcoords[1] = (Vector2) { (float)(source.x + source.width)/texture.width, (float)(source.y + source.height)/texture.height };
    texcoords[2] = (Vector2) { (float)(source.x + source.width)/texture.width, (float)source.y/texture.height };
    texcoords[3] = (Vector2) { (float)source.x/texture.width, (float)source.y/texture.height };

    rlSetTexture(texture.id);
    rlBegin(RL_QUADS);

        rlColor4ub(tint.r, tint.g, tint.b, tint.a);
        for (int i = 0; i < 4; i++)
        {
            rlTexCoord2f(texcoords[i].x, texcoords[i].y);
            rlVertex3f(points[i].x, points[i].y, points[i].z);
        }

    rlEnd();
    rlSetTexture(0);
}

// Draw a bounding box with wires
void DrawBoundingBox(BoundingBox box, Color color)
{
    Vector3 size = { 0 };

    size.x = fabsf(box.max.x - box.min.x);
    size.y = fabsf(box.max.y - box.min.y);
    size.z = fabsf(box.max.z - box.min.z);

    Vector3 center = { box.min.x + size.x/2.0f, box.min.y + size.y/2.0f, box.min.z + size.z/2.0f };

    DrawCubeWires(center, size.x, size.y, size.z, color);
}

// Check collision between two spheres
bool CheckCollisionSpheres(Vector3 center1, float radius1, Vector3 center2, float radius2)
{
    bool collision = false;

    // Simple way to check for collision, just checking distance between two points
    // Unfortunately, sqrtf() is a costly operation, so we avoid it with following solution
    /*
    float dx = center1.x - center2.x;      // X distance between centers
    float dy = center1.y - center2.y;      // Y distance between centers
    float dz = center1.z - center2.z;      // Z distance between centers

    float distance = sqrtf(dx*dx + dy*dy + dz*dz);  // Distance between centers

    if (distance <= (radius1 + radius2)) collision = true;
    */

    // Check for distances squared to avoid sqrtf()
    if (Vector3DotProduct(Vector3Subtract(center2, center1), Vector3Subtract(center2, center1)) <= (radius1 + radius2)*(radius1 + radius2)) collision = true;

    return collision;
}

// Check collision between two boxes
// NOTE: Boxes are defined by two points minimum and maximum
bool CheckCollisionBoxes(BoundingBox box1, BoundingBox box2)
{
    bool collision = true;

    if ((box1.max.x >= box2.min.x) && (box1.min.x <= box2.max.x))
    {
        if ((box1.max.y < box2.min.y) || (box1.min.y > box2.max.y)) collision = false;
        if ((box1.max.z < box2.min.z) || (box1.min.z > box2.max.z)) collision = false;
    }
    else collision = false;

    return collision;
}

// Check collision between box and sphere
bool CheckCollisionBoxSphere(BoundingBox box, Vector3 center, float radius)
{
    bool collision = false;

    float dmin = 0;

    if (center.x < box.min.x) dmin += powf(center.x - box.min.x, 2);
    else if (center.x > box.max.x) dmin += powf(center.x - box.max.x, 2);

    if (center.y < box.min.y) dmin += powf(center.y - box.min.y, 2);
    else if (center.y > box.max.y) dmin += powf(center.y - box.max.y, 2);

    if (center.z < box.min.z) dmin += powf(center.z - box.min.z, 2);
    else if (center.z > box.max.z) dmin += powf(center.z - box.max.z, 2);

    if (dmin <= (radius*radius)) collision = true;

    return collision;
}

// Get collision info between ray and sphere
RayCollision GetRayCollisionSphere(Ray ray, Vector3 center, float radius)
{
    RayCollision collision = { 0 };

    Vector3 raySpherePos = Vector3Subtract(center, ray.position);
    float vector = Vector3DotProduct(raySpherePos, ray.direction);
    float distance = Vector3Length(raySpherePos);
    float d = radius*radius - (distance*distance - vector*vector);

    collision.hit = d >= 0.0f;

    // Check if ray origin is inside the sphere to calculate the correct collision point
    if (distance < radius)
    {
        collision.distance = vector + sqrtf(d);

        // Calculate collision point
        collision.point = Vector3Add(ray.position, Vector3Scale(ray.direction, collision.distance));

        // Calculate collision normal (pointing outwards)
        collision.normal = Vector3Negate(Vector3Normalize(Vector3Subtract(collision.point, center)));
    }
    else
    {
        collision.distance = vector - sqrtf(d);

        // Calculate collision point
        collision.point = Vector3Add(ray.position, Vector3Scale(ray.direction, collision.distance));

        // Calculate collision normal (pointing inwards)
        collision.normal = Vector3Normalize(Vector3Subtract(collision.point, center));
    }

    return collision;
}

// Get collision info between ray and box
RayCollision GetRayCollisionBox(Ray ray, BoundingBox box)
{
    RayCollision collision = { 0 };

    // Note: If ray.position is inside the box, the distance is negative (as if the ray was reversed)
    // Reversing ray.direction will give use the correct result
    bool insideBox = (ray.position.x > box.min.x) && (ray.position.x < box.max.x) &&
                     (ray.position.y > box.min.y) && (ray.position.y < box.max.y) &&
                     (ray.position.z > box.min.z) && (ray.position.z < box.max.z);

    if (insideBox) ray.direction = Vector3Negate(ray.direction);

    float t[11] = { 0 };

    t[8] = 1.0f/ray.direction.x;
    t[9] = 1.0f/ray.direction.y;
    t[10] = 1.0f/ray.direction.z;

    t[0] = (box.min.x - ray.position.x)*t[8];
    t[1] = (box.max.x - ray.position.x)*t[8];
    t[2] = (box.min.y - ray.position.y)*t[9];
    t[3] = (box.max.y - ray.position.y)*t[9];
    t[4] = (box.min.z - ray.position.z)*t[10];
    t[5] = (box.max.z - ray.position.z)*t[10];
    t[6] = (float)fmax(fmax(fmin(t[0], t[1]), fmin(t[2], t[3])), fmin(t[4], t[5]));
    t[7] = (float)fmin(fmin(fmax(t[0], t[1]), fmax(t[2], t[3])), fmax(t[4], t[5]));

    collision.hit = !((t[7] < 0) || (t[6] > t[7]));
    collision.distance = t[6];
    collision.point = Vector3Add(ray.position, Vector3Scale(ray.direction, collision.distance));

    // Get box center point
    collision.normal = Vector3Lerp(box.min, box.max, 0.5f);
    // Get vector center point->hit point
    collision.normal = Vector3Subtract(collision.point, collision.normal);
    // Scale vector to unit cube
    // NOTE: We use an additional .01 to fix numerical errors
    collision.normal = Vector3Scale(collision.normal, 2.01f);
    collision.normal = Vector3Divide(collision.normal, Vector3Subtract(box.max, box.min));
    // The relevant elements of the vector are now slightly larger than 1.0f (or smaller than -1.0f)
    // and the others are somewhere between -1.0 and 1.0 casting to int is exactly our wanted normal!
    collision.normal.x = (float)((int)collision.normal.x);
    collision.normal.y = (float)((int)collision.normal.y);
    collision.normal.z = (float)((int)collision.normal.z);

    collision.normal = Vector3Normalize(collision.normal);

    if (insideBox)
    {
        // Reset ray.direction
        ray.direction = Vector3Negate(ray.direction);
        // Fix result
        collision.distance *= -1.0f;
        collision.normal = Vector3Negate(collision.normal);
    }

    return collision;
}

// Get collision info between ray and mesh
RayCollision GetRayCollisionMesh(Ray ray, Mesh mesh, Matrix transform)
{
    RayCollision collision = { 0 };

    // Check if mesh vertex data on CPU for testing
    if (mesh.vertices != NULL)
    {
        int triangleCount = mesh.triangleCount;

        // Test against all triangles in mesh
        for (int i = 0; i < triangleCount; i++)
        {
            Vector3 a, b, c;
            Vector3* vertdata = (Vector3*)mesh.vertices;

            if (mesh.indices)
            {
                a = vertdata[mesh.indices[i*3 + 0]];
                b = vertdata[mesh.indices[i*3 + 1]];
                c = vertdata[mesh.indices[i*3 + 2]];
            }
            else
            {
                a = vertdata[i*3 + 0];
                b = vertdata[i*3 + 1];
                c = vertdata[i*3 + 2];
            }

            a = Vector3Transform(a, transform);
            b = Vector3Transform(b, transform);
            c = Vector3Transform(c, transform);

            RayCollision triHitInfo = GetRayCollisionTriangle(ray, a, b, c);

            if (triHitInfo.hit)
            {
                // Save the closest hit triangle
                if ((!collision.hit) || (collision.distance > triHitInfo.distance)) collision = triHitInfo;
            }
        }
    }

    return collision;
}

// Get collision info between ray and triangle
// NOTE: The points are expected to be in counter-clockwise winding
// NOTE: Based on https://en.wikipedia.org/wiki/M%C3%B6ller%E2%80%93Trumbore_intersection_algorithm
RayCollision GetRayCollisionTriangle(Ray ray, Vector3 p1, Vector3 p2, Vector3 p3)
{
    #define EPSILON 0.000001f        // A small number

    RayCollision collision = { 0 };
    Vector3 edge1 = { 0 };
    Vector3 edge2 = { 0 };
    Vector3 p, q, tv;
    float det, invDet, u, v, t;

    // Find vectors for two edges sharing V1
    edge1 = Vector3Subtract(p2, p1);
    edge2 = Vector3Subtract(p3, p1);

    // Begin calculating determinant - also used to calculate u parameter
    p = Vector3CrossProduct(ray.direction, edge2);

    // If determinant is near zero, ray lies in plane of triangle or ray is parallel to plane of triangle
    det = Vector3DotProduct(edge1, p);

    // Avoid culling!
    if ((det > -EPSILON) && (det < EPSILON)) return collision;

    invDet = 1.0f/det;

    // Calculate distance from V1 to ray origin
    tv = Vector3Subtract(ray.position, p1);

    // Calculate u parameter and test bound
    u = Vector3DotProduct(tv, p)*invDet;

    // The intersection lies outside the triangle
    if ((u < 0.0f) || (u > 1.0f)) return collision;

    // Prepare to test v parameter
    q = Vector3CrossProduct(tv, edge1);

    // Calculate V parameter and test bound
    v = Vector3DotProduct(ray.direction, q)*invDet;

    // The intersection lies outside the triangle
    if ((v < 0.0f) || ((u + v) > 1.0f)) return collision;

    t = Vector3DotProduct(edge2, q)*invDet;

    if (t > EPSILON)
    {
        // Ray hit, get hit point and normal
        collision.hit = true;
        collision.distance = t;
        collision.normal = Vector3Normalize(Vector3CrossProduct(edge1, edge2));
        collision.point = Vector3Add(ray.position, Vector3Scale(ray.direction, t));
    }

    return collision;
}

// Get collision info between ray and quad
// NOTE: The points are expected to be in counter-clockwise winding
RayCollision GetRayCollisionQuad(Ray ray, Vector3 p1, Vector3 p2, Vector3 p3, Vector3 p4)
{
    RayCollision collision = { 0 };

    collision = GetRayCollisionTriangle(ray, p1, p2, p4);

    if (!collision.hit) collision = GetRayCollisionTriangle(ray, p2, p3, p4);

    return collision;
}

//----------------------------------------------------------------------------------
// Module specific Functions Definition
//----------------------------------------------------------------------------------
#if defined(SUPPORT_FILEFORMAT_IQM) || defined(SUPPORT_FILEFORMAT_GLTF)
// Build pose from parent joints
// NOTE: Required for animations loading (required by IQM and GLTF)
static void BuildPoseFromParentJoints(BoneInfo *bones, int boneCount, Transform *transforms)
{
    for (int i = 0; i < boneCount; i++)
    {
        if (bones[i].parent >= 0)
        {
            if (bones[i].parent > i)
            {
                TRACELOG(LOG_WARNING, "Assumes bones are toplogically sorted, but bone %d has parent %d. Skipping.", i, bones[i].parent);
                continue;
            }
            transforms[i].rotation = QuaternionMultiply(transforms[bones[i].parent].rotation, transforms[i].rotation);
            transforms[i].translation = Vector3RotateByQuaternion(transforms[i].translation, transforms[bones[i].parent].rotation);
            transforms[i].translation = Vector3Add(transforms[i].translation, transforms[bones[i].parent].translation);
            transforms[i].scale = Vector3Multiply(transforms[i].scale, transforms[bones[i].parent].scale);
        }
    }
}
#endif

#if defined(SUPPORT_FILEFORMAT_OBJ)
// Load OBJ mesh data
//
// Keep the following information in mind when reading this
//  - A mesh is created for every material present in the obj file
//  - the model.meshCount is therefore the materialCount returned from tinyobj
//  - the mesh is automatically triangulated by tinyobj
static Model LoadOBJ(const char *fileName)
{
    tinyobj_attrib_t objAttributes = { 0 };
    tinyobj_shape_t* objShapes = NULL;
    unsigned int objShapeCount = 0;

    tinyobj_material_t* objMaterials = NULL;
    unsigned int objMaterialCount = 0;

    Model model = { 0 };
    model.transform = MatrixIdentity();

    char* fileText = LoadFileText(fileName);

    if (fileText == NULL)
    {
        TRACELOG(LOG_ERROR, "MODEL Unable to read obj file %s", fileName);
        return model;
    }

    char currentDir[1024] = { 0 };
    strcpy(currentDir, GetWorkingDirectory()); // Save current working directory
    const char* workingDir = GetDirectoryPath(fileName); // Switch to OBJ directory for material path correctness
    if (CHDIR(workingDir) != 0)
    {
        TRACELOG(LOG_WARNING, "MODEL: [%s] Failed to change working directory", workingDir);
    }

    unsigned int dataSize = (unsigned int)strlen(fileText);

    unsigned int flags = TINYOBJ_FLAG_TRIANGULATE;
    int ret = tinyobj_parse_obj(&objAttributes, &objShapes, &objShapeCount, &objMaterials, &objMaterialCount, fileText, dataSize, flags);

    if (ret != TINYOBJ_SUCCESS)
    {
        TRACELOG(LOG_ERROR, "MODEL Unable to read obj data %s", fileName);
        return model;
    }

    UnloadFileText(fileText);

    unsigned int faceVertIndex = 0;
    unsigned int nextShape = 1;
    int lastMaterial = -1;
    unsigned int meshIndex = 0;

    // count meshes
    unsigned int nextShapeEnd = objAttributes.num_face_num_verts;

    // see how many verts till the next shape

    if (objShapeCount > 1) nextShapeEnd = objShapes[nextShape].face_offset;

    // walk all the faces
    for (unsigned int faceId = 0; faceId < objAttributes.num_faces; faceId++)
    {
        if (faceVertIndex >= nextShapeEnd)
        {
            // try to find the last vert in the next shape
            nextShape++;
            if (nextShape < objShapeCount) nextShapeEnd = objShapes[nextShape].face_offset;
            else nextShapeEnd = objAttributes.num_face_num_verts; // this is actually the total number of face verts in the file, not faces
            meshIndex++;
        }
        else if (lastMaterial != -1 && objAttributes.material_ids[faceId] != lastMaterial)
        {
            meshIndex++;// if this is a new material, we need to allocate a new mesh
        }

        lastMaterial = objAttributes.material_ids[faceId];
        faceVertIndex += objAttributes.face_num_verts[faceId];
    }

    // allocate the base meshes and materials
    model.meshCount = meshIndex + 1;
    model.meshes = (Mesh*)MemAlloc(sizeof(Mesh) * model.meshCount);

    if (objMaterialCount > 0)
    {
        model.materialCount = objMaterialCount;
        model.materials = (Material*)MemAlloc(sizeof(Material) * objMaterialCount);
    }
    else // we must allocate at least one material
    {
        model.materialCount = 1;
        model.materials = (Material*)MemAlloc(sizeof(Material) * 1);
    }

    model.meshMaterial = (int*)MemAlloc(sizeof(int) * model.meshCount);

    // see how many verts are in each mesh
    unsigned int* localMeshVertexCounts = (unsigned int*)MemAlloc(sizeof(unsigned int) * model.meshCount);

    faceVertIndex = 0;
    nextShapeEnd = objAttributes.num_face_num_verts;
    lastMaterial = -1;
    meshIndex = 0;
    unsigned int localMeshVertexCount = 0;

    nextShape = 1;
    if (objShapeCount > 1)
        nextShapeEnd = objShapes[nextShape].face_offset;

    // walk all the faces
    for (unsigned int faceId = 0; faceId < objAttributes.num_faces; faceId++)
    {
        bool newMesh = false; // do we need a new mesh?
        if (faceVertIndex >= nextShapeEnd)
        {
            // try to find the last vert in the next shape
            nextShape++;
            if (nextShape < objShapeCount) nextShapeEnd = objShapes[nextShape].face_offset;
            else nextShapeEnd = objAttributes.num_face_num_verts; // this is actually the total number of face verts in the file, not faces

            newMesh = true;
        }
        else if (lastMaterial != -1 && objAttributes.material_ids[faceId] != lastMaterial)
        {
            newMesh = true;
        }

        lastMaterial = objAttributes.material_ids[faceId];

        if (newMesh)
        {
            localMeshVertexCounts[meshIndex] = localMeshVertexCount;

            localMeshVertexCount = 0;
            meshIndex++;
        }

        faceVertIndex += objAttributes.face_num_verts[faceId];
        localMeshVertexCount += objAttributes.face_num_verts[faceId];
    }
    localMeshVertexCounts[meshIndex] = localMeshVertexCount;

    for (int i = 0; i < model.meshCount; i++)
    {
        // allocate the buffers for each mesh
        unsigned int vertexCount = localMeshVertexCounts[i];

        model.meshes[i].vertexCount = vertexCount;
        model.meshes[i].triangleCount = vertexCount / 3;

        model.meshes[i].vertices = (float*)MemAlloc(sizeof(float) * vertexCount * 3);
        model.meshes[i].normals = (float*)MemAlloc(sizeof(float) * vertexCount * 3);
        model.meshes[i].texcoords = (float*)MemAlloc(sizeof(float) * vertexCount * 2);
        model.meshes[i].colors = (unsigned char*)MemAlloc(sizeof(unsigned char) * vertexCount * 4);
    }

    MemFree(localMeshVertexCounts);
    localMeshVertexCounts = NULL;

    // fill meshes
    faceVertIndex = 0;

    nextShapeEnd = objAttributes.num_face_num_verts;

    // see how many verts till the next shape
    nextShape = 1;
    if (objShapeCount > 1) nextShapeEnd = objShapes[nextShape].face_offset;
    lastMaterial = -1;
    meshIndex = 0;
    localMeshVertexCount = 0;

    // walk all the faces
    for (unsigned int faceId = 0; faceId < objAttributes.num_faces; faceId++)
    {
        bool newMesh = false; // do we need a new mesh?
        if (faceVertIndex >= nextShapeEnd)
        {
            // try to find the last vert in the next shape
            nextShape++;
            if (nextShape < objShapeCount) nextShapeEnd = objShapes[nextShape].face_offset;
            else nextShapeEnd = objAttributes.num_face_num_verts; // this is actually the total number of face verts in the file, not faces
            newMesh = true;
        }
        // if this is a new material, we need to allocate a new mesh
        if (lastMaterial != -1 && objAttributes.material_ids[faceId] != lastMaterial) newMesh = true;
        lastMaterial = objAttributes.material_ids[faceId];;

        if (newMesh)
        {
            localMeshVertexCount = 0;
            meshIndex++;
        }

        int matId = 0;
        if (lastMaterial >= 0 && lastMaterial < (int)objMaterialCount)
            matId = lastMaterial;

        model.meshMaterial[meshIndex] = matId;

        for (int f = 0; f < objAttributes.face_num_verts[faceId]; f++)
        {
            int vertIndex = objAttributes.faces[faceVertIndex].v_idx;
            int normalIndex = objAttributes.faces[faceVertIndex].vn_idx;
            int texcordIndex = objAttributes.faces[faceVertIndex].vt_idx;

            for (int i = 0; i < 3; i++)
                model.meshes[meshIndex].vertices[localMeshVertexCount * 3 + i] = objAttributes.vertices[vertIndex * 3 + i];

            for (int i = 0; i < 3; i++)
                model.meshes[meshIndex].normals[localMeshVertexCount * 3 + i] = objAttributes.normals[normalIndex * 3 + i];

            for (int i = 0; i < 2; i++)
                model.meshes[meshIndex].texcoords[localMeshVertexCount * 2 + i] = objAttributes.texcoords[texcordIndex * 2 + i];

            model.meshes[meshIndex].texcoords[localMeshVertexCount * 2 + 1] = 1.0f - model.meshes[meshIndex].texcoords[localMeshVertexCount * 2 + 1];

            for (int i = 0; i < 4; i++)
                model.meshes[meshIndex].colors[localMeshVertexCount * 4 + i] = 255;

            faceVertIndex++;
            localMeshVertexCount++;
        }
    }

    if (objMaterialCount > 0) ProcessMaterialsOBJ(model.materials, objMaterials, objMaterialCount);
    else model.materials[0] = LoadMaterialDefault(); // Set default material for the mesh

    tinyobj_attrib_free(&objAttributes);
    tinyobj_shapes_free(objShapes, objShapeCount);
    tinyobj_materials_free(objMaterials, objMaterialCount);

    for (int i = 0; i < model.meshCount; i++)
        UploadMesh(model.meshes + i, true);

    // Restore current working directory
    if (CHDIR(currentDir) != 0)
    {
        TRACELOG(LOG_WARNING, "MODEL: [%s] Failed to change working directory", currentDir);
    }

    return model;
}
#endif

#if defined(SUPPORT_FILEFORMAT_IQM)
// Load IQM mesh data
static Model LoadIQM(const char *fileName)
{
    #define IQM_MAGIC     "INTERQUAKEMODEL" // IQM file magic number
    #define IQM_VERSION          2          // only IQM version 2 supported

    #define BONE_NAME_LENGTH    32          // BoneInfo name string length
    #define MESH_NAME_LENGTH    32          // Mesh name string length
    #define MATERIAL_NAME_LENGTH 32         // Material name string length

    int dataSize = 0;
    unsigned char *fileData = LoadFileData(fileName, &dataSize);
    unsigned char *fileDataPtr = fileData;

    // IQM file structs
    //-----------------------------------------------------------------------------------
    typedef struct IQMHeader {
        char magic[16];
        unsigned int version;
        unsigned int dataSize;
        unsigned int flags;
        unsigned int num_text, ofs_text;
        unsigned int num_meshes, ofs_meshes;
        unsigned int num_vertexarrays, num_vertexes, ofs_vertexarrays;
        unsigned int num_triangles, ofs_triangles, ofs_adjacency;
        unsigned int num_joints, ofs_joints;
        unsigned int num_poses, ofs_poses;
        unsigned int num_anims, ofs_anims;
        unsigned int num_frames, num_framechannels, ofs_frames, ofs_bounds;
        unsigned int num_comment, ofs_comment;
        unsigned int num_extensions, ofs_extensions;
    } IQMHeader;

    typedef struct IQMMesh {
        unsigned int name;
        unsigned int material;
        unsigned int first_vertex, num_vertexes;
        unsigned int first_triangle, num_triangles;
    } IQMMesh;

    typedef struct IQMTriangle {
        unsigned int vertex[3];
    } IQMTriangle;

    typedef struct IQMJoint {
        unsigned int name;
        int parent;
        float translate[3], rotate[4], scale[3];
    } IQMJoint;

    typedef struct IQMVertexArray {
        unsigned int type;
        unsigned int flags;
        unsigned int format;
        unsigned int size;
        unsigned int offset;
    } IQMVertexArray;

    // NOTE: Below IQM structures are not used but listed for reference
    /*
    typedef struct IQMAdjacency {
        unsigned int triangle[3];
    } IQMAdjacency;

    typedef struct IQMPose {
        int parent;
        unsigned int mask;
        float channeloffset[10];
        float channelscale[10];
    } IQMPose;

    typedef struct IQMAnim {
        unsigned int name;
        unsigned int first_frame, num_frames;
        float framerate;
        unsigned int flags;
    } IQMAnim;

    typedef struct IQMBounds {
        float bbmin[3], bbmax[3];
        float xyradius, radius;
    } IQMBounds;
    */
    //-----------------------------------------------------------------------------------

    // IQM vertex data types
    enum {
        IQM_POSITION     = 0,
        IQM_TEXCOORD     = 1,
        IQM_NORMAL       = 2,
        IQM_TANGENT      = 3,       // NOTE: Tangents unused by default
        IQM_BLENDINDEXES = 4,
        IQM_BLENDWEIGHTS = 5,
        IQM_COLOR        = 6,
        IQM_CUSTOM       = 0x10     // NOTE: Custom vertex values unused by default
    };

    Model model = { 0 };

    IQMMesh *imesh = NULL;
    IQMTriangle *tri = NULL;
    IQMVertexArray *va = NULL;
    IQMJoint *ijoint = NULL;

    float *vertex = NULL;
    float *normal = NULL;
    float *text = NULL;
    char *blendi = NULL;
    unsigned char *blendw = NULL;
    unsigned char *color = NULL;

    // In case file can not be read, return an empty model
    if (fileDataPtr == NULL) return model;

    const char *basePath = GetDirectoryPath(fileName);

    // Read IQM header
    IQMHeader *iqmHeader = (IQMHeader *)fileDataPtr;

    if (memcmp(iqmHeader->magic, IQM_MAGIC, sizeof(IQM_MAGIC)) != 0)
    {
        TRACELOG(LOG_WARNING, "MODEL: [%s] IQM file is not a valid model", fileName);
        return model;
    }

    if (iqmHeader->version != IQM_VERSION)
    {
        TRACELOG(LOG_WARNING, "MODEL: [%s] IQM file version not supported (%i)", fileName, iqmHeader->version);
        return model;
    }

    //fileDataPtr += sizeof(IQMHeader);       // Move file data pointer

    // Meshes data processing
    imesh = RL_MALLOC(iqmHeader->num_meshes*sizeof(IQMMesh));
    //fseek(iqmFile, iqmHeader->ofs_meshes, SEEK_SET);
    //fread(imesh, sizeof(IQMMesh)*iqmHeader->num_meshes, 1, iqmFile);
    memcpy(imesh, fileDataPtr + iqmHeader->ofs_meshes, iqmHeader->num_meshes*sizeof(IQMMesh));

    model.meshCount = iqmHeader->num_meshes;
    model.meshes = RL_CALLOC(model.meshCount, sizeof(Mesh));

    model.materialCount = model.meshCount;
    model.materials = (Material *)RL_CALLOC(model.materialCount, sizeof(Material));
    model.meshMaterial = (int *)RL_CALLOC(model.meshCount, sizeof(int));

    char name[MESH_NAME_LENGTH] = { 0 };
    char material[MATERIAL_NAME_LENGTH] = { 0 };

    for (int i = 0; i < model.meshCount; i++)
    {
        //fseek(iqmFile, iqmHeader->ofs_text + imesh[i].name, SEEK_SET);
        //fread(name, sizeof(char), MESH_NAME_LENGTH, iqmFile);
        memcpy(name, fileDataPtr + iqmHeader->ofs_text + imesh[i].name, MESH_NAME_LENGTH*sizeof(char));

        //fseek(iqmFile, iqmHeader->ofs_text + imesh[i].material, SEEK_SET);
        //fread(material, sizeof(char), MATERIAL_NAME_LENGTH, iqmFile);
        memcpy(material, fileDataPtr + iqmHeader->ofs_text + imesh[i].material, MATERIAL_NAME_LENGTH*sizeof(char));

        model.materials[i] = LoadMaterialDefault();
        model.materials[i].maps[MATERIAL_MAP_ALBEDO].texture = LoadTexture(TextFormat("%s/%s", basePath, material));

        model.meshMaterial[i] = i;

        TRACELOG(LOG_DEBUG, "MODEL: [%s] mesh name (%s), material (%s)", fileName, name, material);

        model.meshes[i].vertexCount = imesh[i].num_vertexes;

        model.meshes[i].vertices = RL_CALLOC(model.meshes[i].vertexCount*3, sizeof(float));       // Default vertex positions
        model.meshes[i].normals = RL_CALLOC(model.meshes[i].vertexCount*3, sizeof(float));        // Default vertex normals
        model.meshes[i].texcoords = RL_CALLOC(model.meshes[i].vertexCount*2, sizeof(float));      // Default vertex texcoords

        model.meshes[i].boneIds = RL_CALLOC(model.meshes[i].vertexCount*4, sizeof(unsigned char));  // Up-to 4 bones supported!
        model.meshes[i].boneWeights = RL_CALLOC(model.meshes[i].vertexCount*4, sizeof(float));      // Up-to 4 bones supported!

        model.meshes[i].triangleCount = imesh[i].num_triangles;
        model.meshes[i].indices = RL_CALLOC(model.meshes[i].triangleCount*3, sizeof(unsigned short));

        // Animated vertex data, what we actually process for rendering
        // NOTE: Animated vertex should be re-uploaded to GPU (if not using GPU skinning)
        model.meshes[i].animVertices = RL_CALLOC(model.meshes[i].vertexCount*3, sizeof(float));
        model.meshes[i].animNormals = RL_CALLOC(model.meshes[i].vertexCount*3, sizeof(float));
    }

    // Triangles data processing
    tri = RL_MALLOC(iqmHeader->num_triangles*sizeof(IQMTriangle));
    //fseek(iqmFile, iqmHeader->ofs_triangles, SEEK_SET);
    //fread(tri, sizeof(IQMTriangle), iqmHeader->num_triangles, iqmFile);
    memcpy(tri, fileDataPtr + iqmHeader->ofs_triangles, iqmHeader->num_triangles*sizeof(IQMTriangle));

    for (int m = 0; m < model.meshCount; m++)
    {
        int tcounter = 0;

        for (unsigned int i = imesh[m].first_triangle; i < (imesh[m].first_triangle + imesh[m].num_triangles); i++)
        {
            // IQM triangles indexes are stored in counter-clockwise, but raylib processes the index in linear order,
            // expecting they point to the counter-clockwise vertex triangle, so we need to reverse triangle indexes
            // NOTE: raylib renders vertex data in counter-clockwise order (standard convention) by default
            model.meshes[m].indices[tcounter + 2] = tri[i].vertex[0] - imesh[m].first_vertex;
            model.meshes[m].indices[tcounter + 1] = tri[i].vertex[1] - imesh[m].first_vertex;
            model.meshes[m].indices[tcounter] = tri[i].vertex[2] - imesh[m].first_vertex;
            tcounter += 3;
        }
    }

    // Vertex arrays data processing
    va = RL_MALLOC(iqmHeader->num_vertexarrays*sizeof(IQMVertexArray));
    //fseek(iqmFile, iqmHeader->ofs_vertexarrays, SEEK_SET);
    //fread(va, sizeof(IQMVertexArray), iqmHeader->num_vertexarrays, iqmFile);
    memcpy(va, fileDataPtr + iqmHeader->ofs_vertexarrays, iqmHeader->num_vertexarrays*sizeof(IQMVertexArray));

    for (unsigned int i = 0; i < iqmHeader->num_vertexarrays; i++)
    {
        switch (va[i].type)
        {
            case IQM_POSITION:
            {
                vertex = RL_MALLOC(iqmHeader->num_vertexes*3*sizeof(float));
                //fseek(iqmFile, va[i].offset, SEEK_SET);
                //fread(vertex, iqmHeader->num_vertexes*3*sizeof(float), 1, iqmFile);
                memcpy(vertex, fileDataPtr + va[i].offset, iqmHeader->num_vertexes*3*sizeof(float));

                for (unsigned int m = 0; m < iqmHeader->num_meshes; m++)
                {
                    int vCounter = 0;
                    for (unsigned int i = imesh[m].first_vertex*3; i < (imesh[m].first_vertex + imesh[m].num_vertexes)*3; i++)
                    {
                        model.meshes[m].vertices[vCounter] = vertex[i];
                        model.meshes[m].animVertices[vCounter] = vertex[i];
                        vCounter++;
                    }
                }
            } break;
            case IQM_NORMAL:
            {
                normal = RL_MALLOC(iqmHeader->num_vertexes*3*sizeof(float));
                //fseek(iqmFile, va[i].offset, SEEK_SET);
                //fread(normal, iqmHeader->num_vertexes*3*sizeof(float), 1, iqmFile);
                memcpy(normal, fileDataPtr + va[i].offset, iqmHeader->num_vertexes*3*sizeof(float));

                for (unsigned int m = 0; m < iqmHeader->num_meshes; m++)
                {
                    int vCounter = 0;
                    for (unsigned int i = imesh[m].first_vertex*3; i < (imesh[m].first_vertex + imesh[m].num_vertexes)*3; i++)
                    {
                        model.meshes[m].normals[vCounter] = normal[i];
                        model.meshes[m].animNormals[vCounter] = normal[i];
                        vCounter++;
                    }
                }
            } break;
            case IQM_TEXCOORD:
            {
                text = RL_MALLOC(iqmHeader->num_vertexes*2*sizeof(float));
                //fseek(iqmFile, va[i].offset, SEEK_SET);
                //fread(text, iqmHeader->num_vertexes*2*sizeof(float), 1, iqmFile);
                memcpy(text, fileDataPtr + va[i].offset, iqmHeader->num_vertexes*2*sizeof(float));

                for (unsigned int m = 0; m < iqmHeader->num_meshes; m++)
                {
                    int vCounter = 0;
                    for (unsigned int i = imesh[m].first_vertex*2; i < (imesh[m].first_vertex + imesh[m].num_vertexes)*2; i++)
                    {
                        model.meshes[m].texcoords[vCounter] = text[i];
                        vCounter++;
                    }
                }
            } break;
            case IQM_BLENDINDEXES:
            {
                blendi = RL_MALLOC(iqmHeader->num_vertexes*4*sizeof(char));
                //fseek(iqmFile, va[i].offset, SEEK_SET);
                //fread(blendi, iqmHeader->num_vertexes*4*sizeof(char), 1, iqmFile);
                memcpy(blendi, fileDataPtr + va[i].offset, iqmHeader->num_vertexes*4*sizeof(char));

                for (unsigned int m = 0; m < iqmHeader->num_meshes; m++)
                {
                    int boneCounter = 0;
                    for (unsigned int i = imesh[m].first_vertex*4; i < (imesh[m].first_vertex + imesh[m].num_vertexes)*4; i++)
                    {
                        model.meshes[m].boneIds[boneCounter] = blendi[i];
                        boneCounter++;
                    }
                }
            } break;
            case IQM_BLENDWEIGHTS:
            {
                blendw = RL_MALLOC(iqmHeader->num_vertexes*4*sizeof(unsigned char));
                //fseek(iqmFile, va[i].offset, SEEK_SET);
                //fread(blendw, iqmHeader->num_vertexes*4*sizeof(unsigned char), 1, iqmFile);
                memcpy(blendw, fileDataPtr + va[i].offset, iqmHeader->num_vertexes*4*sizeof(unsigned char));

                for (unsigned int m = 0; m < iqmHeader->num_meshes; m++)
                {
                    int boneCounter = 0;
                    for (unsigned int i = imesh[m].first_vertex*4; i < (imesh[m].first_vertex + imesh[m].num_vertexes)*4; i++)
                    {
                        model.meshes[m].boneWeights[boneCounter] = blendw[i]/255.0f;
                        boneCounter++;
                    }
                }
            } break;
            case IQM_COLOR:
            {
                color = RL_MALLOC(iqmHeader->num_vertexes*4*sizeof(unsigned char));
                //fseek(iqmFile, va[i].offset, SEEK_SET);
                //fread(blendw, iqmHeader->num_vertexes*4*sizeof(unsigned char), 1, iqmFile);
                memcpy(color, fileDataPtr + va[i].offset, iqmHeader->num_vertexes*4*sizeof(unsigned char));

                for (unsigned int m = 0; m < iqmHeader->num_meshes; m++)
                {
                    model.meshes[m].colors = RL_CALLOC(model.meshes[m].vertexCount*4, sizeof(unsigned char));

                    int vCounter = 0;
                    for (unsigned int i = imesh[m].first_vertex*4; i < (imesh[m].first_vertex + imesh[m].num_vertexes)*4; i++)
                    {
                        model.meshes[m].colors[vCounter] = color[i];
                        vCounter++;
                    }
                }
            } break;
        }
    }

    // Bones (joints) data processing
    ijoint = RL_MALLOC(iqmHeader->num_joints*sizeof(IQMJoint));
    //fseek(iqmFile, iqmHeader->ofs_joints, SEEK_SET);
    //fread(ijoint, sizeof(IQMJoint), iqmHeader->num_joints, iqmFile);
    memcpy(ijoint, fileDataPtr + iqmHeader->ofs_joints, iqmHeader->num_joints*sizeof(IQMJoint));

    model.boneCount = iqmHeader->num_joints;
    model.bones = RL_MALLOC(iqmHeader->num_joints*sizeof(BoneInfo));
    model.bindPose = RL_MALLOC(iqmHeader->num_joints*sizeof(Transform));

    for (unsigned int i = 0; i < iqmHeader->num_joints; i++)
    {
        // Bones
        model.bones[i].parent = ijoint[i].parent;
        //fseek(iqmFile, iqmHeader->ofs_text + ijoint[i].name, SEEK_SET);
        //fread(model.bones[i].name, sizeof(char), BONE_NAME_LENGTH, iqmFile);
        memcpy(model.bones[i].name, fileDataPtr + iqmHeader->ofs_text + ijoint[i].name, BONE_NAME_LENGTH*sizeof(char));

        // Bind pose (base pose)
        model.bindPose[i].translation.x = ijoint[i].translate[0];
        model.bindPose[i].translation.y = ijoint[i].translate[1];
        model.bindPose[i].translation.z = ijoint[i].translate[2];

        model.bindPose[i].rotation.x = ijoint[i].rotate[0];
        model.bindPose[i].rotation.y = ijoint[i].rotate[1];
        model.bindPose[i].rotation.z = ijoint[i].rotate[2];
        model.bindPose[i].rotation.w = ijoint[i].rotate[3];

        model.bindPose[i].scale.x = ijoint[i].scale[0];
        model.bindPose[i].scale.y = ijoint[i].scale[1];
        model.bindPose[i].scale.z = ijoint[i].scale[2];
    }

    BuildPoseFromParentJoints(model.bones, model.boneCount, model.bindPose);
    
    for (int i = 0; i < model.meshCount; i++)
    {
        model.meshes[i].boneCount = model.boneCount;
        model.meshes[i].boneMatrices = RL_CALLOC(model.meshes[i].boneCount, sizeof(Matrix));
        
        for (int j = 0; j < model.meshes[i].boneCount; j++)
        {
            model.meshes[i].boneMatrices[j] = MatrixIdentity();
        }
    }

    UnloadFileData(fileData);

    RL_FREE(imesh);
    RL_FREE(tri);
    RL_FREE(va);
    RL_FREE(vertex);
    RL_FREE(normal);
    RL_FREE(text);
    RL_FREE(blendi);
    RL_FREE(blendw);
    RL_FREE(ijoint);
    RL_FREE(color);

    return model;
}

// Load IQM animation data
static ModelAnimation *LoadModelAnimationsIQM(const char *fileName, int *animCount)
{
    #define IQM_MAGIC       "INTERQUAKEMODEL"   // IQM file magic number
    #define IQM_VERSION     2                   // only IQM version 2 supported

    int dataSize = 0;
    unsigned char *fileData = LoadFileData(fileName, &dataSize);
    unsigned char *fileDataPtr = fileData;

    typedef struct IQMHeader {
        char magic[16];
        unsigned int version;
        unsigned int dataSize;
        unsigned int flags;
        unsigned int num_text, ofs_text;
        unsigned int num_meshes, ofs_meshes;
        unsigned int num_vertexarrays, num_vertexes, ofs_vertexarrays;
        unsigned int num_triangles, ofs_triangles, ofs_adjacency;
        unsigned int num_joints, ofs_joints;
        unsigned int num_poses, ofs_poses;
        unsigned int num_anims, ofs_anims;
        unsigned int num_frames, num_framechannels, ofs_frames, ofs_bounds;
        unsigned int num_comment, ofs_comment;
        unsigned int num_extensions, ofs_extensions;
    } IQMHeader;

    typedef struct IQMJoint {
        unsigned int name;
        int parent;
        float translate[3], rotate[4], scale[3];
    } IQMJoint;

    typedef struct IQMPose {
        int parent;
        unsigned int mask;
        float channeloffset[10];
        float channelscale[10];
    } IQMPose;

    typedef struct IQMAnim {
        unsigned int name;
        unsigned int first_frame, num_frames;
        float framerate;
        unsigned int flags;
    } IQMAnim;

    // In case file can not be read, return an empty model
    if (fileDataPtr == NULL) return NULL;

    // Read IQM header
    IQMHeader *iqmHeader = (IQMHeader *)fileDataPtr;

    if (memcmp(iqmHeader->magic, IQM_MAGIC, sizeof(IQM_MAGIC)) != 0)
    {
        TRACELOG(LOG_WARNING, "MODEL: [%s] IQM file is not a valid model", fileName);
        return NULL;
    }

    if (iqmHeader->version != IQM_VERSION)
    {
        TRACELOG(LOG_WARNING, "MODEL: [%s] IQM file version not supported (%i)", fileName, iqmHeader->version);
        return NULL;
    }

    // Get bones data
    IQMPose *poses = RL_MALLOC(iqmHeader->num_poses*sizeof(IQMPose));
    //fseek(iqmFile, iqmHeader->ofs_poses, SEEK_SET);
    //fread(poses, sizeof(IQMPose), iqmHeader->num_poses, iqmFile);
    memcpy(poses, fileDataPtr + iqmHeader->ofs_poses, iqmHeader->num_poses*sizeof(IQMPose));

    // Get animations data
    *animCount = iqmHeader->num_anims;
    IQMAnim *anim = RL_MALLOC(iqmHeader->num_anims*sizeof(IQMAnim));
    //fseek(iqmFile, iqmHeader->ofs_anims, SEEK_SET);
    //fread(anim, sizeof(IQMAnim), iqmHeader->num_anims, iqmFile);
    memcpy(anim, fileDataPtr + iqmHeader->ofs_anims, iqmHeader->num_anims*sizeof(IQMAnim));

    ModelAnimation *animations = RL_MALLOC(iqmHeader->num_anims*sizeof(ModelAnimation));

    // frameposes
    unsigned short *framedata = RL_MALLOC(iqmHeader->num_frames*iqmHeader->num_framechannels*sizeof(unsigned short));
    //fseek(iqmFile, iqmHeader->ofs_frames, SEEK_SET);
    //fread(framedata, sizeof(unsigned short), iqmHeader->num_frames*iqmHeader->num_framechannels, iqmFile);
    memcpy(framedata, fileDataPtr + iqmHeader->ofs_frames, iqmHeader->num_frames*iqmHeader->num_framechannels*sizeof(unsigned short));

    // joints
    IQMJoint *joints = RL_MALLOC(iqmHeader->num_joints*sizeof(IQMJoint));
    memcpy(joints, fileDataPtr + iqmHeader->ofs_joints, iqmHeader->num_joints*sizeof(IQMJoint));

    for (unsigned int a = 0; a < iqmHeader->num_anims; a++)
    {
        animations[a].frameCount = anim[a].num_frames;
        animations[a].boneCount = iqmHeader->num_poses;
        animations[a].bones = RL_MALLOC(iqmHeader->num_poses*sizeof(BoneInfo));
        animations[a].framePoses = RL_MALLOC(anim[a].num_frames*sizeof(Transform *));
        memcpy(animations[a].name, fileDataPtr + iqmHeader->ofs_text + anim[a].name, 32);   //  I don't like this 32 here
        TraceLog(LOG_INFO, "IQM Anim %s", animations[a].name);
        // animations[a].framerate = anim.framerate;     // TODO: Use animation framerate data?

        for (unsigned int j = 0; j < iqmHeader->num_poses; j++)
        {
            // If animations and skeleton are in the same file, copy bone names to anim
            if (iqmHeader->num_joints > 0)
                memcpy(animations[a].bones[j].name, fileDataPtr + iqmHeader->ofs_text + joints[j].name, BONE_NAME_LENGTH*sizeof(char));
            else
                strcpy(animations[a].bones[j].name, "ANIMJOINTNAME"); // default bone name otherwise
            animations[a].bones[j].parent = poses[j].parent;
        }

        for (unsigned int j = 0; j < anim[a].num_frames; j++) animations[a].framePoses[j] = RL_MALLOC(iqmHeader->num_poses*sizeof(Transform));

        int dcounter = anim[a].first_frame*iqmHeader->num_framechannels;

        for (unsigned int frame = 0; frame < anim[a].num_frames; frame++)
        {
            for (unsigned int i = 0; i < iqmHeader->num_poses; i++)
            {
                animations[a].framePoses[frame][i].translation.x = poses[i].channeloffset[0];

                if (poses[i].mask & 0x01)
                {
                    animations[a].framePoses[frame][i].translation.x += framedata[dcounter]*poses[i].channelscale[0];
                    dcounter++;
                }

                animations[a].framePoses[frame][i].translation.y = poses[i].channeloffset[1];

                if (poses[i].mask & 0x02)
                {
                    animations[a].framePoses[frame][i].translation.y += framedata[dcounter]*poses[i].channelscale[1];
                    dcounter++;
                }

                animations[a].framePoses[frame][i].translation.z = poses[i].channeloffset[2];

                if (poses[i].mask & 0x04)
                {
                    animations[a].framePoses[frame][i].translation.z += framedata[dcounter]*poses[i].channelscale[2];
                    dcounter++;
                }

                animations[a].framePoses[frame][i].rotation.x = poses[i].channeloffset[3];

                if (poses[i].mask & 0x08)
                {
                    animations[a].framePoses[frame][i].rotation.x += framedata[dcounter]*poses[i].channelscale[3];
                    dcounter++;
                }

                animations[a].framePoses[frame][i].rotation.y = poses[i].channeloffset[4];

                if (poses[i].mask & 0x10)
                {
                    animations[a].framePoses[frame][i].rotation.y += framedata[dcounter]*poses[i].channelscale[4];
                    dcounter++;
                }

                animations[a].framePoses[frame][i].rotation.z = poses[i].channeloffset[5];

                if (poses[i].mask & 0x20)
                {
                    animations[a].framePoses[frame][i].rotation.z += framedata[dcounter]*poses[i].channelscale[5];
                    dcounter++;
                }

                animations[a].framePoses[frame][i].rotation.w = poses[i].channeloffset[6];

                if (poses[i].mask & 0x40)
                {
                    animations[a].framePoses[frame][i].rotation.w += framedata[dcounter]*poses[i].channelscale[6];
                    dcounter++;
                }

                animations[a].framePoses[frame][i].scale.x = poses[i].channeloffset[7];

                if (poses[i].mask & 0x80)
                {
                    animations[a].framePoses[frame][i].scale.x += framedata[dcounter]*poses[i].channelscale[7];
                    dcounter++;
                }

                animations[a].framePoses[frame][i].scale.y = poses[i].channeloffset[8];

                if (poses[i].mask & 0x100)
                {
                    animations[a].framePoses[frame][i].scale.y += framedata[dcounter]*poses[i].channelscale[8];
                    dcounter++;
                }

                animations[a].framePoses[frame][i].scale.z = poses[i].channeloffset[9];

                if (poses[i].mask & 0x200)
                {
                    animations[a].framePoses[frame][i].scale.z += framedata[dcounter]*poses[i].channelscale[9];
                    dcounter++;
                }

                animations[a].framePoses[frame][i].rotation = QuaternionNormalize(animations[a].framePoses[frame][i].rotation);
            }
        }

        // Build frameposes
        for (unsigned int frame = 0; frame < anim[a].num_frames; frame++)
        {
            for (int i = 0; i < animations[a].boneCount; i++)
            {
                if (animations[a].bones[i].parent >= 0)
                {
                    animations[a].framePoses[frame][i].rotation = QuaternionMultiply(animations[a].framePoses[frame][animations[a].bones[i].parent].rotation, animations[a].framePoses[frame][i].rotation);
                    animations[a].framePoses[frame][i].translation = Vector3RotateByQuaternion(animations[a].framePoses[frame][i].translation, animations[a].framePoses[frame][animations[a].bones[i].parent].rotation);
                    animations[a].framePoses[frame][i].translation = Vector3Add(animations[a].framePoses[frame][i].translation, animations[a].framePoses[frame][animations[a].bones[i].parent].translation);
                    animations[a].framePoses[frame][i].scale = Vector3Multiply(animations[a].framePoses[frame][i].scale, animations[a].framePoses[frame][animations[a].bones[i].parent].scale);
                }
            }
        }
    }

    UnloadFileData(fileData);

    RL_FREE(joints);
    RL_FREE(framedata);
    RL_FREE(poses);
    RL_FREE(anim);

    return animations;
}

#endif

#if defined(SUPPORT_FILEFORMAT_GLTF)
// Load file data callback for cgltf
static cgltf_result LoadFileGLTFCallback(const struct cgltf_memory_options *memoryOptions, const struct cgltf_file_options *fileOptions, const char *path, cgltf_size *size, void **data)
{
    int filesize;
    unsigned char *filedata = LoadFileData(path, &filesize);

    if (filedata == NULL) return cgltf_result_io_error;

    *size = filesize;
    *data = filedata;

    return cgltf_result_success;
}

// Release file data callback for cgltf
static void ReleaseFileGLTFCallback(const struct cgltf_memory_options *memoryOptions, const struct cgltf_file_options *fileOptions, void *data)
{
    UnloadFileData(data);
}

// Load image from different glTF provided methods (uri, path, buffer_view)
static Image LoadImageFromCgltfImage(cgltf_image *cgltfImage, const char *texPath)
{
    Image image = { 0 };

    if (cgltfImage->uri != NULL)     // Check if image data is provided as an uri (base64 or path)
    {
        if ((strlen(cgltfImage->uri) > 5) &&
            (cgltfImage->uri[0] == 'd') &&
            (cgltfImage->uri[1] == 'a') &&
            (cgltfImage->uri[2] == 't') &&
            (cgltfImage->uri[3] == 'a') &&
            (cgltfImage->uri[4] == ':'))     // Check if image is provided as base64 text data
        {
            // Data URI Format: data:<mediatype>;base64,<data>

            // Find the comma
            int i = 0;
            while ((cgltfImage->uri[i] != ',') && (cgltfImage->uri[i] != 0)) i++;

            if (cgltfImage->uri[i] == 0) TRACELOG(LOG_WARNING, "IMAGE: glTF data URI is not a valid image");
            else
            {
                int base64Size = (int)strlen(cgltfImage->uri + i + 1);
                while (cgltfImage->uri[i + base64Size] == '=') base64Size--;    // Ignore optional paddings
                int numberOfEncodedBits = base64Size*6 - (base64Size*6) % 8 ;   // Encoded bits minus extra bits, so it becomes a multiple of 8 bits
                int outSize = numberOfEncodedBits/8 ;                           // Actual encoded bytes
                void *data = NULL;

                cgltf_options options = { 0 };
                options.file.read = LoadFileGLTFCallback;
                options.file.release = ReleaseFileGLTFCallback;
                cgltf_result result = cgltf_load_buffer_base64(&options, outSize, cgltfImage->uri + i + 1, &data);

                if (result == cgltf_result_success)
                {
                    image = LoadImageFromMemory(".png", (unsigned char *)data, outSize);
                    RL_FREE(data);
                }
            }
        }
        else     // Check if image is provided as image path
        {
            image = LoadImage(TextFormat("%s/%s", texPath, cgltfImage->uri));
        }
    }
    else if (cgltfImage->buffer_view->buffer->data != NULL)    // Check if image is provided as data buffer
    {
        unsigned char *data = RL_MALLOC(cgltfImage->buffer_view->size);
        int offset = (int)cgltfImage->buffer_view->offset;
        int stride = (int)cgltfImage->buffer_view->stride? (int)cgltfImage->buffer_view->stride : 1;

        // Copy buffer data to memory for loading
        for (unsigned int i = 0; i < cgltfImage->buffer_view->size; i++)
        {
            data[i] = ((unsigned char *)cgltfImage->buffer_view->buffer->data)[offset];
            offset += stride;
        }

        // Check mime_type for image: (cgltfImage->mime_type == "image/png")
        // NOTE: Detected that some models define mime_type as "image\\/png"
        if ((strcmp(cgltfImage->mime_type, "image\\/png") == 0) ||
            (strcmp(cgltfImage->mime_type, "image/png") == 0)) image = LoadImageFromMemory(".png", data, (int)cgltfImage->buffer_view->size);
        else if ((strcmp(cgltfImage->mime_type, "image\\/jpeg") == 0) ||
                 (strcmp(cgltfImage->mime_type, "image/jpeg") == 0)) image = LoadImageFromMemory(".jpg", data, (int)cgltfImage->buffer_view->size);
        else TRACELOG(LOG_WARNING, "MODEL: glTF image data MIME type not recognized", TextFormat("%s/%s", texPath, cgltfImage->uri));

        RL_FREE(data);
    }

    return image;
}

// Load bone info from GLTF skin data
static BoneInfo *LoadBoneInfoGLTF(cgltf_skin skin, int *boneCount)
{
    *boneCount = (int)skin.joints_count;
    BoneInfo *bones = RL_MALLOC(skin.joints_count*sizeof(BoneInfo));

    for (unsigned int i = 0; i < skin.joints_count; i++)
    {
        cgltf_node node = *skin.joints[i];
        if (node.name != NULL)
        {
            strncpy(bones[i].name, node.name, sizeof(bones[i].name));
            bones[i].name[sizeof(bones[i].name) - 1] = '\0';
        }

        // Find parent bone index
        int parentIndex = -1;

        for (unsigned int j = 0; j < skin.joints_count; j++)
        {
            if (skin.joints[j] == node.parent)
            {
                parentIndex = (int)j;
                break;
            }
        }

        bones[i].parent = parentIndex;
    }

    return bones;
}

// Load glTF file into model struct, .gltf and .glb supported
static Model LoadGLTF(const char *fileName)
{
    /*********************************************************************************************

        Function implemented by Wilhem Barbier(@wbrbr), with modifications by Tyler Bezera(@gamerfiend)
        Transform handling implemented by Paul Melis (@paulmelis).
        Reviewed by Ramon Santamaria (@raysan5)

        FEATURES:
          - Supports .gltf and .glb files
          - Supports embedded (base64) or external textures
          - Supports PBR metallic/roughness flow, loads material textures, values and colors
                     PBR specular/glossiness flow and extended texture flows not supported
          - Supports multiple meshes per model (every primitives is loaded as a separate mesh)
          - Supports basic animations
          - Transforms, including parent-child relations, are applied on the mesh data, but the
            hierarchy is not kept (as it can't be represented).
          - Mesh instances in the glTF file (i.e. same mesh linked from multiple nodes)
            are turned into separate raylib Meshes.

        RESTRICTIONS:
          - Only triangle meshes supported
          - Vertex attribute types and formats supported:
              > Vertices (position): vec3: float
              > Normals: vec3: float
              > Texcoords: vec2: float
              > Colors: vec4: u8, u16, f32 (normalized)
              > Indices: u16, u32 (truncated to u16)
          - Scenes defined in the glTF file are ignored. All nodes in the file
            are used.

    ***********************************************************************************************/

    // Macro to simplify attributes loading code
    #define LOAD_ATTRIBUTE(accesor, numComp, dataType, dstPtr) \
    { \
        int n = 0; \
        dataType *buffer = (dataType *)accesor->buffer_view->buffer->data + accesor->buffer_view->offset/sizeof(dataType) + accesor->offset/sizeof(dataType); \
        for (unsigned int k = 0; k < accesor->count; k++) \
        {\
            for (int l = 0; l < numComp; l++) \
            {\
                dstPtr[numComp*k + l] = buffer[n + l];\
            }\
            n += (int)(accesor->stride/sizeof(dataType));\
        }\
    }

    Model model = { 0 };

    // glTF file loading
    int dataSize = 0;
    unsigned char *fileData = LoadFileData(fileName, &dataSize);

    if (fileData == NULL) return model;

    // glTF data loading
    cgltf_options options = { 0 };
    options.file.read = LoadFileGLTFCallback;
    options.file.release = ReleaseFileGLTFCallback;
    cgltf_data *data = NULL;
    cgltf_result result = cgltf_parse(&options, fileData, dataSize, &data);

    if (result == cgltf_result_success)
    {
        if (data->file_type == cgltf_file_type_glb) TRACELOG(LOG_INFO, "MODEL: [%s] Model basic data (glb) loaded successfully", fileName);
        else if (data->file_type == cgltf_file_type_gltf) TRACELOG(LOG_INFO, "MODEL: [%s] Model basic data (glTF) loaded successfully", fileName);
        else TRACELOG(LOG_WARNING, "MODEL: [%s] Model format not recognized", fileName);

        TRACELOG(LOG_INFO, "    > Meshes count: %i", data->meshes_count);
        TRACELOG(LOG_INFO, "    > Materials count: %i (+1 default)", data->materials_count);
        TRACELOG(LOG_DEBUG, "    > Buffers count: %i", data->buffers_count);
        TRACELOG(LOG_DEBUG, "    > Images count: %i", data->images_count);
        TRACELOG(LOG_DEBUG, "    > Textures count: %i", data->textures_count);

        // Force reading data buffers (fills buffer_view->buffer->data)
        // NOTE: If an uri is defined to base64 data or external path, it's automatically loaded
        result = cgltf_load_buffers(&options, data, fileName);
        if (result != cgltf_result_success) TRACELOG(LOG_INFO, "MODEL: [%s] Failed to load mesh/material buffers", fileName);

        int primitivesCount = 0;
        // NOTE: We will load every primitive in the glTF as a separate raylib Mesh.
        // Determine total number of meshes needed from the node hierarchy.
        for (unsigned int i = 0; i < data->nodes_count; i++)
        {
            cgltf_node *node = &(data->nodes[i]);
            cgltf_mesh *mesh = node->mesh;
            if (!mesh)
                continue;

            for (unsigned int p = 0; p < mesh->primitives_count; p++)
            {
                if (mesh->primitives[p].type == cgltf_primitive_type_triangles)
                    primitivesCount++;
            }
        }
        TRACELOG(LOG_DEBUG, "    > Primitives (triangles only) count based on hierarchy : %i", primitivesCount);

        // Load our model data: meshes and materials
        model.meshCount = primitivesCount;
        model.meshes = RL_CALLOC(model.meshCount, sizeof(Mesh));

        // NOTE: We keep an extra slot for default material, in case some mesh requires it
        model.materialCount = (int)data->materials_count + 1;
        model.materials = RL_CALLOC(model.materialCount, sizeof(Material));
        model.materials[0] = LoadMaterialDefault();     // Load default material (index: 0)

        // Load mesh-material indices, by default all meshes are mapped to material index: 0
        model.meshMaterial = RL_CALLOC(model.meshCount, sizeof(int));

        // Load materials data
        //----------------------------------------------------------------------------------------------------
        for (unsigned int i = 0, j = 1; i < data->materials_count; i++, j++)
        {
            model.materials[j] = LoadMaterialDefault();
            const char *texPath = GetDirectoryPath(fileName);

            // Check glTF material flow: PBR metallic/roughness flow
            // NOTE: Alternatively, materials can follow PBR specular/glossiness flow
            if (data->materials[i].has_pbr_metallic_roughness)
            {
                // Load base color texture (albedo)
                if (data->materials[i].pbr_metallic_roughness.base_color_texture.texture)
                {
                    Image imAlbedo = LoadImageFromCgltfImage(data->materials[i].pbr_metallic_roughness.base_color_texture.texture->image, texPath);
                    if (imAlbedo.data != NULL)
                    {
                        model.materials[j].maps[MATERIAL_MAP_ALBEDO].texture = LoadTextureFromImage(imAlbedo);
                        UnloadImage(imAlbedo);
                    }
                }
                // Load base color factor (tint)
                model.materials[j].maps[MATERIAL_MAP_ALBEDO].color.r = (unsigned char)(data->materials[i].pbr_metallic_roughness.base_color_factor[0]*255);
                model.materials[j].maps[MATERIAL_MAP_ALBEDO].color.g = (unsigned char)(data->materials[i].pbr_metallic_roughness.base_color_factor[1]*255);
                model.materials[j].maps[MATERIAL_MAP_ALBEDO].color.b = (unsigned char)(data->materials[i].pbr_metallic_roughness.base_color_factor[2]*255);
                model.materials[j].maps[MATERIAL_MAP_ALBEDO].color.a = (unsigned char)(data->materials[i].pbr_metallic_roughness.base_color_factor[3]*255);

                // Load metallic/roughness texture
                if (data->materials[i].pbr_metallic_roughness.metallic_roughness_texture.texture)
                {
                    Image imMetallicRoughness = LoadImageFromCgltfImage(data->materials[i].pbr_metallic_roughness.metallic_roughness_texture.texture->image, texPath);
                    if (imMetallicRoughness.data != NULL)
                    {
                        model.materials[j].maps[MATERIAL_MAP_ROUGHNESS].texture = LoadTextureFromImage(imMetallicRoughness);
                        UnloadImage(imMetallicRoughness);
                    }

                    // Load metallic/roughness material properties
                    float roughness = data->materials[i].pbr_metallic_roughness.roughness_factor;
                    model.materials[j].maps[MATERIAL_MAP_ROUGHNESS].value = roughness;

                    float metallic = data->materials[i].pbr_metallic_roughness.metallic_factor;
                    model.materials[j].maps[MATERIAL_MAP_METALNESS].value = metallic;
                }

                // Load normal texture
                if (data->materials[i].normal_texture.texture)
                {
                    Image imNormal = LoadImageFromCgltfImage(data->materials[i].normal_texture.texture->image, texPath);
                    if (imNormal.data != NULL)
                    {
                        model.materials[j].maps[MATERIAL_MAP_NORMAL].texture = LoadTextureFromImage(imNormal);
                        UnloadImage(imNormal);
                    }
                }

                // Load ambient occlusion texture
                if (data->materials[i].occlusion_texture.texture)
                {
                    Image imOcclusion = LoadImageFromCgltfImage(data->materials[i].occlusion_texture.texture->image, texPath);
                    if (imOcclusion.data != NULL)
                    {
                        model.materials[j].maps[MATERIAL_MAP_OCCLUSION].texture = LoadTextureFromImage(imOcclusion);
                        UnloadImage(imOcclusion);
                    }
                }

                // Load emissive texture
                if (data->materials[i].emissive_texture.texture)
                {
                    Image imEmissive = LoadImageFromCgltfImage(data->materials[i].emissive_texture.texture->image, texPath);
                    if (imEmissive.data != NULL)
                    {
                        model.materials[j].maps[MATERIAL_MAP_EMISSION].texture = LoadTextureFromImage(imEmissive);
                        UnloadImage(imEmissive);
                    }

                    // Load emissive color factor
                    model.materials[j].maps[MATERIAL_MAP_EMISSION].color.r = (unsigned char)(data->materials[i].emissive_factor[0]*255);
                    model.materials[j].maps[MATERIAL_MAP_EMISSION].color.g = (unsigned char)(data->materials[i].emissive_factor[1]*255);
                    model.materials[j].maps[MATERIAL_MAP_EMISSION].color.b = (unsigned char)(data->materials[i].emissive_factor[2]*255);
                    model.materials[j].maps[MATERIAL_MAP_EMISSION].color.a = 255;
                }
            }

            // Other possible materials not supported by raylib pipeline:
            // has_clearcoat, has_transmission, has_volume, has_ior, has specular, has_sheen
        }

        // Visit each node in the hierarchy and process any mesh linked from it.
        // Each primitive within a glTF node becomes a Raylib Mesh.
        // The local-to-world transform of each node is used to transform the
        // points/normals/tangents of the created Mesh(es).
        // Any glTF mesh linked from more than one Node (i.e. instancing)
        // is turned into multiple Mesh's, as each Node will have its own
        // transform applied.
        // Note: the code below disregards the scenes defined in the file, all nodes are used.
        //----------------------------------------------------------------------------------------------------
        int meshIndex = 0;
        for (unsigned int i = 0; i < data->nodes_count; i++)
        {
            cgltf_node *node = &(data->nodes[i]);

            cgltf_mesh *mesh = node->mesh;
            if (!mesh)
                continue;

            cgltf_float worldTransform[16];
            cgltf_node_transform_world(node, worldTransform);

            Matrix worldMatrix = {
                worldTransform[0], worldTransform[4], worldTransform[8], worldTransform[12],
                worldTransform[1], worldTransform[5], worldTransform[9], worldTransform[13],
                worldTransform[2], worldTransform[6], worldTransform[10], worldTransform[14],
                worldTransform[3], worldTransform[7], worldTransform[11], worldTransform[15]
            };

            Matrix worldMatrixNormals = MatrixTranspose(MatrixInvert(worldMatrix));

            for (unsigned int p = 0; p < mesh->primitives_count; p++)
            {
                // NOTE: We only support primitives defined by triangles
                // Other alternatives: points, lines, line_strip, triangle_strip
                if (mesh->primitives[p].type != cgltf_primitive_type_triangles) continue;

                // NOTE: Attributes data could be provided in several data formats (8, 8u, 16u, 32...),
                // Only some formats for each attribute type are supported, read info at the top of this function!

                for (unsigned int j = 0; j < mesh->primitives[p].attributes_count; j++)
                {
                    // Check the different attributes for every primitive
                    if (mesh->primitives[p].attributes[j].type == cgltf_attribute_type_position)      // POSITION, vec3, float
                    {
                        cgltf_accessor *attribute = mesh->primitives[p].attributes[j].data;

                        // WARNING: SPECS: POSITION accessor MUST have its min and max properties defined

                        if ((attribute->type == cgltf_type_vec3) && (attribute->component_type == cgltf_component_type_r_32f))
                        {
                            // Init raylib mesh vertices to copy glTF attribute data
                            model.meshes[meshIndex].vertexCount = (int)attribute->count;
                            model.meshes[meshIndex].vertices = RL_MALLOC(attribute->count*3*sizeof(float));

                            // Load 3 components of float data type into mesh.vertices
                            LOAD_ATTRIBUTE(attribute, 3, float, model.meshes[meshIndex].vertices)

                            // Transform the vertices
                            float *vertices = model.meshes[meshIndex].vertices;
                            for (unsigned int k = 0; k < attribute->count; k++)
                            {
                                Vector3 vt = Vector3Transform((Vector3){ vertices[3*k], vertices[3*k+1], vertices[3*k+2] }, worldMatrix);
                                vertices[3*k] = vt.x;
                                vertices[3*k+1] = vt.y;
                                vertices[3*k+2] = vt.z;
                            }
                        }
                        else TRACELOG(LOG_WARNING, "MODEL: [%s] Vertices attribute data format not supported, use vec3 float", fileName);
                    }
                    else if (mesh->primitives[p].attributes[j].type == cgltf_attribute_type_normal)   // NORMAL, vec3, float
                    {
                        cgltf_accessor *attribute = mesh->primitives[p].attributes[j].data;

                        if ((attribute->type == cgltf_type_vec3) && (attribute->component_type == cgltf_component_type_r_32f))
                        {
                            // Init raylib mesh normals to copy glTF attribute data
                            model.meshes[meshIndex].normals = RL_MALLOC(attribute->count*3*sizeof(float));

                            // Load 3 components of float data type into mesh.normals
                            LOAD_ATTRIBUTE(attribute, 3, float, model.meshes[meshIndex].normals)

                            // Transform the normals
                            float *normals = model.meshes[meshIndex].normals;
                            for (unsigned int k = 0; k < attribute->count; k++)
                            {
                                Vector3 nt = Vector3Transform((Vector3){ normals[3*k], normals[3*k+1], normals[3*k+2] }, worldMatrixNormals);
                                normals[3*k] = nt.x;
                                normals[3*k+1] = nt.y;
                                normals[3*k+2] = nt.z;
                            }
                        }
                        else TRACELOG(LOG_WARNING, "MODEL: [%s] Normal attribute data format not supported, use vec3 float", fileName);
                    }
                    else if (mesh->primitives[p].attributes[j].type == cgltf_attribute_type_tangent)   // TANGENT, vec3, float
                    {
                        cgltf_accessor *attribute = mesh->primitives[p].attributes[j].data;

                        if ((attribute->type == cgltf_type_vec4) && (attribute->component_type == cgltf_component_type_r_32f))
                        {
                            // Init raylib mesh tangent to copy glTF attribute data
                            model.meshes[meshIndex].tangents = RL_MALLOC(attribute->count*4*sizeof(float));

                            // Load 4 components of float data type into mesh.tangents
                            LOAD_ATTRIBUTE(attribute, 4, float, model.meshes[meshIndex].tangents)

                            // Transform the tangents
                            float *tangents = model.meshes[meshIndex].tangents;
                            for (unsigned int k = 0; k < attribute->count; k++)
                            {
                                Vector3 tt = Vector3Transform((Vector3){ tangents[3*k], tangents[3*k+1], tangents[3*k+2] }, worldMatrix);
                                tangents[3*k] = tt.x;
                                tangents[3*k+1] = tt.y;
                                tangents[3*k+2] = tt.z;
                            }
                        }
                        else TRACELOG(LOG_WARNING, "MODEL: [%s] Tangent attribute data format not supported, use vec4 float", fileName);
                    }
                    else if (mesh->primitives[p].attributes[j].type == cgltf_attribute_type_texcoord) // TEXCOORD_n, vec2, float/u8n/u16n
                    {
                        // Support up to 2 texture coordinates attributes
                        float *texcoordPtr = NULL;

                        cgltf_accessor *attribute = mesh->primitives[p].attributes[j].data;

                        if (attribute->type == cgltf_type_vec2)
                        {
                            if (attribute->component_type == cgltf_component_type_r_32f)  // vec2, float
                            {
                                // Init raylib mesh texcoords to copy glTF attribute data
                                texcoordPtr = (float *)RL_MALLOC(attribute->count*2*sizeof(float));

                                // Load 3 components of float data type into mesh.texcoords
                                LOAD_ATTRIBUTE(attribute, 2, float, texcoordPtr)
                            }
                            else if (attribute->component_type == cgltf_component_type_r_8u) // vec2, u8n
                            {
                                // Init raylib mesh texcoords to copy glTF attribute data
                                texcoordPtr = (float *)RL_MALLOC(attribute->count*2*sizeof(float));

                                // Load data into a temp buffer to be converted to raylib data type
                                unsigned char *temp = (unsigned char *)RL_MALLOC(attribute->count*2*sizeof(unsigned char));
                                LOAD_ATTRIBUTE(attribute, 2, unsigned char, temp);

                                // Convert data to raylib texcoord data type (float)
                                for (unsigned int t = 0; t < attribute->count*2; t++) texcoordPtr[t] = (float)temp[t]/255.0f;

                                RL_FREE(temp);
                            }
                            else if (attribute->component_type == cgltf_component_type_r_16u) // vec2, u16n
                            {
                                // Init raylib mesh texcoords to copy glTF attribute data
                                texcoordPtr = (float *)RL_MALLOC(attribute->count*2*sizeof(float));

                                // Load data into a temp buffer to be converted to raylib data type
                                unsigned short *temp = (unsigned short *)RL_MALLOC(attribute->count*2*sizeof(unsigned short));
                                LOAD_ATTRIBUTE(attribute, 2, unsigned short, temp);

                                // Convert data to raylib texcoord data type (float)
                                for (unsigned int t = 0; t < attribute->count*2; t++) texcoordPtr[t] = (float)temp[t]/65535.0f;

                                RL_FREE(temp);
                            }
                            else TRACELOG(LOG_WARNING, "MODEL: [%s] Texcoords attribute data format not supported", fileName);
                        }
                        else TRACELOG(LOG_WARNING, "MODEL: [%s] Texcoords attribute data format not supported, use vec2 float", fileName);

                        int index = mesh->primitives[p].attributes[j].index;
                        if (index == 0) model.meshes[meshIndex].texcoords = texcoordPtr;
                        else if (index == 1) model.meshes[meshIndex].texcoords2 = texcoordPtr;
                        else
                        {
                            TRACELOG(LOG_WARNING, "MODEL: [%s] No more than 2 texture coordinates attributes supported", fileName);
                            if (texcoordPtr != NULL) RL_FREE(texcoordPtr);
                        }
                    }
                    else if (mesh->primitives[p].attributes[j].type == cgltf_attribute_type_color)    // COLOR_n, vec3/vec4, float/u8n/u16n
                    {
                        cgltf_accessor *attribute = mesh->primitives[p].attributes[j].data;

                        // WARNING: SPECS: All components of each COLOR_n accessor element MUST be clamped to [0.0, 1.0] range

                        if (attribute->type == cgltf_type_vec3)  // RGB
                        {
                            if (attribute->component_type == cgltf_component_type_r_8u)
                            {
                                // Init raylib mesh color to copy glTF attribute data
                                model.meshes[meshIndex].colors = RL_MALLOC(attribute->count*4*sizeof(unsigned char));

                                // Load data into a temp buffer to be converted to raylib data type
                                unsigned char *temp = RL_MALLOC(attribute->count*3*sizeof(unsigned char));
                                LOAD_ATTRIBUTE(attribute, 3, unsigned char, temp);

                                // Convert data to raylib color data type (4 bytes)
                                for (unsigned int c = 0, k = 0; c < (attribute->count*4 - 3); c += 4, k += 3)
                                {
                                    model.meshes[meshIndex].colors[c] = temp[k];
                                    model.meshes[meshIndex].colors[c + 1] = temp[k + 1];
                                    model.meshes[meshIndex].colors[c + 2] = temp[k + 2];
                                    model.meshes[meshIndex].colors[c + 3] = 255;
                                }

                                RL_FREE(temp);
                            }
                            else if (attribute->component_type == cgltf_component_type_r_16u)
                            {
                                // Init raylib mesh color to copy glTF attribute data
                                model.meshes[meshIndex].colors = RL_MALLOC(attribute->count*4*sizeof(unsigned char));

                                // Load data into a temp buffer to be converted to raylib data type
                                unsigned short *temp = RL_MALLOC(attribute->count*3*sizeof(unsigned short));
                                LOAD_ATTRIBUTE(attribute, 3, unsigned short, temp);

                                // Convert data to raylib color data type (4 bytes)
                                for (unsigned int c = 0, k = 0; c < (attribute->count*4 - 3); c += 4, k += 3)
                                {
                                    model.meshes[meshIndex].colors[c] = (unsigned char)(((float)temp[k]/65535.0f)*255.0f);
                                    model.meshes[meshIndex].colors[c + 1] = (unsigned char)(((float)temp[k + 1]/65535.0f)*255.0f);
                                    model.meshes[meshIndex].colors[c + 2] = (unsigned char)(((float)temp[k + 2]/65535.0f)*255.0f);
                                    model.meshes[meshIndex].colors[c + 3] = 255;
                                }

                                RL_FREE(temp);
                            }
                            else if (attribute->component_type == cgltf_component_type_r_32f)
                            {
                                // Init raylib mesh color to copy glTF attribute data
                                model.meshes[meshIndex].colors = RL_MALLOC(attribute->count*4*sizeof(unsigned char));

                                // Load data into a temp buffer to be converted to raylib data type
                                float *temp = RL_MALLOC(attribute->count*3*sizeof(float));
                                LOAD_ATTRIBUTE(attribute, 3, float, temp);

                                // Convert data to raylib color data type (4 bytes)
                                for (unsigned int c = 0, k = 0; c < (attribute->count*4 - 3); c += 4, k += 3)
                                {
                                    model.meshes[meshIndex].colors[c] = (unsigned char)(temp[k]*255.0f);
                                    model.meshes[meshIndex].colors[c + 1] = (unsigned char)(temp[k + 1]*255.0f);
                                    model.meshes[meshIndex].colors[c + 2] = (unsigned char)(temp[k + 2]*255.0f);
                                    model.meshes[meshIndex].colors[c + 3] = 255;
                                }

                                RL_FREE(temp);
                            }
                            else TRACELOG(LOG_WARNING, "MODEL: [%s] Color attribute data format not supported", fileName);
                        }
                        else if (attribute->type == cgltf_type_vec4) // RGBA
                        {
                            if (attribute->component_type == cgltf_component_type_r_8u)
                            {
                                // Init raylib mesh color to copy glTF attribute data
                                model.meshes[meshIndex].colors = RL_MALLOC(attribute->count*4*sizeof(unsigned char));

                                // Load 4 components of unsigned char data type into mesh.colors
                                LOAD_ATTRIBUTE(attribute, 4, unsigned char, model.meshes[meshIndex].colors)
                            }
                            else if (attribute->component_type == cgltf_component_type_r_16u)
                            {
                                // Init raylib mesh color to copy glTF attribute data
                                model.meshes[meshIndex].colors = RL_MALLOC(attribute->count*4*sizeof(unsigned char));

                                // Load data into a temp buffer to be converted to raylib data type
                                unsigned short *temp = RL_MALLOC(attribute->count*4*sizeof(unsigned short));
                                LOAD_ATTRIBUTE(attribute, 4, unsigned short, temp);

                                // Convert data to raylib color data type (4 bytes)
                                for (unsigned int c = 0; c < attribute->count*4; c++) model.meshes[meshIndex].colors[c] = (unsigned char)(((float)temp[c]/65535.0f)*255.0f);

                                RL_FREE(temp);
                            }
                            else if (attribute->component_type == cgltf_component_type_r_32f)
                            {
                                // Init raylib mesh color to copy glTF attribute data
                                model.meshes[meshIndex].colors = RL_MALLOC(attribute->count*4*sizeof(unsigned char));

                                // Load data into a temp buffer to be converted to raylib data type
                                float *temp = RL_MALLOC(attribute->count*4*sizeof(float));
                                LOAD_ATTRIBUTE(attribute, 4, float, temp);

                                // Convert data to raylib color data type (4 bytes), we expect the color data normalized
                                for (unsigned int c = 0; c < attribute->count*4; c++) model.meshes[meshIndex].colors[c] = (unsigned char)(temp[c]*255.0f);

                                RL_FREE(temp);
                            }
                            else TRACELOG(LOG_WARNING, "MODEL: [%s] Color attribute data format not supported", fileName);
                        }
                        else TRACELOG(LOG_WARNING, "MODEL: [%s] Color attribute data format not supported", fileName);


                    }

                    // NOTE: Attributes related to animations are processed separately
                }

                // Load primitive indices data (if provided)
                if (mesh->primitives[p].indices != NULL)
                {
                    cgltf_accessor *attribute = mesh->primitives[p].indices;

                    model.meshes[meshIndex].triangleCount = (int)attribute->count/3;

                    if (attribute->component_type == cgltf_component_type_r_16u)
                    {
                        // Init raylib mesh indices to copy glTF attribute data
                        model.meshes[meshIndex].indices = RL_MALLOC(attribute->count*sizeof(unsigned short));

                        // Load unsigned short data type into mesh.indices
                        LOAD_ATTRIBUTE(attribute, 1, unsigned short, model.meshes[meshIndex].indices)
                    }
                    else if (attribute->component_type == cgltf_component_type_r_32u)
                    {
                        // Init raylib mesh indices to copy glTF attribute data
                        model.meshes[meshIndex].indices = RL_MALLOC(attribute->count*sizeof(unsigned short));

                        // Load data into a temp buffer to be converted to raylib data type
                        unsigned int *temp = RL_MALLOC(attribute->count*sizeof(unsigned int));
                        LOAD_ATTRIBUTE(attribute, 1, unsigned int, temp);

                        // Convert data to raylib indices data type (unsigned short)
                        for (unsigned int d = 0; d < attribute->count; d++) model.meshes[meshIndex].indices[d] = (unsigned short)temp[d];

                        TRACELOG(LOG_WARNING, "MODEL: [%s] Indices data converted from u32 to u16, possible loss of data", fileName);

                        RL_FREE(temp);
                    }
                    else TRACELOG(LOG_WARNING, "MODEL: [%s] Indices data format not supported, use u16", fileName);
                }
                else model.meshes[meshIndex].triangleCount = model.meshes[meshIndex].vertexCount/3;    // Unindexed mesh

                // Assign to the primitive mesh the corresponding material index
                // NOTE: If no material defined, mesh uses the already assigned default material (index: 0)
                for (unsigned int m = 0; m < data->materials_count; m++)
                {
                    // The primitive actually keeps the pointer to the corresponding material,
                    // raylib instead assigns to the mesh the by its index, as loaded in model.materials array
                    // To get the index, we check if material pointers match, and we assign the corresponding index,
                    // skipping index 0, the default material
                    if (&data->materials[m] == mesh->primitives[p].material)
                    {
                        model.meshMaterial[meshIndex] = m + 1;
                        break;
                    }
                }

                meshIndex++;       // Move to next mesh
            }
        }

        // Load glTF meshes animation data
        // REF: https://www.khronos.org/registry/glTF/specs/2.0/glTF-2.0.html#skins
        // REF: https://www.khronos.org/registry/glTF/specs/2.0/glTF-2.0.html#skinned-mesh-attributes
        //
        // LIMITATIONS:
        //  - Only supports 1 armature per file, and skips loading it if there are multiple armatures
        //  - Only supports linear interpolation (default method in Blender when checked "Always Sample Animations" when exporting a GLTF file)
        //  - Only supports translation/rotation/scale animation channel.path, weights not considered (i.e. morph targets)
        //----------------------------------------------------------------------------------------------------
        if (data->skins_count == 1)
        {
            cgltf_skin skin = data->skins[0];
            model.bones = LoadBoneInfoGLTF(skin, &model.boneCount);
            model.bindPose = RL_MALLOC(model.boneCount*sizeof(Transform));

            for (int i = 0; i < model.boneCount; i++)
            {
                cgltf_node* node = skin.joints[i];
                cgltf_float worldTransform[16];
                cgltf_node_transform_world(node, worldTransform);
                Matrix worldMatrix = {
                    worldTransform[0], worldTransform[4], worldTransform[8], worldTransform[12],
                    worldTransform[1], worldTransform[5], worldTransform[9], worldTransform[13],
                    worldTransform[2], worldTransform[6], worldTransform[10], worldTransform[14],
                    worldTransform[3], worldTransform[7], worldTransform[11], worldTransform[15]
                };
                MatrixDecompose(worldMatrix, &(model.bindPose[i].translation), &(model.bindPose[i].rotation), &(model.bindPose[i].scale));
            }
        }
        else if (data->skins_count > 1)
        {
            TRACELOG(LOG_ERROR, "MODEL: [%s] can only load one skin (armature) per model, but gltf skins_count == %i", fileName, data->skins_count);
        }

        meshIndex = 0;
        for (unsigned int i = 0; i < data->nodes_count; i++)
        {
            cgltf_node *node = &(data->nodes[i]);

            cgltf_mesh *mesh = node->mesh;
            if (!mesh)
                continue;

            for (unsigned int p = 0; p < mesh->primitives_count; p++)
            {
                // NOTE: We only support primitives defined by triangles
                if (mesh->primitives[p].type != cgltf_primitive_type_triangles) continue;

                for (unsigned int j = 0; j < mesh->primitives[p].attributes_count; j++)
                {
                    // NOTE: JOINTS_1 + WEIGHT_1 will be used for +4 joints influencing a vertex -> Not supported by raylib

                    if (mesh->primitives[p].attributes[j].type == cgltf_attribute_type_joints) // JOINTS_n (vec4: 4 bones max per vertex / u8, u16)
                    {
                        cgltf_accessor *attribute = mesh->primitives[p].attributes[j].data;

                        // NOTE: JOINTS_n can only be vec4 and u8/u16
                        // SPECS: https://registry.khronos.org/glTF/specs/2.0/glTF-2.0.html#meshes-overview

                        // WARNING: raylib only supports model.meshes[].boneIds as u8 (unsigned char),
                        // if data is provided in any other format, it is converted to supported format but
                        // it could imply data loss (a warning message is issued in that case)

                        if (attribute->type == cgltf_type_vec4)
                        {
                            if (attribute->component_type == cgltf_component_type_r_8u)
                            {
                                // Init raylib mesh boneIds to copy glTF attribute data
                                model.meshes[meshIndex].boneIds = RL_CALLOC(model.meshes[meshIndex].vertexCount*4, sizeof(unsigned char));

                                // Load attribute: vec4, u8 (unsigned char)
                                LOAD_ATTRIBUTE(attribute, 4, unsigned char, model.meshes[meshIndex].boneIds)
                            }
                            else if (attribute->component_type == cgltf_component_type_r_16u)
                            {
                                // Init raylib mesh boneIds to copy glTF attribute data
                                model.meshes[meshIndex].boneIds = RL_CALLOC(model.meshes[meshIndex].vertexCount*4, sizeof(unsigned char));

                                // Load data into a temp buffer to be converted to raylib data type
                                unsigned short *temp = RL_CALLOC(model.meshes[meshIndex].vertexCount*4, sizeof(unsigned short));
                                LOAD_ATTRIBUTE(attribute, 4, unsigned short, temp);

                                // Convert data to raylib color data type (4 bytes)
                                bool boneIdOverflowWarning = false;
                                for (int b = 0; b < model.meshes[meshIndex].vertexCount*4; b++)
                                {
                                    if ((temp[b] > 255) && !boneIdOverflowWarning)
                                    {
                                        TRACELOG(LOG_WARNING, "MODEL: [%s] Joint attribute data format (u16) overflow", fileName);
                                        boneIdOverflowWarning = true;
                                    }

                                    // Despite the possible overflow, we convert data to unsigned char
                                    model.meshes[meshIndex].boneIds[b] = (unsigned char)temp[b];
                                }

                                RL_FREE(temp);
                            }
                            else TRACELOG(LOG_WARNING, "MODEL: [%s] Joint attribute data format not supported", fileName);
                        }
                        else TRACELOG(LOG_WARNING, "MODEL: [%s] Joint attribute data format not supported", fileName);
                    }
                    else if (mesh->primitives[p].attributes[j].type == cgltf_attribute_type_weights)  // WEIGHTS_n (vec4, u8n/u16n/f32)
                    {
                        cgltf_accessor *attribute = mesh->primitives[p].attributes[j].data;

                        if (attribute->type == cgltf_type_vec4)
                        {
                            // TODO: Support component types: u8, u16?
                            if (attribute->component_type == cgltf_component_type_r_8u)
                            {
                                // Init raylib mesh bone weight to copy glTF attribute data
                                model.meshes[meshIndex].boneWeights = RL_CALLOC(model.meshes[meshIndex].vertexCount*4, sizeof(float));

                                // Load data into a temp buffer to be converted to raylib data type
                                unsigned char *temp = RL_MALLOC(attribute->count*4*sizeof(unsigned char));
                                LOAD_ATTRIBUTE(attribute, 4, unsigned char, temp);

                                // Convert data to raylib bone weight data type (4 bytes)
                                for (unsigned int b = 0; b < attribute->count*4; b++) model.meshes[meshIndex].boneWeights[b] = (float)temp[b]/255.0f;

                                RL_FREE(temp);
                            }
                            else if (attribute->component_type == cgltf_component_type_r_16u)
                            {
                                // Init raylib mesh bone weight to copy glTF attribute data
                                model.meshes[meshIndex].boneWeights = RL_CALLOC(model.meshes[meshIndex].vertexCount*4, sizeof(float));

                                // Load data into a temp buffer to be converted to raylib data type
                                unsigned short *temp = RL_MALLOC(attribute->count*4*sizeof(unsigned short));
                                LOAD_ATTRIBUTE(attribute, 4, unsigned short, temp);

                                // Convert data to raylib bone weight data type
                                for (unsigned int b = 0; b < attribute->count*4; b++) model.meshes[meshIndex].boneWeights[b] = (float)temp[b]/65535.0f;

                                RL_FREE(temp);
                            }
                            else if (attribute->component_type == cgltf_component_type_r_32f)
                            {
                                // Init raylib mesh bone weight to copy glTF attribute data
                                model.meshes[meshIndex].boneWeights = RL_CALLOC(model.meshes[meshIndex].vertexCount*4, sizeof(float));

                                // Load 4 components of float data type into mesh.boneWeights
                                // for cgltf_attribute_type_weights we have:
                                //   - data.meshes[0] (256 vertices)
                                //   - 256 values, provided as cgltf_type_vec4 of float (4 byte per joint, stride 16)
                                LOAD_ATTRIBUTE(attribute, 4, float, model.meshes[meshIndex].boneWeights)
                            }
                            else TRACELOG(LOG_WARNING, "MODEL: [%s] Joint weight attribute data format not supported, use vec4 float", fileName);
                        }
                        else TRACELOG(LOG_WARNING, "MODEL: [%s] Joint weight attribute data format not supported, use vec4 float", fileName);
                    }
                }

                // Animated vertex data
                model.meshes[meshIndex].animVertices = RL_CALLOC(model.meshes[meshIndex].vertexCount*3, sizeof(float));
                memcpy(model.meshes[meshIndex].animVertices, model.meshes[meshIndex].vertices, model.meshes[meshIndex].vertexCount*3*sizeof(float));
                model.meshes[meshIndex].animNormals = RL_CALLOC(model.meshes[meshIndex].vertexCount*3, sizeof(float));
                if (model.meshes[meshIndex].normals != NULL)
                {
                    memcpy(model.meshes[meshIndex].animNormals, model.meshes[meshIndex].normals, model.meshes[meshIndex].vertexCount*3*sizeof(float));
                }
                
                // Bone Transform Matrices
                model.meshes[meshIndex].boneCount = model.boneCount;
                model.meshes[meshIndex].boneMatrices = RL_CALLOC(model.meshes[meshIndex].boneCount, sizeof(Matrix));
                
                for (int j = 0; j < model.meshes[meshIndex].boneCount; j++)
                {
                    model.meshes[meshIndex].boneMatrices[j] = MatrixIdentity();
                }

                meshIndex++;       // Move to next mesh
            }

        }

        // Free all cgltf loaded data
        cgltf_free(data);
    }
    else TRACELOG(LOG_WARNING, "MODEL: [%s] Failed to load glTF data", fileName);

    // WARNING: cgltf requires the file pointer available while reading data
    UnloadFileData(fileData);

    return model;
}

// Get interpolated pose for bone sampler at a specific time. Returns true on success
static bool GetPoseAtTimeGLTF(cgltf_interpolation_type interpolationType, cgltf_accessor *input, cgltf_accessor *output, float time, void *data)
{
    if (interpolationType >= cgltf_interpolation_type_max_enum) return false;

    // Input and output should have the same count
    float tstart = 0.0f;
    float tend = 0.0f;
    int keyframe = 0;       // Defaults to first pose

    for (int i = 0; i < (int)input->count - 1; i++)
    {
        cgltf_bool r1 = cgltf_accessor_read_float(input, i, &tstart, 1);
        if (!r1) return false;

        cgltf_bool r2 = cgltf_accessor_read_float(input, i + 1, &tend, 1);
        if (!r2) return false;

        if ((tstart <= time) && (time < tend))
        {
            keyframe = i;
            break;
        }
    }

    // Constant animation, no need to interpolate
    if (FloatEquals(tend, tstart)) return true;

    float duration = fmaxf((tend - tstart), EPSILON);
    float t = (time - tstart)/duration;
    t = (t < 0.0f)? 0.0f : t;
    t = (t > 1.0f)? 1.0f : t;

    if (output->component_type != cgltf_component_type_r_32f) return false;

    if (output->type == cgltf_type_vec3)
    {
        switch (interpolationType)
        {
            case cgltf_interpolation_type_step:
            {
                float tmp[3] = { 0.0f };
                cgltf_accessor_read_float(output, keyframe, tmp, 3);
                Vector3 v1 = {tmp[0], tmp[1], tmp[2]};
                Vector3 *r = data;

                *r = v1;
            } break;
            case cgltf_interpolation_type_linear:
            {
                float tmp[3] = { 0.0f };
                cgltf_accessor_read_float(output, keyframe, tmp, 3);
                Vector3 v1 = {tmp[0], tmp[1], tmp[2]};
                cgltf_accessor_read_float(output, keyframe+1, tmp, 3);
                Vector3 v2 = {tmp[0], tmp[1], tmp[2]};
                Vector3 *r = data;

                *r = Vector3Lerp(v1, v2, t);
            } break;
            case cgltf_interpolation_type_cubic_spline:
            {
                float tmp[3] = { 0.0f };
                cgltf_accessor_read_float(output, 3*keyframe+1, tmp, 3);
                Vector3 v1 = {tmp[0], tmp[1], tmp[2]};
                cgltf_accessor_read_float(output, 3*keyframe+2, tmp, 3);
                Vector3 tangent1 = {tmp[0], tmp[1], tmp[2]};
                cgltf_accessor_read_float(output, 3*(keyframe+1)+1, tmp, 3);
                Vector3 v2 = {tmp[0], tmp[1], tmp[2]};
                cgltf_accessor_read_float(output, 3*(keyframe+1), tmp, 3);
                Vector3 tangent2 = {tmp[0], tmp[1], tmp[2]};
                Vector3 *r = data;

                *r = Vector3CubicHermite(v1, tangent1, v2, tangent2, t);
            } break;
            default: break;
        }
    }
    else if (output->type == cgltf_type_vec4)
    {
        // Only v4 is for rotations, so we know it's a quaternion
        switch (interpolationType)
        {
            case cgltf_interpolation_type_step:
            {
                float tmp[4] = { 0.0f };
                cgltf_accessor_read_float(output, keyframe, tmp, 4);
                Vector4 v1 = {tmp[0], tmp[1], tmp[2], tmp[3]};
                Vector4 *r = data;

                *r = v1;
            } break;
            case cgltf_interpolation_type_linear:
            {
                float tmp[4] = { 0.0f };
                cgltf_accessor_read_float(output, keyframe, tmp, 4);
                Vector4 v1 = {tmp[0], tmp[1], tmp[2], tmp[3]};
                cgltf_accessor_read_float(output, keyframe+1, tmp, 4);
                Vector4 v2 = {tmp[0], tmp[1], tmp[2], tmp[3]};
                Vector4 *r = data;

                *r = QuaternionSlerp(v1, v2, t);
            } break;
            case cgltf_interpolation_type_cubic_spline:
            {
                float tmp[4] = { 0.0f };
                cgltf_accessor_read_float(output, 3*keyframe+1, tmp, 4);
                Vector4 v1 = {tmp[0], tmp[1], tmp[2], tmp[3]};
                cgltf_accessor_read_float(output, 3*keyframe+2, tmp, 4);
                Vector4 outTangent1 = {tmp[0], tmp[1], tmp[2], 0.0f};
                cgltf_accessor_read_float(output, 3*(keyframe+1)+1, tmp, 4);
                Vector4 v2 = {tmp[0], tmp[1], tmp[2], tmp[3]};
                cgltf_accessor_read_float(output, 3*(keyframe+1), tmp, 4);
                Vector4 inTangent2 = {tmp[0], tmp[1], tmp[2], 0.0f};
                Vector4 *r = data;

                v1 = QuaternionNormalize(v1);
                v2 = QuaternionNormalize(v2);

                if (Vector4DotProduct(v1, v2) < 0.0f)
                {
                    v2 = Vector4Negate(v2);
                }

                outTangent1 = Vector4Scale(outTangent1, duration);
                inTangent2 = Vector4Scale(inTangent2, duration);

                *r = QuaternionCubicHermiteSpline(v1, outTangent1, v2, inTangent2, t);
            } break;
            default: break;
        }
    }

    return true;
}

#define GLTF_ANIMDELAY 17    // Animation frames delay, (~1000 ms/60 FPS = 16.666666* ms)

static ModelAnimation *LoadModelAnimationsGLTF(const char *fileName, int *animCount)
{
    // glTF file loading
    int dataSize = 0;
    unsigned char *fileData = LoadFileData(fileName, &dataSize);

    ModelAnimation *animations = NULL;

    // glTF data loading
    cgltf_options options = { 0 };
    options.file.read = LoadFileGLTFCallback;
    options.file.release = ReleaseFileGLTFCallback;
    cgltf_data *data = NULL;
    cgltf_result result = cgltf_parse(&options, fileData, dataSize, &data);

    if (result != cgltf_result_success)
    {
        TRACELOG(LOG_WARNING, "MODEL: [%s] Failed to load glTF data", fileName);
        *animCount = 0;
        return NULL;
    }

    result = cgltf_load_buffers(&options, data, fileName);
    if (result != cgltf_result_success) TRACELOG(LOG_INFO, "MODEL: [%s] Failed to load animation buffers", fileName);

    if (result == cgltf_result_success)
    {
        if (data->skins_count == 1)
        {
            cgltf_skin skin = data->skins[0];
            *animCount = (int)data->animations_count;
            animations = RL_MALLOC(data->animations_count*sizeof(ModelAnimation));

            for (unsigned int i = 0; i < data->animations_count; i++)
            {
                animations[i].bones = LoadBoneInfoGLTF(skin, &animations[i].boneCount);

                cgltf_animation animData = data->animations[i];

                struct Channels {
                    cgltf_animation_channel *translate;
                    cgltf_animation_channel *rotate;
                    cgltf_animation_channel *scale;
                    cgltf_interpolation_type interpolationType;
                };

                struct Channels *boneChannels = RL_CALLOC(animations[i].boneCount, sizeof(struct Channels));
                float animDuration = 0.0f;

                for (unsigned int j = 0; j < animData.channels_count; j++)
                {
                    cgltf_animation_channel channel = animData.channels[j];
                    int boneIndex = -1;

                    for (unsigned int k = 0; k < skin.joints_count; k++)
                    {
                        if (animData.channels[j].target_node == skin.joints[k])
                        {
                            boneIndex = k;
                            break;
                        }
                    }

                    if (boneIndex == -1)
                    {
                        // Animation channel for a node not in the armature
                        continue;
                    }

                    boneChannels[boneIndex].interpolationType = animData.channels[j].sampler->interpolation;

                    if (animData.channels[j].sampler->interpolation != cgltf_interpolation_type_max_enum)
                    {
                        if (channel.target_path == cgltf_animation_path_type_translation)
                        {
                            boneChannels[boneIndex].translate = &animData.channels[j];
                        }
                        else if (channel.target_path == cgltf_animation_path_type_rotation)
                        {
                            boneChannels[boneIndex].rotate = &animData.channels[j];
                        }
                        else if (channel.target_path == cgltf_animation_path_type_scale)
                        {
                            boneChannels[boneIndex].scale = &animData.channels[j];
                        }
                        else
                        {
                            TRACELOG(LOG_WARNING, "MODEL: [%s] Unsupported target_path on channel %d's sampler for animation %d. Skipping.", fileName, j, i);
                        }
                    }
                    else TRACELOG(LOG_WARNING, "MODEL: [%s] Invalid interpolation curve encountered for GLTF animation.", fileName);

                    float t = 0.0f;
                    cgltf_bool r = cgltf_accessor_read_float(channel.sampler->input, channel.sampler->input->count - 1, &t, 1);

                    if (!r)
                    {
                        TRACELOG(LOG_WARNING, "MODEL: [%s] Failed to load input time", fileName);
                        continue;
                    }

                    animDuration = (t > animDuration)? t : animDuration;
                }

                if (animData.name != NULL)
                {
                    strncpy(animations[i].name, animData.name, sizeof(animations[i].name));
                    animations[i].name[sizeof(animations[i].name) - 1] = '\0';
                }

                animations[i].frameCount = (int)(animDuration*1000.0f/GLTF_ANIMDELAY) + 1;
                animations[i].framePoses = RL_MALLOC(animations[i].frameCount*sizeof(Transform *));

                for (int j = 0; j < animations[i].frameCount; j++)
                {
                    animations[i].framePoses[j] = RL_MALLOC(animations[i].boneCount*sizeof(Transform));
                    float time = ((float) j*GLTF_ANIMDELAY)/1000.0f;

                    for (int k = 0; k < animations[i].boneCount; k++)
                    {
                        Vector3 translation = {skin.joints[k]->translation[0], skin.joints[k]->translation[1], skin.joints[k]->translation[2]};
                        Quaternion rotation = {skin.joints[k]->rotation[0], skin.joints[k]->rotation[1], skin.joints[k]->rotation[2], skin.joints[k]->rotation[3]};
                        Vector3 scale = {skin.joints[k]->scale[0], skin.joints[k]->scale[1], skin.joints[k]->scale[2]};

                        if (boneChannels[k].translate)
                        {
                            if (!GetPoseAtTimeGLTF(boneChannels[k].interpolationType, boneChannels[k].translate->sampler->input, boneChannels[k].translate->sampler->output, time, &translation))
                            {
                                TRACELOG(LOG_INFO, "MODEL: [%s] Failed to load translate pose data for bone %s", fileName, animations[i].bones[k].name);
                            }
                        }

                        if (boneChannels[k].rotate)
                        {
                            if (!GetPoseAtTimeGLTF(boneChannels[k].interpolationType, boneChannels[k].rotate->sampler->input, boneChannels[k].rotate->sampler->output, time, &rotation))
                            {
                                TRACELOG(LOG_INFO, "MODEL: [%s] Failed to load rotate pose data for bone %s", fileName, animations[i].bones[k].name);
                            }
                        }

                        if (boneChannels[k].scale)
                        {
                            if (!GetPoseAtTimeGLTF(boneChannels[k].interpolationType, boneChannels[k].scale->sampler->input, boneChannels[k].scale->sampler->output, time, &scale))
                            {
                                TRACELOG(LOG_INFO, "MODEL: [%s] Failed to load scale pose data for bone %s", fileName, animations[i].bones[k].name);
                            }
                        }

                        animations[i].framePoses[j][k] = (Transform){
                            .translation = translation,
                            .rotation = rotation,
                            .scale = scale
                        };
                    }

                    BuildPoseFromParentJoints(animations[i].bones, animations[i].boneCount, animations[i].framePoses[j]);
                }

                TRACELOG(LOG_INFO, "MODEL: [%s] Loaded animation: %s (%d frames, %fs)", fileName, (animData.name != NULL)? animData.name : "NULL", animations[i].frameCount, animDuration);
                RL_FREE(boneChannels);
            }
        }
        else TRACELOG(LOG_ERROR, "MODEL: [%s] expected exactly one skin to load animation data from, but found %i", fileName, data->skins_count);

        cgltf_free(data);
    }
    UnloadFileData(fileData);
    return animations;
}
#endif

#if defined(SUPPORT_FILEFORMAT_VOX)
// Load VOX (MagicaVoxel) mesh data
static Model LoadVOX(const char *fileName)
{
    Model model = { 0 };

    int nbvertices = 0;
    int meshescount = 0;

    // Read vox file into buffer
    int dataSize = 0;
    unsigned char *fileData = LoadFileData(fileName, &dataSize);

    if (fileData == 0)
    {
        TRACELOG(LOG_WARNING, "MODEL: [%s] Failed to load VOX file", fileName);
        return model;
    }

    // Read and build voxarray description
    VoxArray3D voxarray = { 0 };
    int ret = Vox_LoadFromMemory(fileData, dataSize, &voxarray);

    if (ret != VOX_SUCCESS)
    {
        // Error
        UnloadFileData(fileData);

        TRACELOG(LOG_WARNING, "MODEL: [%s] Failed to load VOX data", fileName);
        return model;
    }
    else
    {
        // Success: Compute meshes count
        nbvertices = voxarray.vertices.used;
        meshescount = 1 + (nbvertices/65536);

        TRACELOG(LOG_INFO, "MODEL: [%s] VOX data loaded successfully : %i vertices/%i meshes", fileName, nbvertices, meshescount);
    }

    // Build models from meshes
    model.transform = MatrixIdentity();

    model.meshCount = meshescount;
    model.meshes = (Mesh *)RL_CALLOC(model.meshCount, sizeof(Mesh));

    model.meshMaterial = (int *)RL_CALLOC(model.meshCount, sizeof(int));

    model.materialCount = 1;
    model.materials = (Material *)RL_CALLOC(model.materialCount, sizeof(Material));
    model.materials[0] = LoadMaterialDefault();

    // Init model meshes
    int verticesRemain = voxarray.vertices.used;
    int verticesMax = 65532; // 5461 voxels x 12 vertices per voxel -> 65532 (must be inf 65536)

    // 6*4 = 12 vertices per voxel
    Vector3 *pvertices = (Vector3 *)voxarray.vertices.array;
    Vector3 *pnormals = (Vector3 *)voxarray.normals.array;
    Color *pcolors = (Color *)voxarray.colors.array;

    unsigned short *pindices = voxarray.indices.array;    // 5461*6*6 = 196596 indices max per mesh

    int size = 0;

    for (int i = 0; i < meshescount; i++)
    {
        Mesh *pmesh = &model.meshes[i];
        memset(pmesh, 0, sizeof(Mesh));

        // Copy vertices
        pmesh->vertexCount = (int)fmin(verticesMax, verticesRemain);

        size = pmesh->vertexCount*sizeof(float)*3;
        pmesh->vertices = (float *)RL_MALLOC(size);
        memcpy(pmesh->vertices, pvertices, size);

        // Copy normals
        pmesh->normals = (float *)RL_MALLOC(size);
        memcpy(pmesh->normals, pnormals, size);

        // Copy indices
        size = voxarray.indices.used*sizeof(unsigned short);
        pmesh->indices = (unsigned short *)RL_MALLOC(size);
        memcpy(pmesh->indices, pindices, size);

        pmesh->triangleCount = (pmesh->vertexCount/4)*2;

        // Copy colors
        size = pmesh->vertexCount*sizeof(Color);
        pmesh->colors = RL_MALLOC(size);
        memcpy(pmesh->colors, pcolors, size);

        // First material index
        model.meshMaterial[i] = 0;

        verticesRemain -= verticesMax;
        pvertices += verticesMax;
        pnormals += verticesMax;
        pcolors += verticesMax;
    }

    // Free buffers
    Vox_FreeArrays(&voxarray);
    UnloadFileData(fileData);

    return model;
}
#endif

#if defined(SUPPORT_FILEFORMAT_M3D)
// Hook LoadFileData()/UnloadFileData() calls to M3D loaders
unsigned char *m3d_loaderhook(char *fn, unsigned int *len) { return LoadFileData((const char *)fn, (int *)len); }
void m3d_freehook(void *data) { UnloadFileData((unsigned char *)data); }

// Load M3D mesh data
static Model LoadM3D(const char *fileName)
{
    Model model = { 0 };

    m3d_t *m3d = NULL;
    m3dp_t *prop = NULL;
    int i, j, k, l, n, mi = -2, vcolor = 0;

    int dataSize = 0;
    unsigned char *fileData = LoadFileData(fileName, &dataSize);

    if (fileData != NULL)
    {
        m3d = m3d_load(fileData, m3d_loaderhook, m3d_freehook, NULL);

        if (!m3d || M3D_ERR_ISFATAL(m3d->errcode))
        {
            TRACELOG(LOG_WARNING, "MODEL: [%s] Failed to load M3D data, error code %d", fileName, m3d? m3d->errcode : -2);
            if (m3d) m3d_free(m3d);
            UnloadFileData(fileData);
            return model;
        }
        else TRACELOG(LOG_INFO, "MODEL: [%s] M3D data loaded successfully: %i faces/%i materials", fileName, m3d->numface, m3d->nummaterial);

        // no face? this is probably just a material library
        if (!m3d->numface)
        {
            m3d_free(m3d);
            UnloadFileData(fileData);
            return model;
        }

        if (m3d->nummaterial > 0)
        {
            model.meshCount = model.materialCount = m3d->nummaterial;
            TRACELOG(LOG_INFO, "MODEL: model has %i material meshes", model.materialCount);
        }
        else
        {
            model.meshCount = 1; model.materialCount = 0;
            TRACELOG(LOG_INFO, "MODEL: No materials, putting all meshes in a default material");
        }

        // We always need a default material, so we add +1
        model.materialCount++;

        // Faces must be in non-decreasing materialid order. Verify that quickly, sorting them otherwise
        // WARNING: Sorting is not needed, valid M3D model files should already be sorted
        // Just keeping the sorting function for reference (Check PR #3363 #3385)
        /*
        for (i = 1; i < m3d->numface; i++)
        {
            if (m3d->face[i-1].materialid <= m3d->face[i].materialid) continue;

            // face[i-1] > face[i].  slide face[i] lower
            m3df_t slider = m3d->face[i];
            j = i-1;

            do
            {   // face[j] > slider, face[j+1] is svailable vacant gap
                m3d->face[j+1] = m3d->face[j];
                j = j-1;
            }
            while (j >= 0 && m3d->face[j].materialid > slider.materialid);

            m3d->face[j+1] = slider;
        }
        */

        model.meshes = (Mesh *)RL_CALLOC(model.meshCount, sizeof(Mesh));
        model.meshMaterial = (int *)RL_CALLOC(model.meshCount, sizeof(int));
        model.materials = (Material *)RL_CALLOC(model.materialCount + 1, sizeof(Material));

        // Map no material to index 0 with default shader, everything else materialid + 1
        model.materials[0] = LoadMaterialDefault();

        for (i = l = 0, k = -1; i < (int)m3d->numface; i++, l++)
        {
            // Materials are grouped together
            if (mi != m3d->face[i].materialid)
            {
                // there should be only one material switch per material kind, but be bulletproof for non-optimal model files
                if (k + 1 >= model.meshCount)
                {
                    model.meshCount++;
                    model.meshes = (Mesh *)RL_REALLOC(model.meshes, model.meshCount*sizeof(Mesh));
                    memset(&model.meshes[model.meshCount - 1], 0, sizeof(Mesh));
                    model.meshMaterial = (int *)RL_REALLOC(model.meshMaterial, model.meshCount*sizeof(int));
                }

                k++;
                mi = m3d->face[i].materialid;

                // Only allocate colors VertexBuffer if there's a color vertex in the model for this material batch
                // if all colors are fully transparent black for all verteces of this materal, then we assume no vertex colors
                for (j = i, l = vcolor = 0; (j < (int)m3d->numface) && (mi == m3d->face[j].materialid); j++, l++)
                {
                    if (!m3d->vertex[m3d->face[j].vertex[0]].color ||
                        !m3d->vertex[m3d->face[j].vertex[1]].color ||
                        !m3d->vertex[m3d->face[j].vertex[2]].color) vcolor = 1;
                }

                model.meshes[k].vertexCount = l*3;
                model.meshes[k].triangleCount = l;
                model.meshes[k].vertices = (float *)RL_CALLOC(model.meshes[k].vertexCount*3, sizeof(float));
                model.meshes[k].texcoords = (float *)RL_CALLOC(model.meshes[k].vertexCount*2, sizeof(float));
                model.meshes[k].normals = (float *)RL_CALLOC(model.meshes[k].vertexCount*3, sizeof(float));

                // If no map is provided, or we have colors defined, we allocate storage for vertex colors
                // M3D specs only consider vertex colors if no material is provided, however raylib uses both and mixes the colors
                if ((mi == M3D_UNDEF) || vcolor) model.meshes[k].colors = RL_CALLOC(model.meshes[k].vertexCount*4, sizeof(unsigned char));

                // If no map is provided and we allocated vertex colors, set them to white
                if ((mi == M3D_UNDEF) && (model.meshes[k].colors != NULL))
                {
                    for (int c = 0; c < model.meshes[k].vertexCount*4; c++) model.meshes[k].colors[c] = 255;
                }

                if (m3d->numbone && m3d->numskin)
                {
                    model.meshes[k].boneIds = (unsigned char *)RL_CALLOC(model.meshes[k].vertexCount*4, sizeof(unsigned char));
                    model.meshes[k].boneWeights = (float *)RL_CALLOC(model.meshes[k].vertexCount*4, sizeof(float));
                    model.meshes[k].animVertices = (float *)RL_CALLOC(model.meshes[k].vertexCount*3, sizeof(float));
                    model.meshes[k].animNormals = (float *)RL_CALLOC(model.meshes[k].vertexCount*3, sizeof(float));
                }

                model.meshMaterial[k] = mi + 1;
                l = 0;
            }

            // Process meshes per material, add triangles
            model.meshes[k].vertices[l*9 + 0] = m3d->vertex[m3d->face[i].vertex[0]].x*m3d->scale;
            model.meshes[k].vertices[l*9 + 1] = m3d->vertex[m3d->face[i].vertex[0]].y*m3d->scale;
            model.meshes[k].vertices[l*9 + 2] = m3d->vertex[m3d->face[i].vertex[0]].z*m3d->scale;
            model.meshes[k].vertices[l*9 + 3] = m3d->vertex[m3d->face[i].vertex[1]].x*m3d->scale;
            model.meshes[k].vertices[l*9 + 4] = m3d->vertex[m3d->face[i].vertex[1]].y*m3d->scale;
            model.meshes[k].vertices[l*9 + 5] = m3d->vertex[m3d->face[i].vertex[1]].z*m3d->scale;
            model.meshes[k].vertices[l*9 + 6] = m3d->vertex[m3d->face[i].vertex[2]].x*m3d->scale;
            model.meshes[k].vertices[l*9 + 7] = m3d->vertex[m3d->face[i].vertex[2]].y*m3d->scale;
            model.meshes[k].vertices[l*9 + 8] = m3d->vertex[m3d->face[i].vertex[2]].z*m3d->scale;

            // Without vertex color (full transparency), we use the default color
            if (model.meshes[k].colors != NULL)
            {
                if (m3d->vertex[m3d->face[i].vertex[0]].color & 0xFF000000)
                    memcpy(&model.meshes[k].colors[l*12 + 0], &m3d->vertex[m3d->face[i].vertex[0]].color, 4);
                if (m3d->vertex[m3d->face[i].vertex[1]].color & 0xFF000000)
                    memcpy(&model.meshes[k].colors[l*12 + 4], &m3d->vertex[m3d->face[i].vertex[1]].color, 4);
                if (m3d->vertex[m3d->face[i].vertex[2]].color & 0xFF000000)
                    memcpy(&model.meshes[k].colors[l*12 + 8], &m3d->vertex[m3d->face[i].vertex[2]].color, 4);
            }

            if (m3d->face[i].texcoord[0] != M3D_UNDEF)
            {
                model.meshes[k].texcoords[l*6 + 0] = m3d->tmap[m3d->face[i].texcoord[0]].u;
                model.meshes[k].texcoords[l*6 + 1] = 1.0f - m3d->tmap[m3d->face[i].texcoord[0]].v;
                model.meshes[k].texcoords[l*6 + 2] = m3d->tmap[m3d->face[i].texcoord[1]].u;
                model.meshes[k].texcoords[l*6 + 3] = 1.0f - m3d->tmap[m3d->face[i].texcoord[1]].v;
                model.meshes[k].texcoords[l*6 + 4] = m3d->tmap[m3d->face[i].texcoord[2]].u;
                model.meshes[k].texcoords[l*6 + 5] = 1.0f - m3d->tmap[m3d->face[i].texcoord[2]].v;
            }

            if (m3d->face[i].normal[0] != M3D_UNDEF)
            {
                model.meshes[k].normals[l*9 + 0] = m3d->vertex[m3d->face[i].normal[0]].x;
                model.meshes[k].normals[l*9 + 1] = m3d->vertex[m3d->face[i].normal[0]].y;
                model.meshes[k].normals[l*9 + 2] = m3d->vertex[m3d->face[i].normal[0]].z;
                model.meshes[k].normals[l*9 + 3] = m3d->vertex[m3d->face[i].normal[1]].x;
                model.meshes[k].normals[l*9 + 4] = m3d->vertex[m3d->face[i].normal[1]].y;
                model.meshes[k].normals[l*9 + 5] = m3d->vertex[m3d->face[i].normal[1]].z;
                model.meshes[k].normals[l*9 + 6] = m3d->vertex[m3d->face[i].normal[2]].x;
                model.meshes[k].normals[l*9 + 7] = m3d->vertex[m3d->face[i].normal[2]].y;
                model.meshes[k].normals[l*9 + 8] = m3d->vertex[m3d->face[i].normal[2]].z;
            }

            // Add skin (vertex / bone weight pairs)
            if (m3d->numbone && m3d->numskin)
            {
                for (n = 0; n < 3; n++)
                {
                    int skinid = m3d->vertex[m3d->face[i].vertex[n]].skinid;

                    // Check if there is a skin for this mesh, should be, just failsafe
                    if ((skinid != M3D_UNDEF) && (skinid < (int)m3d->numskin))
                    {
                        for (j = 0; j < 4; j++)
                        {
                            model.meshes[k].boneIds[l*12 + n*4 + j] = m3d->skin[skinid].boneid[j];
                            model.meshes[k].boneWeights[l*12 + n*4 + j] = m3d->skin[skinid].weight[j];
                        }
                    }
                    else
                    {
                        // raylib does not handle boneless meshes with skeletal animations, so
                        // we put all vertices without a bone into a special "no bone" bone
                        model.meshes[k].boneIds[l*12 + n*4] = m3d->numbone;
                        model.meshes[k].boneWeights[l*12 + n*4] = 1.0f;
                    }
                }
            }
        }

        // Load materials
        for (i = 0; i < (int)m3d->nummaterial; i++)
        {
            model.materials[i + 1] = LoadMaterialDefault();

            for (j = 0; j < m3d->material[i].numprop; j++)
            {
                prop = &m3d->material[i].prop[j];

                switch (prop->type)
                {
                    case m3dp_Kd:
                    {
                        memcpy(&model.materials[i + 1].maps[MATERIAL_MAP_DIFFUSE].color, &prop->value.color, 4);
                        model.materials[i + 1].maps[MATERIAL_MAP_DIFFUSE].value = 0.0f;
                    } break;
                    case m3dp_Ks:
                    {
                        memcpy(&model.materials[i + 1].maps[MATERIAL_MAP_SPECULAR].color, &prop->value.color, 4);
                    } break;
                    case m3dp_Ns:
                    {
                        model.materials[i + 1].maps[MATERIAL_MAP_SPECULAR].value = prop->value.fnum;
                    } break;
                    case m3dp_Ke:
                    {
                        memcpy(&model.materials[i + 1].maps[MATERIAL_MAP_EMISSION].color, &prop->value.color, 4);
                        model.materials[i + 1].maps[MATERIAL_MAP_EMISSION].value = 0.0f;
                    } break;
                    case m3dp_Pm:
                    {
                        model.materials[i + 1].maps[MATERIAL_MAP_METALNESS].value = prop->value.fnum;
                    } break;
                    case m3dp_Pr:
                    {
                        model.materials[i + 1].maps[MATERIAL_MAP_ROUGHNESS].value = prop->value.fnum;
                    } break;
                    case m3dp_Ps:
                    {
                        model.materials[i + 1].maps[MATERIAL_MAP_NORMAL].color = WHITE;
                        model.materials[i + 1].maps[MATERIAL_MAP_NORMAL].value = prop->value.fnum;
                    } break;
                    default:
                    {
                        if (prop->type >= 128)
                        {
                            Image image = { 0 };
                            image.data = m3d->texture[prop->value.textureid].d;
                            image.width = m3d->texture[prop->value.textureid].w;
                            image.height = m3d->texture[prop->value.textureid].h;
                            image.mipmaps = 1;
                            image.format = (m3d->texture[prop->value.textureid].f == 4)? PIXELFORMAT_UNCOMPRESSED_R8G8B8A8 :
                                           ((m3d->texture[prop->value.textureid].f == 3)? PIXELFORMAT_UNCOMPRESSED_R8G8B8 :
                                           ((m3d->texture[prop->value.textureid].f == 2)? PIXELFORMAT_UNCOMPRESSED_GRAY_ALPHA : PIXELFORMAT_UNCOMPRESSED_GRAYSCALE));

                            switch (prop->type)
                            {
                                case m3dp_map_Kd: model.materials[i + 1].maps[MATERIAL_MAP_DIFFUSE].texture = LoadTextureFromImage(image); break;
                                case m3dp_map_Ks: model.materials[i + 1].maps[MATERIAL_MAP_SPECULAR].texture = LoadTextureFromImage(image); break;
                                case m3dp_map_Ke: model.materials[i + 1].maps[MATERIAL_MAP_EMISSION].texture = LoadTextureFromImage(image); break;
                                case m3dp_map_Km: model.materials[i + 1].maps[MATERIAL_MAP_NORMAL].texture = LoadTextureFromImage(image); break;
                                case m3dp_map_Ka: model.materials[i + 1].maps[MATERIAL_MAP_OCCLUSION].texture = LoadTextureFromImage(image); break;
                                case m3dp_map_Pm: model.materials[i + 1].maps[MATERIAL_MAP_ROUGHNESS].texture = LoadTextureFromImage(image); break;
                                default: break;
                            }
                        }
                    } break;
                }
            }
        }

        // Load bones
        if (m3d->numbone)
        {
            model.boneCount = m3d->numbone + 1;
            model.bones = RL_CALLOC(model.boneCount, sizeof(BoneInfo));
            model.bindPose = RL_CALLOC(model.boneCount, sizeof(Transform));

            for (i = 0; i < (int)m3d->numbone; i++)
            {
                model.bones[i].parent = m3d->bone[i].parent;
                strncpy(model.bones[i].name, m3d->bone[i].name, sizeof(model.bones[i].name));
                model.bindPose[i].translation.x = m3d->vertex[m3d->bone[i].pos].x*m3d->scale;
                model.bindPose[i].translation.y = m3d->vertex[m3d->bone[i].pos].y*m3d->scale;
                model.bindPose[i].translation.z = m3d->vertex[m3d->bone[i].pos].z*m3d->scale;
                model.bindPose[i].rotation.x = m3d->vertex[m3d->bone[i].ori].x;
                model.bindPose[i].rotation.y = m3d->vertex[m3d->bone[i].ori].y;
                model.bindPose[i].rotation.z = m3d->vertex[m3d->bone[i].ori].z;
                model.bindPose[i].rotation.w = m3d->vertex[m3d->bone[i].ori].w;

                // TODO: If the orientation quaternion is not normalized, then that's encoding scaling
                model.bindPose[i].rotation = QuaternionNormalize(model.bindPose[i].rotation);
                model.bindPose[i].scale.x = model.bindPose[i].scale.y = model.bindPose[i].scale.z = 1.0f;

                // Child bones are stored in parent bone relative space, convert that into model space
                if (model.bones[i].parent >= 0)
                {
                    model.bindPose[i].rotation = QuaternionMultiply(model.bindPose[model.bones[i].parent].rotation, model.bindPose[i].rotation);
                    model.bindPose[i].translation = Vector3RotateByQuaternion(model.bindPose[i].translation, model.bindPose[model.bones[i].parent].rotation);
                    model.bindPose[i].translation = Vector3Add(model.bindPose[i].translation, model.bindPose[model.bones[i].parent].translation);
                    model.bindPose[i].scale = Vector3Multiply(model.bindPose[i].scale, model.bindPose[model.bones[i].parent].scale);
                }
            }

            // Add a special "no bone" bone
            model.bones[i].parent = -1;
            strcpy(model.bones[i].name, "NO BONE");
            model.bindPose[i].translation.x = 0.0f;
            model.bindPose[i].translation.y = 0.0f;
            model.bindPose[i].translation.z = 0.0f;
            model.bindPose[i].rotation.x = 0.0f;
            model.bindPose[i].rotation.y = 0.0f;
            model.bindPose[i].rotation.z = 0.0f;
            model.bindPose[i].rotation.w = 1.0f;
            model.bindPose[i].scale.x = model.bindPose[i].scale.y = model.bindPose[i].scale.z = 1.0f;
        }

        // Load bone-pose default mesh into animation vertices. These will be updated when UpdateModelAnimation gets
        // called, but not before, however DrawMesh uses these if they exist (so not good if they are left empty)
        if (m3d->numbone && m3d->numskin)
        {
            for (i = 0; i < model.meshCount; i++)
            {
                memcpy(model.meshes[i].animVertices, model.meshes[i].vertices, model.meshes[i].vertexCount*3*sizeof(float));
                memcpy(model.meshes[i].animNormals, model.meshes[i].normals, model.meshes[i].vertexCount*3*sizeof(float));
                
                model.meshes[i].boneCount = model.boneCount;
                model.meshes[i].boneMatrices = RL_CALLOC(model.meshes[i].boneCount, sizeof(Matrix));
                for (int j = 0; j < model.meshes[i].boneCount; j++)
                {
                    model.meshes[i].boneMatrices[j] = MatrixIdentity();
                }
            }
        }

        m3d_free(m3d);
        UnloadFileData(fileData);
    }

    return model;
}

#define M3D_ANIMDELAY 17    // Animation frames delay, (~1000 ms/60 FPS = 16.666666* ms)

// Load M3D animation data
static ModelAnimation *LoadModelAnimationsM3D(const char *fileName, int *animCount)
{
    ModelAnimation *animations = NULL;

    m3d_t *m3d = NULL;
    int i = 0, j = 0;
    *animCount = 0;

    int dataSize = 0;
    unsigned char *fileData = LoadFileData(fileName, &dataSize);

    if (fileData != NULL)
    {
        m3d = m3d_load(fileData, m3d_loaderhook, m3d_freehook, NULL);

        if (!m3d || M3D_ERR_ISFATAL(m3d->errcode))
        {
            TRACELOG(LOG_WARNING, "MODEL: [%s] Failed to load M3D data, error code %d", fileName, m3d? m3d->errcode : -2);
            UnloadFileData(fileData);
            return NULL;
        }
        else TRACELOG(LOG_INFO, "MODEL: [%s] M3D data loaded successfully: %i animations, %i bones, %i skins", fileName,
            m3d->numaction, m3d->numbone, m3d->numskin);

        // No animation or bone+skin?
        if (!m3d->numaction || !m3d->numbone || !m3d->numskin)
        {
            m3d_free(m3d);
            UnloadFileData(fileData);
            return NULL;
        }

        animations = RL_MALLOC(m3d->numaction*sizeof(ModelAnimation));
        *animCount = m3d->numaction;

        for (unsigned int a = 0; a < m3d->numaction; a++)
        {
            animations[a].frameCount = m3d->action[a].durationmsec/M3D_ANIMDELAY;
            animations[a].boneCount = m3d->numbone + 1;
            animations[a].bones = RL_MALLOC((m3d->numbone + 1)*sizeof(BoneInfo));
            animations[a].framePoses = RL_MALLOC(animations[a].frameCount*sizeof(Transform *));
            strncpy(animations[a].name, m3d->action[a].name, sizeof(animations[a].name));
            animations[a].name[sizeof(animations[a].name) - 1] = '\0';

            TRACELOG(LOG_INFO, "MODEL: [%s] animation #%i: %i msec, %i frames", fileName, a, m3d->action[a].durationmsec, animations[a].frameCount);

            for (i = 0; i < (int)m3d->numbone; i++)
            {
                animations[a].bones[i].parent = m3d->bone[i].parent;
                strncpy(animations[a].bones[i].name, m3d->bone[i].name, sizeof(animations[a].bones[i].name));
            }

            // A special, never transformed "no bone" bone, used for boneless vertices
            animations[a].bones[i].parent = -1;
            strcpy(animations[a].bones[i].name, "NO BONE");

            // M3D stores frames at arbitrary intervals with sparse skeletons. We need full skeletons at
            // regular intervals, so let the M3D SDK do the heavy lifting and calculate interpolated bones
            for (i = 0; i < animations[a].frameCount; i++)
            {
                animations[a].framePoses[i] = RL_MALLOC((m3d->numbone + 1)*sizeof(Transform));

                m3db_t *pose = m3d_pose(m3d, a, i*M3D_ANIMDELAY);

                if (pose != NULL)
                {
                    for (j = 0; j < (int)m3d->numbone; j++)
                    {
                        animations[a].framePoses[i][j].translation.x = m3d->vertex[pose[j].pos].x*m3d->scale;
                        animations[a].framePoses[i][j].translation.y = m3d->vertex[pose[j].pos].y*m3d->scale;
                        animations[a].framePoses[i][j].translation.z = m3d->vertex[pose[j].pos].z*m3d->scale;
                        animations[a].framePoses[i][j].rotation.x = m3d->vertex[pose[j].ori].x;
                        animations[a].framePoses[i][j].rotation.y = m3d->vertex[pose[j].ori].y;
                        animations[a].framePoses[i][j].rotation.z = m3d->vertex[pose[j].ori].z;
                        animations[a].framePoses[i][j].rotation.w = m3d->vertex[pose[j].ori].w;
                        animations[a].framePoses[i][j].rotation = QuaternionNormalize(animations[a].framePoses[i][j].rotation);
                        animations[a].framePoses[i][j].scale.x = animations[a].framePoses[i][j].scale.y = animations[a].framePoses[i][j].scale.z = 1.0f;

                        // Child bones are stored in parent bone relative space, convert that into model space
                        if (animations[a].bones[j].parent >= 0)
                        {
                            animations[a].framePoses[i][j].rotation = QuaternionMultiply(animations[a].framePoses[i][animations[a].bones[j].parent].rotation, animations[a].framePoses[i][j].rotation);
                            animations[a].framePoses[i][j].translation = Vector3RotateByQuaternion(animations[a].framePoses[i][j].translation, animations[a].framePoses[i][animations[a].bones[j].parent].rotation);
                            animations[a].framePoses[i][j].translation = Vector3Add(animations[a].framePoses[i][j].translation, animations[a].framePoses[i][animations[a].bones[j].parent].translation);
                            animations[a].framePoses[i][j].scale = Vector3Multiply(animations[a].framePoses[i][j].scale, animations[a].framePoses[i][animations[a].bones[j].parent].scale);
                        }
                    }

                    // Default transform for the "no bone" bone
                    animations[a].framePoses[i][j].translation.x = 0.0f;
                    animations[a].framePoses[i][j].translation.y = 0.0f;
                    animations[a].framePoses[i][j].translation.z = 0.0f;
                    animations[a].framePoses[i][j].rotation.x = 0.0f;
                    animations[a].framePoses[i][j].rotation.y = 0.0f;
                    animations[a].framePoses[i][j].rotation.z = 0.0f;
                    animations[a].framePoses[i][j].rotation.w = 1.0f;
                    animations[a].framePoses[i][j].scale.x = animations[a].framePoses[i][j].scale.y = animations[a].framePoses[i][j].scale.z = 1.0f;
                    RL_FREE(pose);
                }
            }
        }

        m3d_free(m3d);
        UnloadFileData(fileData);
    }

    return animations;
}
#endif

#endif      // SUPPORT_MODULE_RMODELS<|MERGE_RESOLUTION|>--- conflicted
+++ resolved
@@ -1246,25 +1246,15 @@
     mesh->vboId = (unsigned int *)RL_CALLOC(MAX_MESH_VERTEX_BUFFERS, sizeof(unsigned int));
 
     mesh->vaoId = 0;        // Vertex Array Object
-<<<<<<< HEAD
-    mesh->vboId[0] = 0;     // Vertex buffer: positions
-    mesh->vboId[1] = 0;     // Vertex buffer: texcoords
-    mesh->vboId[2] = 0;     // Vertex buffer: normals
-    mesh->vboId[3] = 0;     // Vertex buffer: colors
-    mesh->vboId[4] = 0;     // Vertex buffer: tangents
-    mesh->vboId[5] = 0;     // Vertex buffer: texcoords2
-    mesh->vboId[6] = 0;     // Vertex buffer: boneIds
-    mesh->vboId[7] = 0;     // Vertex buffer: boneWeights
-    mesh->vboId[8] = 0;     // Vertex buffer: indices
-=======
     mesh->vboId[RL_DEFAULT_SHADER_ATTRIB_LOCATION_POSITION] = 0;     // Vertex buffer: positions
     mesh->vboId[RL_DEFAULT_SHADER_ATTRIB_LOCATION_TEXCOORD] = 0;     // Vertex buffer: texcoords
-    mesh->vboId[RL_DEFAULT_SHADER_ATTRIB_LOCATION_NORMAL] = 0;     // Vertex buffer: normals
-    mesh->vboId[RL_DEFAULT_SHADER_ATTRIB_LOCATION_COLOR] = 0;     // Vertex buffer: colors
-    mesh->vboId[RL_DEFAULT_SHADER_ATTRIB_LOCATION_TANGENT] = 0;     // Vertex buffer: tangents
-    mesh->vboId[RL_DEFAULT_SHADER_ATTRIB_LOCATION_TEXCOORD2] = 0;     // Vertex buffer: texcoords2
-    mesh->vboId[RL_DEFAULT_SHADER_ATTRIB_LOCATION_INDICES] = 0;     // Vertex buffer: indices
->>>>>>> 186787e3
+    mesh->vboId[RL_DEFAULT_SHADER_ATTRIB_LOCATION_NORMAL] = 0;       // Vertex buffer: normals
+    mesh->vboId[RL_DEFAULT_SHADER_ATTRIB_LOCATION_COLOR] = 0;        // Vertex buffer: colors
+    mesh->vboId[RL_DEFAULT_SHADER_ATTRIB_LOCATION_TANGENT] = 0;      // Vertex buffer: tangents
+    mesh->vboId[RL_DEFAULT_SHADER_ATTRIB_LOCATION_TEXCOORD2] = 0;    // Vertex buffer: texcoords2
+    mesh->vboId[RL_DEFAULT_SHADER_ATTRIB_LOCATION_BONEIDS] = 0;      // Vertex buffer: boneIds
+    mesh->vboId[RL_DEFAULT_SHADER_ATTRIB_LOCATION_BONEWEIGHTS] = 0;  // Vertex buffer: boneWeights
+    mesh->vboId[RL_DEFAULT_SHADER_ATTRIB_LOCATION_INDICES] = 0;      // Vertex buffer: indices
 
 #if defined(GRAPHICS_API_OPENGL_33) || defined(GRAPHICS_API_OPENGL_ES2)
     mesh->vaoId = rlLoadVertexArray();
@@ -1354,7 +1344,7 @@
     if (mesh->boneIds != NULL)
     {
         // Enable vertex attribute: boneIds (shader-location = 6)
-        mesh->vboId[6] = rlLoadVertexBuffer(mesh->boneIds, mesh->vertexCount*4*sizeof(unsigned char), dynamic);
+        mesh->vboId[RL_DEFAULT_SHADER_ATTRIB_LOCATION_BONEIDS] = rlLoadVertexBuffer(mesh->boneIds, mesh->vertexCount*4*sizeof(unsigned char), dynamic);
         rlSetVertexAttribute(RL_DEFAULT_SHADER_ATTRIB_LOCATION_BONEIDS, 4, RL_UNSIGNED_BYTE, 0, 0, 0);
         rlEnableVertexAttribute(RL_DEFAULT_SHADER_ATTRIB_LOCATION_BONEIDS);
     }
@@ -1369,14 +1359,14 @@
     
     if (mesh->boneWeights != NULL)
     {
-        // Enable vertex attribute: texcoord2 (shader-location = 5)
-        mesh->vboId[7] = rlLoadVertexBuffer(mesh->boneWeights, mesh->vertexCount*4*sizeof(float), dynamic);
+        // Enable vertex attribute: boneWeights (shader-location = 7)
+        mesh->vboId[RL_DEFAULT_SHADER_ATTRIB_LOCATION_BONEWEIGHTS] = rlLoadVertexBuffer(mesh->boneWeights, mesh->vertexCount*4*sizeof(float), dynamic);
         rlSetVertexAttribute(RL_DEFAULT_SHADER_ATTRIB_LOCATION_BONEWEIGHTS, 4, RL_FLOAT, 0, 0, 0);
         rlEnableVertexAttribute(RL_DEFAULT_SHADER_ATTRIB_LOCATION_BONEWEIGHTS);
     }
     else
     {
-        // Default vertex attribute: texcoord2
+        // Default vertex attribute: boneWeights
         // WARNING: Default value provided to shader if location available
         float value[4] = { 0.0f, 0.0f, 0.0f, 0.0f };
         rlSetVertexAttributeDefault(RL_DEFAULT_SHADER_ATTRIB_LOCATION_BONEWEIGHTS, value, SHADER_ATTRIB_VEC4, 2);
@@ -1385,11 +1375,7 @@
 
     if (mesh->indices != NULL)
     {
-<<<<<<< HEAD
-        mesh->vboId[8] = rlLoadVertexBufferElement(mesh->indices, mesh->triangleCount*3*sizeof(unsigned short), dynamic);
-=======
         mesh->vboId[RL_DEFAULT_SHADER_ATTRIB_LOCATION_INDICES] = rlLoadVertexBufferElement(mesh->indices, mesh->triangleCount*3*sizeof(unsigned short), dynamic);
->>>>>>> 186787e3
     }
 
     if (mesh->vaoId > 0) TRACELOG(LOG_INFO, "VAO: [ID %i] Mesh uploaded successfully to VRAM (GPU)", mesh->vaoId);
@@ -1588,34 +1574,20 @@
         // Bind mesh VBO data: vertex bone ids (shader-location = 6, if available)
         if (material.shader.locs[SHADER_LOC_VERTEX_BONEIDS] != -1)
         {
-            if (mesh.vboId[6] != 0)
-            {
-                rlEnableVertexBuffer(mesh.vboId[6]);
-                rlSetVertexAttribute(material.shader.locs[SHADER_LOC_VERTEX_BONEIDS], 4, RL_UNSIGNED_BYTE, 0, 0, 0);
-                rlEnableVertexAttribute(material.shader.locs[SHADER_LOC_VERTEX_BONEIDS]);
-            }
-            else
-            {
-                // Set default value for defined vertex attribute in shader but not provided by mesh
-                // WARNING: It could result in GPU undefined behaviour
-                float value[4] = { 0.0f, 0.0f, 0.0f, 0.0f };
-                rlSetVertexAttributeDefault(material.shader.locs[SHADER_LOC_VERTEX_BONEIDS], value, SHADER_ATTRIB_VEC4, 4);
-                rlDisableVertexAttribute(material.shader.locs[SHADER_LOC_VERTEX_BONEIDS]);
-            }
+            rlEnableVertexBuffer(mesh.vboId[RL_DEFAULT_SHADER_ATTRIB_LOCATION_BONEIDS]);
+            rlSetVertexAttribute(material.shader.locs[SHADER_LOC_VERTEX_BONEIDS], 4, RL_UNSIGNED_BYTE, 0, 0, 0);
+            rlEnableVertexAttribute(material.shader.locs[SHADER_LOC_VERTEX_BONEIDS]);
         }
         
+        // Bind mesh VBO data: vertex bone weights (shader-location = 7, if available)
         if (material.shader.locs[SHADER_LOC_VERTEX_BONEWEIGHTS] != -1)
         {
-            rlEnableVertexBuffer(mesh.vboId[7]);
+            rlEnableVertexBuffer(mesh.vboId[RL_DEFAULT_SHADER_ATTRIB_LOCATION_BONEWEIGHTS]);
             rlSetVertexAttribute(material.shader.locs[SHADER_LOC_VERTEX_BONEWEIGHTS], 4, RL_FLOAT, 0, 0, 0);
             rlEnableVertexAttribute(material.shader.locs[SHADER_LOC_VERTEX_BONEWEIGHTS]);
         }
 
-<<<<<<< HEAD
-        if (mesh.indices != NULL) rlEnableVertexBufferElement(mesh.vboId[8]);
-=======
         if (mesh.indices != NULL) rlEnableVertexBufferElement(mesh.vboId[RL_DEFAULT_SHADER_ATTRIB_LOCATION_INDICES]);
->>>>>>> 186787e3
     }
 
     int eyeCount = 1;
@@ -1843,34 +1815,20 @@
         // Bind mesh VBO data: vertex bone ids (shader-location = 6, if available)
         if (material.shader.locs[SHADER_LOC_VERTEX_BONEIDS] != -1)
         {
-            if (mesh.vboId[6] != 0)
-            {
-                rlEnableVertexBuffer(mesh.vboId[6]);
-                rlSetVertexAttribute(material.shader.locs[SHADER_LOC_VERTEX_BONEIDS], 4, RL_UNSIGNED_BYTE, 0, 0, 0);
-                rlEnableVertexAttribute(material.shader.locs[SHADER_LOC_VERTEX_BONEIDS]);
-            }
-            else
-            {
-                // Set default value for defined vertex attribute in shader but not provided by mesh
-                // WARNING: It could result in GPU undefined behaviour
-                float value[4] = { 0.0f, 0.0f, 0.0f, 0.0f };
-                rlSetVertexAttributeDefault(material.shader.locs[SHADER_LOC_VERTEX_BONEIDS], value, SHADER_ATTRIB_VEC4, 4);
-                rlDisableVertexAttribute(material.shader.locs[SHADER_LOC_VERTEX_BONEIDS]);
-            }
+            rlEnableVertexBuffer(mesh.vboId[RL_DEFAULT_SHADER_ATTRIB_LOCATION_BONEIDS]);
+            rlSetVertexAttribute(material.shader.locs[SHADER_LOC_VERTEX_BONEIDS], 4, RL_UNSIGNED_BYTE, 0, 0, 0);
+            rlEnableVertexAttribute(material.shader.locs[SHADER_LOC_VERTEX_BONEIDS]);
         }
         
+        // Bind mesh VBO data: vertex bone weights (shader-location = 7, if available)
         if (material.shader.locs[SHADER_LOC_VERTEX_BONEWEIGHTS] != -1)
         {
-            rlEnableVertexBuffer(mesh.vboId[7]);
+            rlEnableVertexBuffer(mesh.vboId[RL_DEFAULT_SHADER_ATTRIB_LOCATION_BONEWEIGHTS]);
             rlSetVertexAttribute(material.shader.locs[SHADER_LOC_VERTEX_BONEWEIGHTS], 4, RL_FLOAT, 0, 0, 0);
             rlEnableVertexAttribute(material.shader.locs[SHADER_LOC_VERTEX_BONEWEIGHTS]);
         }
 
-<<<<<<< HEAD
-        if (mesh.indices != NULL) rlEnableVertexBufferElement(mesh.vboId[8]);
-=======
         if (mesh.indices != NULL) rlEnableVertexBufferElement(mesh.vboId[RL_DEFAULT_SHADER_ATTRIB_LOCATION_INDICES]);
->>>>>>> 186787e3
     }
 
     int eyeCount = 1;
