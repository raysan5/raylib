--- conflicted
+++ resolved
@@ -244,262 +244,6 @@
     #endif
 #endif
 
-<<<<<<< HEAD
-=======
-#if defined(PLATFORM_ANDROID)
-    //#include <android/sensor.h>           // Required for: Android sensors functions (accelerometer, gyroscope, light...)
-    #include <android/window.h>             // Required for: AWINDOW_FLAG_FULLSCREEN definition and others
-    #include <android_native_app_glue.h>    // Required for: android_app struct and activity management
-    #include <jni.h>                        // Required for: JNIEnv and JavaVM [Used in OpenURL()]
-
-    #include <EGL/egl.h>                    // Native platform windowing system interface
-    //#include <GLES2/gl2.h>                // OpenGL ES 2.0 library (not required in this module, only in rlgl)
-#endif
-
-#if defined(PLATFORM_DRM)
-    #include <fcntl.h>                  // POSIX file control definitions - open(), creat(), fcntl()
-    #include <unistd.h>                 // POSIX standard function definitions - read(), close(), STDIN_FILENO
-    #include <termios.h>                // POSIX terminal control definitions - tcgetattr(), tcsetattr()
-    #include <pthread.h>                // POSIX threads management (inputs reading)
-    #include <dirent.h>                 // POSIX directory browsing
-
-    #include <sys/ioctl.h>              // Required for: ioctl() - UNIX System call for device-specific input/output operations
-    #include <linux/kd.h>               // Linux: KDSKBMODE, K_MEDIUMRAM constants definition
-    #include <linux/input.h>            // Linux: Keycodes constants definition (KEY_A, ...)
-    #include <linux/joystick.h>         // Linux: Joystick support library
-
-    #include <gbm.h>                    // Generic Buffer Management (native platform for EGL on DRM)
-    #include <xf86drm.h>                // Direct Rendering Manager user-level library interface
-    #include <xf86drmMode.h>            // Direct Rendering Manager mode setting (KMS) interface
-
-    #include "EGL/egl.h"                // Native platform windowing system interface
-    #include "EGL/eglext.h"             // EGL extensions
-    //#include "GLES2/gl2.h"            // OpenGL ES 2.0 library (not required in this module, only in rlgl)
-#endif
-
-#if defined(PLATFORM_WEB)
-    #define GLFW_INCLUDE_ES2            // GLFW3: Enable OpenGL ES 2.0 (translated to WebGL)
-    //#define GLFW_INCLUDE_ES3            // GLFW3: Enable OpenGL ES 3.0 (transalted to WebGL2?)
-    #include "GLFW/glfw3.h"             // GLFW3: Windows, OpenGL context and Input management
-    #include <sys/time.h>               // Required for: timespec, nanosleep(), select() - POSIX
-
-    #include <emscripten/emscripten.h>  // Emscripten functionality for C
-    #include <emscripten/html5.h>       // Emscripten HTML5 library
-#endif
-
-//----------------------------------------------------------------------------------
-// Defines and Macros
-//----------------------------------------------------------------------------------
-#if defined(PLATFORM_DRM)
-    #define USE_LAST_TOUCH_DEVICE       // When multiple touchscreens are connected, only use the one with the highest event<N> number
-
-    #define DEFAULT_GAMEPAD_DEV    "/dev/input/js"  // Gamepad input (base dev for all gamepads: js0, js1, ...)
-    #define DEFAULT_EVDEV_PATH       "/dev/input/"  // Path to the linux input events
-#endif
-
-#ifndef MAX_FILEPATH_CAPACITY
-    #define MAX_FILEPATH_CAPACITY       8192        // Maximum capacity for filepath
-#endif
-#ifndef MAX_FILEPATH_LENGTH
-    #define MAX_FILEPATH_LENGTH         4096        // Maximum length for filepaths (Linux PATH_MAX default value)
-#endif
-
-#ifndef MAX_KEYBOARD_KEYS
-    #define MAX_KEYBOARD_KEYS            512        // Maximum number of keyboard keys supported
-#endif
-#ifndef MAX_MOUSE_BUTTONS
-    #define MAX_MOUSE_BUTTONS              8        // Maximum number of mouse buttons supported
-#endif
-#ifndef MAX_GAMEPADS
-    #define MAX_GAMEPADS                   4        // Maximum number of gamepads supported
-#endif
-#ifndef MAX_GAMEPAD_AXIS
-    #define MAX_GAMEPAD_AXIS               8        // Maximum number of axis supported (per gamepad)
-#endif
-#ifndef MAX_GAMEPAD_BUTTONS
-    #define MAX_GAMEPAD_BUTTONS           32        // Maximum number of buttons supported (per gamepad)
-#endif
-#ifndef MAX_TOUCH_POINTS
-    #define MAX_TOUCH_POINTS               8        // Maximum number of touch points supported
-#endif
-#ifndef MAX_KEY_PRESSED_QUEUE
-    #define MAX_KEY_PRESSED_QUEUE         16        // Maximum number of keys in the key input queue
-#endif
-#ifndef MAX_CHAR_PRESSED_QUEUE
-    #define MAX_CHAR_PRESSED_QUEUE        16        // Maximum number of characters in the char input queue
-#endif
-
-#ifndef MAX_DECOMPRESSION_SIZE
-    #define MAX_DECOMPRESSION_SIZE        64        // Maximum size allocated for decompression in MB
-#endif
-
-// Flags operation macros
-#define FLAG_SET(n, f) ((n) |= (f))
-#define FLAG_CLEAR(n, f) ((n) &= ~(f))
-#define FLAG_TOGGLE(n, f) ((n) ^= (f))
-#define FLAG_CHECK(n, f) ((n) & (f))
-
-//----------------------------------------------------------------------------------
-// Types and Structures Definition
-//----------------------------------------------------------------------------------
-#if defined(PLATFORM_DRM)
-typedef struct {
-    pthread_t threadId;             // Event reading thread id
-    int fd;                         // File descriptor to the device it is assigned to
-    int eventNum;                   // Number of 'event<N>' device
-    Rectangle absRange;             // Range of values for absolute pointing devices (touchscreens)
-    int touchSlot;                  // Hold the touch slot number of the currently being sent multitouch block
-    bool isMouse;                   // True if device supports relative X Y movements
-    bool isTouch;                   // True if device supports absolute X Y movements and has BTN_TOUCH
-    bool isMultitouch;              // True if device supports multiple absolute movevents and has BTN_TOUCH
-    bool isKeyboard;                // True if device has letter keycodes
-    bool isGamepad;                 // True if device has gamepad buttons
-} InputEventWorker;
-#endif
-
-typedef struct { int x; int y; } Point;
-typedef struct { unsigned int width; unsigned int height; } Size;
-
-// Core global state context data
-typedef struct CoreData {
-    struct {
-#if defined(PLATFORM_DESKTOP) || defined(PLATFORM_WEB)
-        GLFWwindow *handle;                 // GLFW window handle (graphic device)
-#endif
-#if defined(PLATFORM_ANDROID) || defined(PLATFORM_DRM)
-#if defined(PLATFORM_DRM)
-        int fd;                             // File descriptor for /dev/dri/...
-        drmModeConnector *connector;        // Direct Rendering Manager (DRM) mode connector
-        drmModeCrtc *crtc;                  // CRT Controller
-        int modeIndex;                      // Index of the used mode of connector->modes
-        struct gbm_device *gbmDevice;       // GBM device
-        struct gbm_surface *gbmSurface;     // GBM surface
-        struct gbm_bo *prevBO;              // Previous GBM buffer object (during frame swapping)
-        uint32_t prevFB;                    // Previous GBM framebufer (during frame swapping)
-#endif  // PLATFORM_DRM
-        EGLDisplay device;                  // Native display device (physical screen connection)
-        EGLSurface surface;                 // Surface to draw on, framebuffers (connected to context)
-        EGLContext context;                 // Graphic context, mode in which drawing can be done
-        EGLConfig config;                   // Graphic config
-#endif
-        const char *title;                  // Window text title const pointer
-        unsigned int flags;                 // Configuration flags (bit based), keeps window state
-        bool ready;                         // Check if window has been initialized successfully
-        bool fullscreen;                    // Check if fullscreen mode is enabled
-        bool shouldClose;                   // Check if window set for closing
-        bool resizedLastFrame;              // Check if window has been resized last frame
-        bool eventWaiting;                  // Wait for events before ending frame
-
-        Point position;                     // Window position (required on fullscreen toggle)
-        Point previousPosition;             // Window previous position (required on borderless windowed toggle)
-        Size display;                       // Display width and height (monitor, device-screen, LCD, ...)
-        Size screen;                        // Screen width and height (used render area)
-        Size previousScreen;                // Screen previous width and height (required on borderless windowed toggle)
-        Size currentFbo;                    // Current render width and height (depends on active fbo)
-        Size render;                        // Framebuffer width and height (render area, including black bars if required)
-        Point renderOffset;                 // Offset from render area (must be divided by 2)
-        Size windowMin;                     // Window minimum width and height (for resizable window)
-        Size windowMax;                     // Window maximum width and height (for resizable window)
-        Matrix screenScale;                 // Matrix to scale screen (framebuffer rendering)
-
-        char **dropFilepaths;               // Store dropped files paths pointers (provided by GLFW)
-        unsigned int dropFileCount;         // Count dropped files strings
-
-    } Window;
-#if defined(PLATFORM_ANDROID)
-    struct {
-        bool appEnabled;                    // Flag to detect if app is active ** = true
-        struct android_app *app;            // Android activity
-        struct android_poll_source *source; // Android events polling source
-        bool contextRebindRequired;         // Used to know context rebind required
-    } Android;
-#endif
-    struct {
-        const char *basePath;               // Base path for data storage
-    } Storage;
-    struct {
-#if defined(PLATFORM_DRM)
-        InputEventWorker eventWorker[10];   // List of worker threads for every monitored "/dev/input/event<N>"
-#endif
-        struct {
-            int exitKey;                    // Default exit key
-            char currentKeyState[MAX_KEYBOARD_KEYS];        // Registers current frame key state
-            char previousKeyState[MAX_KEYBOARD_KEYS];       // Registers previous frame key state
-            // NOTE: Since key press logic involves comparing prev vs cur key state, we need to handle key repeats specially
-            char keyRepeatInFrame[MAX_KEYBOARD_KEYS];       // Registers key repeats for current frame.
-
-            int keyPressedQueue[MAX_KEY_PRESSED_QUEUE];     // Input keys queue
-            int keyPressedQueueCount;       // Input keys queue count
-
-            int charPressedQueue[MAX_CHAR_PRESSED_QUEUE];   // Input characters queue (unicode)
-            int charPressedQueueCount;      // Input characters queue count
-
-#if defined(PLATFORM_DRM)
-            int defaultMode;                // Default keyboard mode
-#if defined(SUPPORT_SSH_KEYBOARD_RPI)
-            bool evtMode;                   // Keyboard in event mode
-#endif
-            int defaultFileFlags;           // Default IO file flags
-            struct termios defaultSettings; // Default keyboard settings
-            int fd;                         // File descriptor for the evdev keyboard
-#endif
-        } Keyboard;
-        struct {
-            Vector2 offset;                 // Mouse offset
-            Vector2 scale;                  // Mouse scaling
-            Vector2 currentPosition;        // Mouse position on screen
-            Vector2 previousPosition;       // Previous mouse position
-
-            int cursor;                     // Tracks current mouse cursor
-            bool cursorHidden;              // Track if cursor is hidden
-            bool cursorOnScreen;            // Tracks if cursor is inside client area
-
-            char currentButtonState[MAX_MOUSE_BUTTONS];     // Registers current mouse button state
-            char previousButtonState[MAX_MOUSE_BUTTONS];    // Registers previous mouse button state
-            Vector2 currentWheelMove;       // Registers current mouse wheel variation
-            Vector2 previousWheelMove;      // Registers previous mouse wheel variation
-#if defined(PLATFORM_DRM)
-            Vector2 eventWheelMove;         // Registers the event mouse wheel variation
-            // NOTE: currentButtonState[] can't be written directly due to multithreading, app could miss the update
-            char currentButtonStateEvdev[MAX_MOUSE_BUTTONS]; // Holds the new mouse state for the next polling event to grab
-#endif
-        } Mouse;
-        struct {
-            int pointCount;                             // Number of touch points active
-            int pointId[MAX_TOUCH_POINTS];              // Point identifiers
-            Vector2 position[MAX_TOUCH_POINTS];         // Touch position on screen
-            char currentTouchState[MAX_TOUCH_POINTS];   // Registers current touch state
-            char previousTouchState[MAX_TOUCH_POINTS];  // Registers previous touch state
-        } Touch;
-        struct {
-            int lastButtonPressed;          // Register last gamepad button pressed
-            int axisCount;                  // Register number of available gamepad axis
-            bool ready[MAX_GAMEPADS];       // Flag to know if gamepad is ready
-            char name[MAX_GAMEPADS][64];    // Gamepad name holder
-            char currentButtonState[MAX_GAMEPADS][MAX_GAMEPAD_BUTTONS];     // Current gamepad buttons state
-            char previousButtonState[MAX_GAMEPADS][MAX_GAMEPAD_BUTTONS];    // Previous gamepad buttons state
-            float axisState[MAX_GAMEPADS][MAX_GAMEPAD_AXIS];                // Gamepad axis state
-#if defined(PLATFORM_DRM)
-            pthread_t threadId;             // Gamepad reading thread id
-            int streamId[MAX_GAMEPADS];     // Gamepad device file descriptor
-#endif
-        } Gamepad;
-    } Input;
-    struct {
-        double current;                     // Current time measure
-        double previous;                    // Previous time measure
-        double update;                      // Time measure for frame update
-        double draw;                        // Time measure for frame draw
-        double frame;                       // Time measure for one frame
-        double target;                      // Desired time for one frame, if 0 not applied
-#if defined(PLATFORM_ANDROID) || defined(PLATFORM_DRM)
-        unsigned long long int base;        // Base time measure for hi-res timer
-#endif
-        unsigned int frameCounter;          // Frame counter
-    } Time;
-} CoreData;
-
->>>>>>> 97ef8191
 //----------------------------------------------------------------------------------
 // Global Variables Definition
 //----------------------------------------------------------------------------------
@@ -725,224 +469,6 @@
 }
 #endif
 
-<<<<<<< HEAD
-=======
-// Initialize window and OpenGL context
-// NOTE: data parameter could be used to pass any kind of required data to the initialization
-void InitWindow(int width, int height, const char *title)
-{
-    TRACELOG(LOG_INFO, "Initializing raylib %s", RAYLIB_VERSION);
-
-    TRACELOG(LOG_INFO, "Supported raylib modules:");
-    TRACELOG(LOG_INFO, "    > rcore:..... loaded (mandatory)");
-    TRACELOG(LOG_INFO, "    > rlgl:...... loaded (mandatory)");
-#if defined(SUPPORT_MODULE_RSHAPES)
-    TRACELOG(LOG_INFO, "    > rshapes:... loaded (optional)");
-#else
-    TRACELOG(LOG_INFO, "    > rshapes:... not loaded (optional)");
-#endif
-#if defined(SUPPORT_MODULE_RTEXTURES)
-    TRACELOG(LOG_INFO, "    > rtextures:. loaded (optional)");
-#else
-    TRACELOG(LOG_INFO, "    > rtextures:. not loaded (optional)");
-#endif
-#if defined(SUPPORT_MODULE_RTEXT)
-    TRACELOG(LOG_INFO, "    > rtext:..... loaded (optional)");
-#else
-    TRACELOG(LOG_INFO, "    > rtext:..... not loaded (optional)");
-#endif
-#if defined(SUPPORT_MODULE_RMODELS)
-    TRACELOG(LOG_INFO, "    > rmodels:... loaded (optional)");
-#else
-    TRACELOG(LOG_INFO, "    > rmodels:... not loaded (optional)");
-#endif
-#if defined(SUPPORT_MODULE_RAUDIO)
-    TRACELOG(LOG_INFO, "    > raudio:.... loaded (optional)");
-#else
-    TRACELOG(LOG_INFO, "    > raudio:.... not loaded (optional)");
-#endif
-
-    if ((title != NULL) && (title[0] != 0)) CORE.Window.title = title;
-
-    // Initialize global input state
-    memset(&CORE.Input, 0, sizeof(CORE.Input));
-    CORE.Input.Keyboard.exitKey = KEY_ESCAPE;
-    CORE.Input.Mouse.scale = (Vector2){ 1.0f, 1.0f };
-    CORE.Input.Mouse.cursor = MOUSE_CURSOR_ARROW;
-    CORE.Input.Gamepad.lastButtonPressed = 0;       // GAMEPAD_BUTTON_UNKNOWN
-#if defined(SUPPORT_EVENTS_WAITING)
-    CORE.Window.eventWaiting = true;
-#endif
-
-#if defined(PLATFORM_ANDROID)
-    CORE.Window.screen.width = width;
-    CORE.Window.screen.height = height;
-    CORE.Window.currentFbo.width = width;
-    CORE.Window.currentFbo.height = height;
-
-    // Set desired windows flags before initializing anything
-    ANativeActivity_setWindowFlags(CORE.Android.app->activity, AWINDOW_FLAG_FULLSCREEN, 0);  //AWINDOW_FLAG_SCALED, AWINDOW_FLAG_DITHER
-
-    int orientation = AConfiguration_getOrientation(CORE.Android.app->config);
-
-    if (orientation == ACONFIGURATION_ORIENTATION_PORT) TRACELOG(LOG_INFO, "ANDROID: Window orientation set as portrait");
-    else if (orientation == ACONFIGURATION_ORIENTATION_LAND) TRACELOG(LOG_INFO, "ANDROID: Window orientation set as landscape");
-
-    // TODO: Automatic orientation doesn't seem to work
-    if (width <= height)
-    {
-        AConfiguration_setOrientation(CORE.Android.app->config, ACONFIGURATION_ORIENTATION_PORT);
-        TRACELOG(LOG_WARNING, "ANDROID: Window orientation changed to portrait");
-    }
-    else
-    {
-        AConfiguration_setOrientation(CORE.Android.app->config, ACONFIGURATION_ORIENTATION_LAND);
-        TRACELOG(LOG_WARNING, "ANDROID: Window orientation changed to landscape");
-    }
-
-    //AConfiguration_getDensity(CORE.Android.app->config);
-    //AConfiguration_getKeyboard(CORE.Android.app->config);
-    //AConfiguration_getScreenSize(CORE.Android.app->config);
-    //AConfiguration_getScreenLong(CORE.Android.app->config);
-
-    // Initialize App command system
-    // NOTE: On APP_CMD_INIT_WINDOW -> InitGraphicsDevice(), InitTimer(), LoadFontDefault()...
-    CORE.Android.app->onAppCmd = AndroidCommandCallback;
-
-    // Initialize input events system
-    CORE.Android.app->onInputEvent = AndroidInputCallback;
-
-    // Initialize assets manager
-    InitAssetManager(CORE.Android.app->activity->assetManager, CORE.Android.app->activity->internalDataPath);
-
-    // Initialize base path for storage
-    CORE.Storage.basePath = CORE.Android.app->activity->internalDataPath;
-
-    TRACELOG(LOG_INFO, "ANDROID: App initialized successfully");
-
-    // Android ALooper_pollAll() variables
-    int pollResult = 0;
-    int pollEvents = 0;
-
-    // Wait for window to be initialized (display and context)
-    while (!CORE.Window.ready)
-    {
-        // Process events loop
-        while ((pollResult = ALooper_pollAll(0, NULL, &pollEvents, (void**)&CORE.Android.source)) >= 0)
-        {
-            // Process this event
-            if (CORE.Android.source != NULL) CORE.Android.source->process(CORE.Android.app, CORE.Android.source);
-
-            // NOTE: Never close window, native activity is controlled by the system!
-            //if (CORE.Android.app->destroyRequested != 0) CORE.Window.shouldClose = true;
-        }
-    }
-#endif
-#if defined(PLATFORM_DESKTOP) || defined(PLATFORM_WEB) || defined(PLATFORM_DRM)
-    // Initialize graphics device (display device and OpenGL context)
-    // NOTE: returns true if window and graphic device has been initialized successfully
-    CORE.Window.ready = InitGraphicsDevice(width, height);
-
-    // If graphic device is no properly initialized, we end program
-    if (!CORE.Window.ready)
-    {
-        TRACELOG(LOG_FATAL, "Failed to initialize Graphic Device");
-        return;
-    }
-    else SetWindowPosition(GetMonitorWidth(GetCurrentMonitor())/2 - CORE.Window.screen.width/2, GetMonitorHeight(GetCurrentMonitor())/2 - CORE.Window.screen.height/2);
-
-    // Initialize hi-res timer
-    InitTimer();
-
-    // Initialize random seed
-    srand((unsigned int)time(NULL));
-
-    // Initialize base path for storage
-    CORE.Storage.basePath = GetWorkingDirectory();
-
-#if defined(SUPPORT_MODULE_RTEXT) && defined(SUPPORT_DEFAULT_FONT)
-    // Load default font
-    // WARNING: External function: Module required: rtext
-    LoadFontDefault();
-    #if defined(SUPPORT_MODULE_RSHAPES)
-    // Set font white rectangle for shapes drawing, so shapes and text can be batched together
-    // WARNING: rshapes module is required, if not available, default internal white rectangle is used
-    Rectangle rec = GetFontDefault().recs[95];
-    if (CORE.Window.flags & FLAG_MSAA_4X_HINT)
-    {
-        // NOTE: We try to maxime rec padding to avoid pixel bleeding on MSAA filtering
-        SetShapesTexture(GetFontDefault().texture, (Rectangle){ rec.x + 2, rec.y + 2, 1, 1 });
-    }
-    else
-    {
-        // NOTE: We set up a 1px padding on char rectangle to avoid pixel bleeding
-        SetShapesTexture(GetFontDefault().texture, (Rectangle){ rec.x + 1, rec.y + 1, rec.width - 2, rec.height - 2 });
-    }
-    #endif
-#else
-    #if defined(SUPPORT_MODULE_RSHAPES)
-    // Set default texture and rectangle to be used for shapes drawing
-    // NOTE: rlgl default texture is a 1x1 pixel UNCOMPRESSED_R8G8B8A8
-    Texture2D texture = { rlGetTextureIdDefault(), 1, 1, 1, PIXELFORMAT_UNCOMPRESSED_R8G8B8A8 };
-    SetShapesTexture(texture, (Rectangle){ 0.0f, 0.0f, 1.0f, 1.0f });    // WARNING: Module required: rshapes
-    #endif
-#endif
-#if defined(SUPPORT_MODULE_RTEXT) && defined(SUPPORT_DEFAULT_FONT)
-    if ((CORE.Window.flags & FLAG_WINDOW_HIGHDPI) > 0)
-    {
-        // Set default font texture filter for HighDPI (blurry)
-        // RL_TEXTURE_FILTER_LINEAR - tex filter: BILINEAR, no mipmaps
-        rlTextureParameters(GetFontDefault().texture.id, RL_TEXTURE_MIN_FILTER, RL_TEXTURE_FILTER_LINEAR);
-        rlTextureParameters(GetFontDefault().texture.id, RL_TEXTURE_MAG_FILTER, RL_TEXTURE_FILTER_LINEAR);
-    }
-#endif
-
-#if defined(PLATFORM_DRM)
-    // Initialize raw input system
-    InitEvdevInput();   // Evdev inputs initialization
-    InitGamepad();      // Gamepad init
-    InitKeyboard();     // Keyboard init (stdin)
-#endif
-
-#if defined(PLATFORM_WEB)
-    // Setup callback functions for the DOM events
-    emscripten_set_fullscreenchange_callback("#canvas", NULL, 1, EmscriptenFullscreenChangeCallback);
-
-    // WARNING: Below resize code was breaking fullscreen mode for sample games and examples, it needs review
-    // Check fullscreen change events(note this is done on the window since most browsers don't support this on #canvas)
-    //emscripten_set_fullscreenchange_callback(EMSCRIPTEN_EVENT_TARGET_WINDOW, NULL, 1, EmscriptenResizeCallback);
-    // Check Resize event (note this is done on the window since most browsers don't support this on #canvas)
-    emscripten_set_resize_callback(EMSCRIPTEN_EVENT_TARGET_WINDOW, NULL, 1, EmscriptenResizeCallback);
-    // Trigger this once to get initial window sizing
-    EmscriptenResizeCallback(EMSCRIPTEN_EVENT_RESIZE, NULL, NULL);
-
-    // Support keyboard events -> Not used, GLFW.JS takes care of that
-    //emscripten_set_keypress_callback("#canvas", NULL, 1, EmscriptenKeyboardCallback);
-    //emscripten_set_keydown_callback("#canvas", NULL, 1, EmscriptenKeyboardCallback);
-
-    // Support mouse events
-    emscripten_set_click_callback("#canvas", NULL, 1, EmscriptenMouseCallback);
-
-    // Support touch events
-    emscripten_set_touchstart_callback("#canvas", NULL, 1, EmscriptenTouchCallback);
-    emscripten_set_touchend_callback("#canvas", NULL, 1, EmscriptenTouchCallback);
-    emscripten_set_touchmove_callback("#canvas", NULL, 1, EmscriptenTouchCallback);
-    emscripten_set_touchcancel_callback("#canvas", NULL, 1, EmscriptenTouchCallback);
-
-    // Support gamepad events (not provided by GLFW3 on emscripten)
-    emscripten_set_gamepadconnected_callback(NULL, 1, EmscriptenGamepadCallback);
-    emscripten_set_gamepaddisconnected_callback(NULL, 1, EmscriptenGamepadCallback);
-#endif
-
-#if defined(SUPPORT_EVENTS_AUTOMATION)
-    events = (AutomationEvent *)RL_CALLOC(MAX_CODE_AUTOMATION_EVENTS, sizeof(AutomationEvent));
-    CORE.Time.frameCounter = 0;
-#endif
-
-#endif        // PLATFORM_DESKTOP || PLATFORM_WEB || PLATFORM_DRM
-}
-
->>>>>>> 97ef8191
 // Close window and unload OpenGL context
 void CloseWindow(void)
 {
@@ -6180,156 +5706,6 @@
 }
 #endif
 
-<<<<<<< HEAD
-=======
-#if defined(PLATFORM_WEB)
-// Register fullscreen change events
-static EM_BOOL EmscriptenFullscreenChangeCallback(int eventType, const EmscriptenFullscreenChangeEvent *event, void *userData)
-{
-    // TODO: Implement EmscriptenFullscreenChangeCallback()?
-
-    return 1;   // The event was consumed by the callback handler
-}
-
-// Register window resize event
-static EM_BOOL EmscriptenWindowResizedCallback(int eventType, const EmscriptenUiEvent *event, void *userData)
-{
-    // TODO: Implement EmscriptenWindowResizedCallback()?
-
-    return 1;   // The event was consumed by the callback handler
-}
-
-EM_JS(int, GetWindowInnerWidth, (), { return window.innerWidth; });
-EM_JS(int, GetWindowInnerHeight, (), { return window.innerHeight; });
-
-// Register DOM element resize event
-static EM_BOOL EmscriptenResizeCallback(int eventType, const EmscriptenUiEvent *event, void *userData)
-{
-    // Don't resize non-resizeable windows
-    if ((CORE.Window.flags & FLAG_WINDOW_RESIZABLE) == 0) return 1;
-
-    // This event is called whenever the window changes sizes,
-    // so the size of the canvas object is explicitly retrieved below
-    int width = GetWindowInnerWidth();
-    int height = GetWindowInnerHeight();
-
-    if (width < CORE.Window.windowMin.width) width = CORE.Window.windowMin.width;
-    else if (width > CORE.Window.windowMax.width && CORE.Window.windowMax.width > 0) width = CORE.Window.windowMax.width;
-
-    if (height < CORE.Window.windowMin.height) height = CORE.Window.windowMin.height;
-    else if (height > CORE.Window.windowMax.height && CORE.Window.windowMax.height > 0) height = CORE.Window.windowMax.height;
-
-    emscripten_set_canvas_element_size("#canvas",width,height);
-
-    SetupViewport(width, height);    // Reset viewport and projection matrix for new size
-
-    CORE.Window.currentFbo.width = width;
-    CORE.Window.currentFbo.height = height;
-    CORE.Window.resizedLastFrame = true;
-
-    if (IsWindowFullscreen()) return 1;
-
-    // Set current screen size
-    CORE.Window.screen.width = width;
-    CORE.Window.screen.height = height;
-
-    // NOTE: Postprocessing texture is not scaled to new size
-
-    return 0;
-}
-
-// Register mouse input events
-static EM_BOOL EmscriptenMouseCallback(int eventType, const EmscriptenMouseEvent *mouseEvent, void *userData)
-{
-    // This is only for registering mouse click events with emscripten and doesn't need to do anything
-
-    return 1;   // The event was consumed by the callback handler
-}
-
-// Register connected/disconnected gamepads events
-static EM_BOOL EmscriptenGamepadCallback(int eventType, const EmscriptenGamepadEvent *gamepadEvent, void *userData)
-{
-    /*
-    TRACELOGD("%s: timeStamp: %g, connected: %d, index: %ld, numAxes: %d, numButtons: %d, id: \"%s\", mapping: \"%s\"",
-           eventType != 0? emscripten_event_type_to_string(eventType) : "Gamepad state",
-           gamepadEvent->timestamp, gamepadEvent->connected, gamepadEvent->index, gamepadEvent->numAxes, gamepadEvent->numButtons, gamepadEvent->id, gamepadEvent->mapping);
-
-    for (int i = 0; i < gamepadEvent->numAxes; ++i) TRACELOGD("Axis %d: %g", i, gamepadEvent->axis[i]);
-    for (int i = 0; i < gamepadEvent->numButtons; ++i) TRACELOGD("Button %d: Digital: %d, Analog: %g", i, gamepadEvent->digitalButton[i], gamepadEvent->analogButton[i]);
-    */
-
-    if ((gamepadEvent->connected) && (gamepadEvent->index < MAX_GAMEPADS))
-    {
-        CORE.Input.Gamepad.ready[gamepadEvent->index] = true;
-        sprintf(CORE.Input.Gamepad.name[gamepadEvent->index],"%s",gamepadEvent->id);
-    }
-    else CORE.Input.Gamepad.ready[gamepadEvent->index] = false;
-
-    return 1;   // The event was consumed by the callback handler
-}
-
-// Register touch input events
-static EM_BOOL EmscriptenTouchCallback(int eventType, const EmscriptenTouchEvent *touchEvent, void *userData)
-{
-    // Register touch points count
-    CORE.Input.Touch.pointCount = touchEvent->numTouches;
-
-    double canvasWidth = 0.0;
-    double canvasHeight = 0.0;
-    // NOTE: emscripten_get_canvas_element_size() returns canvas.width and canvas.height but
-    // we are looking for actual CSS size: canvas.style.width and canvas.style.height
-    //EMSCRIPTEN_RESULT res = emscripten_get_canvas_element_size("#canvas", &canvasWidth, &canvasHeight);
-    emscripten_get_element_css_size("#canvas", &canvasWidth, &canvasHeight);
-
-    for (int i = 0; (i < CORE.Input.Touch.pointCount) && (i < MAX_TOUCH_POINTS); i++)
-    {
-        // Register touch points id
-        CORE.Input.Touch.pointId[i] = touchEvent->touches[i].identifier;
-
-        // Register touch points position
-        CORE.Input.Touch.position[i] = (Vector2){ touchEvent->touches[i].targetX, touchEvent->touches[i].targetY };
-
-        // Normalize gestureEvent.position[x] for CORE.Window.screen.width and CORE.Window.screen.height
-        CORE.Input.Touch.position[i].x *= ((float)GetScreenWidth()/(float)canvasWidth);
-        CORE.Input.Touch.position[i].y *= ((float)GetScreenHeight()/(float)canvasHeight);
-
-        if (eventType == EMSCRIPTEN_EVENT_TOUCHSTART) CORE.Input.Touch.currentTouchState[i] = 1;
-        else if (eventType == EMSCRIPTEN_EVENT_TOUCHEND) CORE.Input.Touch.currentTouchState[i] = 0;
-    }
-
-#if defined(SUPPORT_GESTURES_SYSTEM)        // PLATFORM_WEB
-    GestureEvent gestureEvent = { 0 };
-
-    gestureEvent.pointCount = CORE.Input.Touch.pointCount;
-
-    // Register touch actions
-    if (eventType == EMSCRIPTEN_EVENT_TOUCHSTART) gestureEvent.touchAction = TOUCH_ACTION_DOWN;
-    else if (eventType == EMSCRIPTEN_EVENT_TOUCHEND) gestureEvent.touchAction = TOUCH_ACTION_UP;
-    else if (eventType == EMSCRIPTEN_EVENT_TOUCHMOVE) gestureEvent.touchAction = TOUCH_ACTION_MOVE;
-    else if (eventType == EMSCRIPTEN_EVENT_TOUCHCANCEL) gestureEvent.touchAction = TOUCH_ACTION_CANCEL;
-
-    for (int i = 0; (i < gestureEvent.pointCount) && (i < MAX_TOUCH_POINTS); i++)
-    {
-        gestureEvent.pointId[i] = CORE.Input.Touch.pointId[i];
-        gestureEvent.position[i] = CORE.Input.Touch.position[i];
-
-        // Normalize gestureEvent.position[i]
-        gestureEvent.position[i].x /= (float)GetScreenWidth();
-        gestureEvent.position[i].y /= (float)GetScreenHeight();
-    }
-
-    // Gesture data is sent to gestures system for processing
-    ProcessGestureEvent(gestureEvent);
-
-    // Reset the pointCount for web, if it was the last Touch End event
-    if (eventType == EMSCRIPTEN_EVENT_TOUCHEND && CORE.Input.Touch.pointCount == 1) CORE.Input.Touch.pointCount = 0;
-#endif
-
-    return 1;   // The event was consumed by the callback handler
-}
-#endif
-
->>>>>>> 97ef8191
 #if defined(PLATFORM_DRM)
 // Initialize Keyboard system (using standard input)
 static void InitKeyboard(void)
