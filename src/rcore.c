/**********************************************************************************************
*
*   rcore - Basic functions to manage windows, OpenGL context and input on multiple platforms
*
*   PLATFORMS SUPPORTED:
*       - PLATFORM_DESKTOP: Windows (Win32, Win64)
*       - PLATFORM_DESKTOP: Linux (X11 desktop mode)
*       - PLATFORM_DESKTOP: FreeBSD, OpenBSD, NetBSD, DragonFly (X11 desktop)
*       - PLATFORM_DESKTOP: OSX/macOS
*       - PLATFORM_ANDROID: Android (ARM, ARM64)
*       - PLATFORM_DRM:     Linux native mode, including Raspberry Pi 4 with V3D fkms driver
*       - PLATFORM_WEB:     HTML5 with WebAssembly
*
*   CONFIGURATION:
*       #define PLATFORM_DESKTOP
*           Windowing and input system configured for desktop platforms:
*               Windows, Linux, OSX, FreeBSD, OpenBSD, NetBSD, DragonFly
*
*       #define PLATFORM_ANDROID
*           Windowing and input system configured for Android device, app activity managed internally in this module.
*           NOTE: OpenGL ES 2.0 is required and graphic device is managed by EGL
*
*       #define PLATFORM_DRM
*           Windowing and input system configured for DRM native mode (RPI4 and other devices)
*           graphic device is managed by EGL and inputs are processed is raw mode, reading from /dev/input/
*
*       #define PLATFORM_WEB
*           Windowing and input system configured for HTML5 (run on browser), code converted from C to asm.js
*           using emscripten compiler. OpenGL ES 2.0 required for direct translation to WebGL equivalent code.
*
*       #define SUPPORT_DEFAULT_FONT (default)
*           Default font is loaded on window initialization to be available for the user to render simple text.
*           NOTE: If enabled, uses external module functions to load default raylib font (module: text)
*
*       #define SUPPORT_CAMERA_SYSTEM
*           Camera module is included (rcamera.h) and multiple predefined cameras are available:
*               free, 1st/3rd person, orbital, custom
*
*       #define SUPPORT_GESTURES_SYSTEM
*           Gestures module is included (rgestures.h) to support gestures detection: tap, hold, swipe, drag
*
*       #define SUPPORT_MOUSE_GESTURES
*           Mouse gestures are directly mapped like touches and processed by gestures system.
*
*       #define SUPPORT_SSH_KEYBOARD_RPI (Raspberry Pi only)
*           Reconfigure standard input to receive key inputs, works with SSH connection.
*           WARNING: Reconfiguring standard input could lead to undesired effects, like breaking other
*           running processes orblocking the device if not restored properly. Use with care.
*
*       #define SUPPORT_BUSY_WAIT_LOOP
*           Use busy wait loop for timing sync, if not defined, a high-resolution timer is setup and used
*
*       #define SUPPORT_PARTIALBUSY_WAIT_LOOP
*           Use a partial-busy wait loop, in this case frame sleeps for most of the time and runs a busy-wait-loop at the end
*
*       #define SUPPORT_EVENTS_WAITING
*           Wait for events passively (sleeping while no events) instead of polling them actively every frame
*
*       #define SUPPORT_SCREEN_CAPTURE
*           Allow automatic screen capture of current screen pressing F12, defined in KeyCallback()
*
*       #define SUPPORT_GIF_RECORDING
*           Allow automatic gif recording of current screen pressing CTRL+F12, defined in KeyCallback()
*
*       #define SUPPORT_COMPRESSION_API
*           Support CompressData() and DecompressData() functions, those functions use zlib implementation
*           provided by stb_image and stb_image_write libraries, so, those libraries must be enabled on textures module
*           for linkage
*
*       #define SUPPORT_EVENTS_AUTOMATION
*           Support automatic generated events, loading and recording of those events when required
*
*   DEPENDENCIES:
*       rglfw    - Manage graphic device, OpenGL context and inputs on PLATFORM_DESKTOP (Windows, Linux, OSX, FreeBSD...)
*       raymath  - 3D math functionality (Vector2, Vector3, Matrix, Quaternion)
*       camera   - Multiple 3D camera modes (free, orbital, 1st person, 3rd person)
*       gestures - Gestures system for touch-ready devices (or simulated from mouse inputs)
*
*
*   LICENSE: zlib/libpng
*
*   Copyright (c) 2013-2023 Ramon Santamaria (@raysan5)
*
*   This software is provided "as-is", without any express or implied warranty. In no event
*   will the authors be held liable for any damages arising from the use of this software.
*
*   Permission is granted to anyone to use this software for any purpose, including commercial
*   applications, and to alter it and redistribute it freely, subject to the following restrictions:
*
*     1. The origin of this software must not be misrepresented; you must not claim that you
*     wrote the original software. If you use this software in a product, an acknowledgment
*     in the product documentation would be appreciated but is not required.
*
*     2. Altered source versions must be plainly marked as such, and must not be misrepresented
*     as being the original software.
*
*     3. This notice may not be removed or altered from any source distribution.
*
**********************************************************************************************/

#include "raylib.h"                 // Declares module functions
#include "rcore.h"

// Check if config flags have been externally provided on compilation line
#if !defined(EXTERNAL_CONFIG_FLAGS)
    #include "config.h"             // Defines module configuration flags
#endif

#define RLGL_IMPLEMENTATION
#include "rlgl.h"                   // OpenGL abstraction layer to OpenGL 1.1, 3.3+ or ES2

#define RAYMATH_IMPLEMENTATION      // Define external out-of-line implementation
#include "raymath.h"                // Vector3, Quaternion and Matrix functionality

#if defined(SUPPORT_GESTURES_SYSTEM)
    #define RGESTURES_IMPLEMENTATION
    #include "rgestures.h"           // Gestures detection functionality
#endif

#if defined(SUPPORT_CAMERA_SYSTEM)
    #define RCAMERA_IMPLEMENTATION
    #include "rcamera.h"             // Camera system functionality
#endif

#if defined(SUPPORT_GIF_RECORDING)
    #define MSF_GIF_MALLOC(contextPointer, newSize) RL_MALLOC(newSize)
    #define MSF_GIF_REALLOC(contextPointer, oldMemory, oldSize, newSize) RL_REALLOC(oldMemory, newSize)
    #define MSF_GIF_FREE(contextPointer, oldMemory, oldSize) RL_FREE(oldMemory)

    #define MSF_GIF_IMPL
    #include "external/msf_gif.h"   // GIF recording functionality
#endif

#if defined(SUPPORT_COMPRESSION_API)
    #define SINFL_IMPLEMENTATION
    #define SINFL_NO_SIMD
    #include "external/sinfl.h"     // Deflate (RFC 1951) decompressor

    #define SDEFL_IMPLEMENTATION
    #include "external/sdefl.h"     // Deflate (RFC 1951) compressor
#endif

#if (defined(__linux__) || defined(PLATFORM_WEB)) && (_POSIX_C_SOURCE < 199309L)
    #undef _POSIX_C_SOURCE
    #define _POSIX_C_SOURCE 199309L // Required for: CLOCK_MONOTONIC if compiled with c99 without gnu ext.
#endif
#if defined(__linux__) && !defined(_GNU_SOURCE)
    #define _GNU_SOURCE
#endif

// Platform specific defines to handle GetApplicationDirectory()
#if defined (PLATFORM_DESKTOP)
    #if defined(_WIN32)
        #ifndef MAX_PATH
            #define MAX_PATH 1025
        #endif
    __declspec(dllimport) unsigned long __stdcall GetModuleFileNameA(void *hModule, void *lpFilename, unsigned long nSize);
    __declspec(dllimport) unsigned long __stdcall GetModuleFileNameW(void *hModule, void *lpFilename, unsigned long nSize);
    __declspec(dllimport) int __stdcall WideCharToMultiByte(unsigned int cp, unsigned long flags, void *widestr, int cchwide, void *str, int cbmb, void *defchar, int *used_default);
    #elif defined(__linux__)
        #include <unistd.h>
    #elif defined(__APPLE__)
        #include <sys/syslimits.h>
        #include <mach-o/dyld.h>
    #endif // OSs
#endif // PLATFORM_DESKTOP

#define _CRT_INTERNAL_NONSTDC_NAMES  1
#include <sys/stat.h>               // Required for: stat(), S_ISREG [Used in GetFileModTime(), IsFilePath()]

#if !defined(S_ISREG) && defined(S_IFMT) && defined(S_IFREG)
    #define S_ISREG(m) (((m) & S_IFMT) == S_IFREG)
#endif

#if defined(PLATFORM_DESKTOP) && defined(_WIN32) && (defined(_MSC_VER) || defined(__TINYC__))
    #define DIRENT_MALLOC RL_MALLOC
    #define DIRENT_FREE RL_FREE

    #include "external/dirent.h"    // Required for: DIR, opendir(), closedir() [Used in LoadDirectoryFiles()]
#else
    #include <dirent.h>             // Required for: DIR, opendir(), closedir() [Used in LoadDirectoryFiles()]
#endif

#if defined(_WIN32)
    #include <direct.h>             // Required for: _getch(), _chdir()
    #define GETCWD _getcwd          // NOTE: MSDN recommends not to use getcwd(), chdir()
    #define CHDIR _chdir
    #include <io.h>                 // Required for: _access() [Used in FileExists()]
#else
    #include <unistd.h>             // Required for: getch(), chdir() (POSIX), access()
    #define GETCWD getcwd
    #define CHDIR chdir
#endif

<<<<<<< HEAD
=======
#if defined(PLATFORM_DESKTOP)
    #define GLFW_INCLUDE_NONE       // Disable the standard OpenGL header inclusion on GLFW3
                                    // NOTE: Already provided by rlgl implementation (on glad.h)
    #include "GLFW/glfw3.h"         // GLFW3 library: Windows, OpenGL context and Input management
                                    // NOTE: GLFW3 already includes gl.h (OpenGL) headers

    // Support retrieving native window handlers
    #if defined(_WIN32)
        typedef void *PVOID;
        typedef PVOID HANDLE;
        typedef HANDLE HWND;
        #define GLFW_EXPOSE_NATIVE_WIN32
        #define GLFW_NATIVE_INCLUDE_NONE // To avoid some symbols re-definition in windows.h
        #include "GLFW/glfw3native.h"

        #if defined(SUPPORT_WINMM_HIGHRES_TIMER) && !defined(SUPPORT_BUSY_WAIT_LOOP)
            // NOTE: Those functions require linking with winmm library
            unsigned int __stdcall timeBeginPeriod(unsigned int uPeriod);
            unsigned int __stdcall timeEndPeriod(unsigned int uPeriod);
        #endif
    #endif
    #if defined(__linux__) || defined(__FreeBSD__) || defined(__OpenBSD__)
        #include <sys/time.h>               // Required for: timespec, nanosleep(), select() - POSIX

        //#define GLFW_EXPOSE_NATIVE_X11      // WARNING: Exposing Xlib.h > X.h results in dup symbols for Font type
        //#define GLFW_EXPOSE_NATIVE_WAYLAND
        //#define GLFW_EXPOSE_NATIVE_MIR
        #include "GLFW/glfw3native.h"       // Required for: glfwGetX11Window()
    #endif
    #if defined(__APPLE__)
        #include <unistd.h>                 // Required for: usleep()

        //#define GLFW_EXPOSE_NATIVE_COCOA    // WARNING: Fails due to type redefinition
        void *glfwGetCocoaWindow(GLFWwindow* handle);
        #include "GLFW/glfw3native.h"       // Required for: glfwGetCocoaWindow()
    #endif

    // TODO: HACK: Added flag if not provided by GLFW when using external library
    // Latest GLFW release (GLFW 3.3.8) does not implement this flag, it was added for 3.4.0-dev
    #if !defined(GLFW_MOUSE_PASSTHROUGH)
        #define GLFW_MOUSE_PASSTHROUGH      0x0002000D
    #endif
#endif

#if defined(PLATFORM_ANDROID)
    //#include <android/sensor.h>           // Required for: Android sensors functions (accelerometer, gyroscope, light...)
    #include <android/window.h>             // Required for: AWINDOW_FLAG_FULLSCREEN definition and others
    #include <android_native_app_glue.h>    // Required for: android_app struct and activity management
    #include <jni.h>                        // Required for: JNIEnv and JavaVM [Used in OpenURL()]

    #include <EGL/egl.h>                    // Native platform windowing system interface
    //#include <GLES2/gl2.h>                // OpenGL ES 2.0 library (not required in this module, only in rlgl)
#endif

#if defined(PLATFORM_DRM)
    #include <fcntl.h>                  // POSIX file control definitions - open(), creat(), fcntl()
    #include <unistd.h>                 // POSIX standard function definitions - read(), close(), STDIN_FILENO
    #include <termios.h>                // POSIX terminal control definitions - tcgetattr(), tcsetattr()
    #include <pthread.h>                // POSIX threads management (inputs reading)
    #include <dirent.h>                 // POSIX directory browsing

    #include <sys/ioctl.h>              // Required for: ioctl() - UNIX System call for device-specific input/output operations
    #include <linux/kd.h>               // Linux: KDSKBMODE, K_MEDIUMRAM constants definition
    #include <linux/input.h>            // Linux: Keycodes constants definition (KEY_A, ...)
    #include <linux/joystick.h>         // Linux: Joystick support library

    #include <gbm.h>                    // Generic Buffer Management (native platform for EGL on DRM)
    #include <xf86drm.h>                // Direct Rendering Manager user-level library interface
    #include <xf86drmMode.h>            // Direct Rendering Manager mode setting (KMS) interface

    #include "EGL/egl.h"                // Native platform windowing system interface
    #include "EGL/eglext.h"             // EGL extensions
    //#include "GLES2/gl2.h"            // OpenGL ES 2.0 library (not required in this module, only in rlgl)
#endif

#if defined(PLATFORM_WEB)
    #define GLFW_INCLUDE_ES2            // GLFW3: Enable OpenGL ES 2.0 (translated to WebGL)
    //#define GLFW_INCLUDE_ES3            // GLFW3: Enable OpenGL ES 3.0 (transalted to WebGL2?)
    #include "GLFW/glfw3.h"             // GLFW3: Windows, OpenGL context and Input management
    #include <sys/time.h>               // Required for: timespec, nanosleep(), select() - POSIX

    #include <emscripten/emscripten.h>  // Emscripten functionality for C
    #include <emscripten/html5.h>       // Emscripten HTML5 library
#endif

//----------------------------------------------------------------------------------
// Defines and Macros
//----------------------------------------------------------------------------------
#if defined(PLATFORM_DRM)
    #define USE_LAST_TOUCH_DEVICE       // When multiple touchscreens are connected, only use the one with the highest event<N> number

    #define DEFAULT_GAMEPAD_DEV    "/dev/input/js"  // Gamepad input (base dev for all gamepads: js0, js1, ...)
    #define DEFAULT_EVDEV_PATH       "/dev/input/"  // Path to the linux input events
#endif

#ifndef MAX_FILEPATH_CAPACITY
    #define MAX_FILEPATH_CAPACITY       8192        // Maximum capacity for filepath
#endif
#ifndef MAX_FILEPATH_LENGTH
    #define MAX_FILEPATH_LENGTH         4096        // Maximum length for filepaths (Linux PATH_MAX default value)
#endif

#ifndef MAX_KEYBOARD_KEYS
    #define MAX_KEYBOARD_KEYS            512        // Maximum number of keyboard keys supported
#endif
#ifndef MAX_MOUSE_BUTTONS
    #define MAX_MOUSE_BUTTONS              8        // Maximum number of mouse buttons supported
#endif
#ifndef MAX_GAMEPADS
    #define MAX_GAMEPADS                   4        // Maximum number of gamepads supported
#endif
#ifndef MAX_GAMEPAD_AXIS
    #define MAX_GAMEPAD_AXIS               8        // Maximum number of axis supported (per gamepad)
#endif
#ifndef MAX_GAMEPAD_BUTTONS
    #define MAX_GAMEPAD_BUTTONS           32        // Maximum number of buttons supported (per gamepad)
#endif
#ifndef MAX_TOUCH_POINTS
    #define MAX_TOUCH_POINTS               8        // Maximum number of touch points supported
#endif
#ifndef MAX_KEY_PRESSED_QUEUE
    #define MAX_KEY_PRESSED_QUEUE         16        // Maximum number of keys in the key input queue
#endif
#ifndef MAX_CHAR_PRESSED_QUEUE
    #define MAX_CHAR_PRESSED_QUEUE        16        // Maximum number of characters in the char input queue
#endif

#ifndef MAX_DECOMPRESSION_SIZE
    #define MAX_DECOMPRESSION_SIZE        64        // Maximum size allocated for decompression in MB
#endif

// Flags operation macros
#define FLAG_SET(n, f) ((n) |= (f))
#define FLAG_CLEAR(n, f) ((n) &= ~(f))
#define FLAG_TOGGLE(n, f) ((n) ^= (f))
#define FLAG_CHECK(n, f) ((n) & (f))

//----------------------------------------------------------------------------------
// Types and Structures Definition
//----------------------------------------------------------------------------------
#if defined(PLATFORM_DRM)
typedef struct {
    pthread_t threadId;             // Event reading thread id
    int fd;                         // File descriptor to the device it is assigned to
    int eventNum;                   // Number of 'event<N>' device
    Rectangle absRange;             // Range of values for absolute pointing devices (touchscreens)
    int touchSlot;                  // Hold the touch slot number of the currently being sent multitouch block
    bool isMouse;                   // True if device supports relative X Y movements
    bool isTouch;                   // True if device supports absolute X Y movements and has BTN_TOUCH
    bool isMultitouch;              // True if device supports multiple absolute movevents and has BTN_TOUCH
    bool isKeyboard;                // True if device has letter keycodes
    bool isGamepad;                 // True if device has gamepad buttons
} InputEventWorker;
#endif

typedef struct { int x; int y; } Point;
typedef struct { unsigned int width; unsigned int height; } Size;

// Core global state context data
typedef struct CoreData {
    struct {
#if defined(PLATFORM_DESKTOP) || defined(PLATFORM_WEB)
        GLFWwindow *handle;                 // GLFW window handle (graphic device)
#endif
#if defined(PLATFORM_ANDROID) || defined(PLATFORM_DRM)
#if defined(PLATFORM_DRM)
        int fd;                             // File descriptor for /dev/dri/...
        drmModeConnector *connector;        // Direct Rendering Manager (DRM) mode connector
        drmModeCrtc *crtc;                  // CRT Controller
        int modeIndex;                      // Index of the used mode of connector->modes
        struct gbm_device *gbmDevice;       // GBM device
        struct gbm_surface *gbmSurface;     // GBM surface
        struct gbm_bo *prevBO;              // Previous GBM buffer object (during frame swapping)
        uint32_t prevFB;                    // Previous GBM framebufer (during frame swapping)
#endif  // PLATFORM_DRM
        EGLDisplay device;                  // Native display device (physical screen connection)
        EGLSurface surface;                 // Surface to draw on, framebuffers (connected to context)
        EGLContext context;                 // Graphic context, mode in which drawing can be done
        EGLConfig config;                   // Graphic config
#endif
        const char *title;                  // Window text title const pointer
        unsigned int flags;                 // Configuration flags (bit based), keeps window state
        bool ready;                         // Check if window has been initialized successfully
        bool fullscreen;                    // Check if fullscreen mode is enabled
        bool shouldClose;                   // Check if window set for closing
        bool resizedLastFrame;              // Check if window has been resized last frame
        bool eventWaiting;                  // Wait for events before ending frame

        Point position;                     // Window position (required on fullscreen toggle)
        Point previousPosition;             // Window previous position (required on borderless windowed toggle)
        Size display;                       // Display width and height (monitor, device-screen, LCD, ...)
        Size screen;                        // Screen width and height (used render area)
        Size previousScreen;                // Screen previous width and height (required on borderless windowed toggle)
        Size currentFbo;                    // Current render width and height (depends on active fbo)
        Size render;                        // Framebuffer width and height (render area, including black bars if required)
        Point renderOffset;                 // Offset from render area (must be divided by 2)
        Size screenMin;                     // Screen minimum width and height (for resizable window)
        Size screenMax;                     // Screen maximum width and height (for resizable window)
        Matrix screenScale;                 // Matrix to scale screen (framebuffer rendering)

        char **dropFilepaths;               // Store dropped files paths pointers (provided by GLFW)
        unsigned int dropFileCount;         // Count dropped files strings

    } Window;
#if defined(PLATFORM_ANDROID)
    struct {
        bool appEnabled;                    // Flag to detect if app is active ** = true
        struct android_app *app;            // Android activity
        struct android_poll_source *source; // Android events polling source
        bool contextRebindRequired;         // Used to know context rebind required
    } Android;
#endif
    struct {
        const char *basePath;               // Base path for data storage
    } Storage;
    struct {
#if defined(PLATFORM_DRM)
        InputEventWorker eventWorker[10];   // List of worker threads for every monitored "/dev/input/event<N>"
#endif
        struct {
            int exitKey;                    // Default exit key
            char currentKeyState[MAX_KEYBOARD_KEYS];        // Registers current frame key state
            char previousKeyState[MAX_KEYBOARD_KEYS];       // Registers previous frame key state
            // NOTE: Since key press logic involves comparing prev vs cur key state, we need to handle key repeats specially
            char keyRepeatInFrame[MAX_KEYBOARD_KEYS];       // Registers key repeats for current frame.

            int keyPressedQueue[MAX_KEY_PRESSED_QUEUE];     // Input keys queue
            int keyPressedQueueCount;       // Input keys queue count
>>>>>>> 8a1779b2


//----------------------------------------------------------------------------------
// Global Variables Definition
//----------------------------------------------------------------------------------
RLAPI const char *raylib_version = RAYLIB_VERSION;  // raylib version exported symbol, required for some bindings

CoreData CORE = { 0 };               // Global CORE state context

#if defined(SUPPORT_SCREEN_CAPTURE)
static int screenshotCounter = 0;           // Screenshots counter
#endif

#if defined(SUPPORT_GIF_RECORDING)
static int gifFrameCounter = 0;             // GIF frames counter
static bool gifRecording = false;           // GIF recording state
static MsfGifState gifState = { 0 };        // MSGIF context state
#endif

#if defined(SUPPORT_EVENTS_AUTOMATION)
#define MAX_CODE_AUTOMATION_EVENTS      16384

typedef enum AutomationEventType {
    EVENT_NONE = 0,
    // Input events
    INPUT_KEY_UP,                   // param[0]: key
    INPUT_KEY_DOWN,                 // param[0]: key
    INPUT_KEY_PRESSED,              // param[0]: key
    INPUT_KEY_RELEASED,             // param[0]: key
    INPUT_MOUSE_BUTTON_UP,          // param[0]: button
    INPUT_MOUSE_BUTTON_DOWN,        // param[0]: button
    INPUT_MOUSE_POSITION,           // param[0]: x, param[1]: y
    INPUT_MOUSE_WHEEL_MOTION,       // param[0]: x delta, param[1]: y delta
    INPUT_GAMEPAD_CONNECT,          // param[0]: gamepad
    INPUT_GAMEPAD_DISCONNECT,       // param[0]: gamepad
    INPUT_GAMEPAD_BUTTON_UP,        // param[0]: button
    INPUT_GAMEPAD_BUTTON_DOWN,      // param[0]: button
    INPUT_GAMEPAD_AXIS_MOTION,      // param[0]: axis, param[1]: delta
    INPUT_TOUCH_UP,                 // param[0]: id
    INPUT_TOUCH_DOWN,               // param[0]: id
    INPUT_TOUCH_POSITION,           // param[0]: x, param[1]: y
    INPUT_GESTURE,                  // param[0]: gesture
    // Window events
    WINDOW_CLOSE,                   // no params
    WINDOW_MAXIMIZE,                // no params
    WINDOW_MINIMIZE,                // no params
    WINDOW_RESIZE,                  // param[0]: width, param[1]: height
    // Custom events
    ACTION_TAKE_SCREENSHOT,
    ACTION_SETTARGETFPS
} AutomationEventType;

// Event type
// Used to enable events flags
typedef enum {
    EVENT_INPUT_KEYBOARD    = 0,
    EVENT_INPUT_MOUSE       = 1,
    EVENT_INPUT_GAMEPAD     = 2,
    EVENT_INPUT_TOUCH       = 4,
    EVENT_INPUT_GESTURE     = 8,
    EVENT_WINDOW            = 16,
    EVENT_CUSTOM            = 32
} EventType;

static const char *autoEventTypeName[] = {
    "EVENT_NONE",
    "INPUT_KEY_UP",
    "INPUT_KEY_DOWN",
    "INPUT_KEY_PRESSED",
    "INPUT_KEY_RELEASED",
    "INPUT_MOUSE_BUTTON_UP",
    "INPUT_MOUSE_BUTTON_DOWN",
    "INPUT_MOUSE_POSITION",
    "INPUT_MOUSE_WHEEL_MOTION",
    "INPUT_GAMEPAD_CONNECT",
    "INPUT_GAMEPAD_DISCONNECT",
    "INPUT_GAMEPAD_BUTTON_UP",
    "INPUT_GAMEPAD_BUTTON_DOWN",
    "INPUT_GAMEPAD_AXIS_MOTION",
    "INPUT_TOUCH_UP",
    "INPUT_TOUCH_DOWN",
    "INPUT_TOUCH_POSITION",
    "INPUT_GESTURE",
    "WINDOW_CLOSE",
    "WINDOW_MAXIMIZE",
    "WINDOW_MINIMIZE",
    "WINDOW_RESIZE",
    "ACTION_TAKE_SCREENSHOT",
    "ACTION_SETTARGETFPS"
};

// Automation event (24 bytes)
typedef struct AutomationEvent {
    unsigned int frame;                 // Event frame
    unsigned int type;                  // Event type (AutomationEventType)
    int params[4];                      // Event parameters (if required)
} AutomationEvent;

static AutomationEvent *events = NULL;  // Events array
static unsigned int eventCount = 0;     // Events count
static bool eventsPlaying = false;      // Play events
static bool eventsRecording = false;    // Record events

//static short eventsEnabled = 0b0000001111111111;    // Events enabled for checking
#endif
//-----------------------------------------------------------------------------------

//----------------------------------------------------------------------------------
// Other Modules Functions Declaration (required by core)
//----------------------------------------------------------------------------------
#if defined(SUPPORT_MODULE_RTEXT) && defined(SUPPORT_DEFAULT_FONT)
extern void LoadFontDefault(void);          // [Module: text] Loads default font on InitWindow()
extern void UnloadFontDefault(void);        // [Module: text] Unloads default font from GPU memory
#endif

//----------------------------------------------------------------------------------
// Module specific Functions Declaration
//----------------------------------------------------------------------------------
static void InitTimer(void);                            // Initialize timer (hi-resolution if available)
static void SetupFramebuffer(int width, int height);    // Setup main framebuffer
static void SetupViewport(int width, int height);       // Set viewport for a provided width and height

static void ScanDirectoryFiles(const char *basePath, FilePathList *list, const char *filter);   // Scan all files and directories in a base path
static void ScanDirectoryFilesRecursively(const char *basePath, FilePathList *list, const char *filter);  // Scan all files and directories recursively from a base path

#if defined(PLATFORM_DESKTOP) || defined(PLATFORM_WEB)
static void ErrorCallback(int error, const char *description);                             // GLFW3 Error Callback, runs on GLFW3 error
// Window callbacks events
static void WindowSizeCallback(GLFWwindow *window, int width, int height);                 // GLFW3 WindowSize Callback, runs when window is resized
#if !defined(PLATFORM_WEB)
static void WindowMaximizeCallback(GLFWwindow* window, int maximized);                     // GLFW3 Window Maximize Callback, runs when window is maximized
#endif
static void WindowIconifyCallback(GLFWwindow *window, int iconified);                      // GLFW3 WindowIconify Callback, runs when window is minimized/restored
static void WindowFocusCallback(GLFWwindow *window, int focused);                          // GLFW3 WindowFocus Callback, runs when window get/lose focus
static void WindowDropCallback(GLFWwindow *window, int count, const char **paths);         // GLFW3 Window Drop Callback, runs when drop files into window
// Input callbacks events
static void KeyCallback(GLFWwindow *window, int key, int scancode, int action, int mods);  // GLFW3 Keyboard Callback, runs on key pressed
static void CharCallback(GLFWwindow *window, unsigned int key);                            // GLFW3 Char Key Callback, runs on key pressed (get char value)
static void MouseButtonCallback(GLFWwindow *window, int button, int action, int mods);     // GLFW3 Mouse Button Callback, runs on mouse button pressed
static void MouseCursorPosCallback(GLFWwindow *window, double x, double y);                // GLFW3 Cursor Position Callback, runs on mouse move
static void MouseScrollCallback(GLFWwindow *window, double xoffset, double yoffset);       // GLFW3 Srolling Callback, runs on mouse wheel
static void CursorEnterCallback(GLFWwindow *window, int enter);                            // GLFW3 Cursor Enter Callback, cursor enters client area
#endif

#if defined(PLATFORM_DRM)
static void InitKeyboard(void);                         // Initialize raw keyboard system
static void RestoreKeyboard(void);                      // Restore keyboard system
#if defined(SUPPORT_SSH_KEYBOARD_RPI)
static void ProcessKeyboard(void);                      // Process keyboard events
#endif

static void InitEvdevInput(void);                       // Initialize evdev inputs
static void ConfigureEvdevDevice(char *device);         // Identifies a input device and configures it for use if appropriate
static void PollKeyboardEvents(void);                   // Process evdev keyboard events.
static void *EventThread(void *arg);                    // Input device events reading thread

static void InitGamepad(void);                          // Initialize raw gamepad input
static void *GamepadThread(void *arg);                  // Mouse reading thread

static int FindMatchingConnectorMode(const drmModeConnector *connector, const drmModeModeInfo *mode);                               // Search matching DRM mode in connector's mode list
static int FindExactConnectorMode(const drmModeConnector *connector, uint width, uint height, uint fps, bool allowInterlaced);      // Search exactly matching DRM connector mode in connector's list
static int FindNearestConnectorMode(const drmModeConnector *connector, uint width, uint height, uint fps, bool allowInterlaced);    // Search the nearest matching DRM connector mode in connector's list

#endif  // PLATFORM_DRM

#if defined(SUPPORT_EVENTS_AUTOMATION)
static void LoadAutomationEvents(const char *fileName);     // Load automation events from file
static void ExportAutomationEvents(const char *fileName);   // Export recorded automation events into a file
static void RecordAutomationEvent(unsigned int frame);      // Record frame events (to internal events array)
static void PlayAutomationEvent(unsigned int frame);        // Play frame events (from internal events array)
#endif

#if defined(_WIN32)
// NOTE: We declare Sleep() function symbol to avoid including windows.h (kernel32.lib linkage required)
void __stdcall Sleep(unsigned long msTimeout);              // Required for: WaitTime()
#endif

#if !defined(SUPPORT_MODULE_RTEXT)
const char *TextFormat(const char *text, ...);       // Formatting of text with variables to 'embed'
#endif // !SUPPORT_MODULE_RTEXT

//----------------------------------------------------------------------------------
// Module Functions Definition - Window and OpenGL Context Functions
//----------------------------------------------------------------------------------

// Check if window has been initialized successfully
bool IsWindowReady(void)
{
    return CORE.Window.ready;
}

// Check if window is currently fullscreen
bool IsWindowFullscreen(void)
{
    return CORE.Window.fullscreen;
}

// Check if one specific window flag is enabled
bool IsWindowState(unsigned int flag)
{
    return ((CORE.Window.flags & flag) > 0);
}

// Get current screen width
int GetScreenWidth(void)
{
    return CORE.Window.screen.width;
}

// Get current screen height
int GetScreenHeight(void)
{
    return CORE.Window.screen.height;
}

// Get current render width which is equal to screen width * dpi scale
int GetRenderWidth(void)
{
    return CORE.Window.render.width;
}

// Get current screen height which is equal to screen height * dpi scale
int GetRenderHeight(void)
{
    return CORE.Window.render.height;
}

// Get native window handle
void *GetWindowHandle(void)
{
#if defined(PLATFORM_DESKTOP) && defined(_WIN32)
    // NOTE: Returned handle is: void *HWND (windows.h)
    return glfwGetWin32Window(CORE.Window.handle);
#endif
#if defined(PLATFORM_DESKTOP) && defined(__linux__)
    // NOTE: Returned handle is: unsigned long Window (X.h)
    // typedef unsigned long XID;
    // typedef XID Window;
    //unsigned long id = (unsigned long)glfwGetX11Window(CORE.Window.handle);
    //return NULL;    // TODO: Find a way to return value... cast to void *?
    return (void *)CORE.Window.handle;
#endif
#if defined(__APPLE__)
    // NOTE: Returned handle is: (objc_object *)
    return (void *)glfwGetCocoaWindow(CORE.Window.handle);
#endif

    return NULL;
}

// Get number of monitors
int GetMonitorCount(void)
{
#if defined(PLATFORM_DESKTOP)
    int monitorCount;
    glfwGetMonitors(&monitorCount);
    return monitorCount;
#else
    return 1;
#endif
}

// Get number of monitors
int GetCurrentMonitor(void)
{
    int index = 0;

#if defined(PLATFORM_DESKTOP)
    int monitorCount;
    GLFWmonitor **monitors = glfwGetMonitors(&monitorCount);
    GLFWmonitor *monitor = NULL;

    if (monitorCount > 1)
    {
        if (IsWindowFullscreen())
        {
            // Get the handle of the monitor that the specified window is in full screen on
            monitor = glfwGetWindowMonitor(CORE.Window.handle);

            for (int i = 0; i < monitorCount; i++)
            {
                if (monitors[i] == monitor)
                {
                    index = i;
                    break;
                }
            }
        }
        else
        {
            int x = 0;
            int y = 0;

            glfwGetWindowPos(CORE.Window.handle, &x, &y);

            for (int i = 0; i < monitorCount; i++)
            {
                int mx = 0;
                int my = 0;

                monitor = monitors[i];
                glfwGetMonitorPos(monitor, &mx, &my);
                const GLFWvidmode *mode = glfwGetVideoMode(monitor);
                if (mode)
                {
                    const int width = mode->width;
                    const int height = mode->height;

                    if ((x >= mx) &&
                        (x < (mx + width)) &&
                        (y >= my) &&
                        (y < (my + height)))
                    {
                        index = i;
                        break;
                    }
                }
                else TRACELOG(LOG_WARNING, "GLFW: Failed to find video mode for selected monitor");
            }
        }
    }
#endif

    return index;
}

// Get selected monitor position
Vector2 GetMonitorPosition(int monitor)
{
#if defined(PLATFORM_DESKTOP)
    int monitorCount;
    GLFWmonitor **monitors = glfwGetMonitors(&monitorCount);

    if ((monitor >= 0) && (monitor < monitorCount))
    {
        int x, y;
        glfwGetMonitorPos(monitors[monitor], &x, &y);

        return (Vector2){ (float)x, (float)y };
    }
    else TRACELOG(LOG_WARNING, "GLFW: Failed to find selected monitor");
#endif
    return (Vector2){ 0, 0 };
}

// Get selected monitor width (currently used by monitor)
int GetMonitorWidth(int monitor)
{
#if defined(PLATFORM_DESKTOP)
    int monitorCount;
    GLFWmonitor **monitors = glfwGetMonitors(&monitorCount);

    if ((monitor >= 0) && (monitor < monitorCount))
    {
        const GLFWvidmode *mode = glfwGetVideoMode(monitors[monitor]);

        if (mode) return mode->width;
        else TRACELOG(LOG_WARNING, "GLFW: Failed to find video mode for selected monitor");
    }
    else TRACELOG(LOG_WARNING, "GLFW: Failed to find selected monitor");
#endif
#if defined(PLATFORM_ANDROID)
    if (CORE.Android.app->window != NULL)
    {
        return ANativeWindow_getWidth(CORE.Android.app->window);
    }
#endif
    return 0;
}

// Get selected monitor height (currently used by monitor)
int GetMonitorHeight(int monitor)
{
#if defined(PLATFORM_DESKTOP)
    int monitorCount;
    GLFWmonitor **monitors = glfwGetMonitors(&monitorCount);

    if ((monitor >= 0) && (monitor < monitorCount))
    {
        const GLFWvidmode *mode = glfwGetVideoMode(monitors[monitor]);

        if (mode) return mode->height;
        else TRACELOG(LOG_WARNING, "GLFW: Failed to find video mode for selected monitor");
    }
    else TRACELOG(LOG_WARNING, "GLFW: Failed to find selected monitor");
#endif
#if defined(PLATFORM_ANDROID)
    if (CORE.Android.app->window != NULL)
    {
        return ANativeWindow_getHeight(CORE.Android.app->window);
    }
#endif
    return 0;
}

// Get selected monitor physical width in millimetres
int GetMonitorPhysicalWidth(int monitor)
{
#if defined(PLATFORM_DESKTOP)
    int monitorCount;
    GLFWmonitor **monitors = glfwGetMonitors(&monitorCount);

    if ((monitor >= 0) && (monitor < monitorCount))
    {
        int physicalWidth;
        glfwGetMonitorPhysicalSize(monitors[monitor], &physicalWidth, NULL);
        return physicalWidth;
    }
    else TRACELOG(LOG_WARNING, "GLFW: Failed to find selected monitor");
#endif
    return 0;
}

// Get selected monitor physical height in millimetres
int GetMonitorPhysicalHeight(int monitor)
{
#if defined(PLATFORM_DESKTOP)
    int monitorCount;
    GLFWmonitor **monitors = glfwGetMonitors(&monitorCount);

    if ((monitor >= 0) && (monitor < monitorCount))
    {
        int physicalHeight;
        glfwGetMonitorPhysicalSize(monitors[monitor], NULL, &physicalHeight);
        return physicalHeight;
    }
    else TRACELOG(LOG_WARNING, "GLFW: Failed to find selected monitor");
#endif
    return 0;
}

// Get selected monitor refresh rate
int GetMonitorRefreshRate(int monitor)
{
#if defined(PLATFORM_DESKTOP)
    int monitorCount;
    GLFWmonitor **monitors = glfwGetMonitors(&monitorCount);

    if ((monitor >= 0) && (monitor < monitorCount))
    {
        const GLFWvidmode *vidmode = glfwGetVideoMode(monitors[monitor]);
        return vidmode->refreshRate;
    }
    else TRACELOG(LOG_WARNING, "GLFW: Failed to find selected monitor");
#endif
#if defined(PLATFORM_DRM)
    if ((CORE.Window.connector) && (CORE.Window.modeIndex >= 0))
    {
        return CORE.Window.connector->modes[CORE.Window.modeIndex].vrefresh;
    }
#endif
    return 0;
}

// Get window position XY on monitor
Vector2 GetWindowPosition(void)
{
    int x = 0;
    int y = 0;
#if defined(PLATFORM_DESKTOP)
    glfwGetWindowPos(CORE.Window.handle, &x, &y);
#endif
    return (Vector2){ (float)x, (float)y };
}

// Get window scale DPI factor for current monitor
Vector2 GetWindowScaleDPI(void)
{
    Vector2 scale = { 1.0f, 1.0f };

#if defined(PLATFORM_DESKTOP)
    float xdpi = 1.0;
    float ydpi = 1.0;
    Vector2 windowPos = GetWindowPosition();

    int monitorCount = 0;
    GLFWmonitor **monitors = glfwGetMonitors(&monitorCount);

    // Check window monitor
    for (int i = 0; i < monitorCount; i++)
    {
        glfwGetMonitorContentScale(monitors[i], &xdpi, &ydpi);

        int xpos, ypos, width, height;
        glfwGetMonitorWorkarea(monitors[i], &xpos, &ypos, &width, &height);

        if ((windowPos.x >= xpos) && (windowPos.x < xpos + width) &&
            (windowPos.y >= ypos) && (windowPos.y < ypos + height))
        {
            scale.x = xdpi;
            scale.y = ydpi;
            break;
        }
    }
#endif

    return scale;
}

// Get the human-readable, UTF-8 encoded name of the selected monitor
const char *GetMonitorName(int monitor)
{
#if defined(PLATFORM_DESKTOP)
    int monitorCount;
    GLFWmonitor **monitors = glfwGetMonitors(&monitorCount);

    if ((monitor >= 0) && (monitor < monitorCount))
    {
        return glfwGetMonitorName(monitors[monitor]);
    }
    else TRACELOG(LOG_WARNING, "GLFW: Failed to find selected monitor");
#endif
    return "";
}

// Set clipboard text content
void SetClipboardText(const char *text)
{
#if defined(PLATFORM_DESKTOP)
    glfwSetClipboardString(CORE.Window.handle, text);
#endif
#if defined(PLATFORM_WEB)
    // Security check to (partially) avoid malicious code
    if (strchr(text, '\'') != NULL) TRACELOG(LOG_WARNING, "SYSTEM: Provided Clipboard could be potentially malicious, avoid [\'] character");
    else EM_ASM( { navigator.clipboard.writeText(UTF8ToString($0)); }, text);
#endif
}

// Get clipboard text content
// NOTE: returned string is allocated and freed by GLFW
const char *GetClipboardText(void)
{
#if defined(PLATFORM_DESKTOP)
    return glfwGetClipboardString(CORE.Window.handle);
#endif
#if defined(PLATFORM_WEB)
/*
    // Accessing clipboard data from browser is tricky due to security reasons
    // The method to use is navigator.clipboard.readText() but this is an asynchronous method
    // that will return at some moment after the function is called with the required data
    emscripten_run_script_string("navigator.clipboard.readText() \
        .then(text => { document.getElementById('clipboard').innerText = text; console.log('Pasted content: ', text); }) \
        .catch(err => { console.error('Failed to read clipboard contents: ', err); });"
    );

    // The main issue is getting that data, one approach could be using ASYNCIFY and wait
    // for the data but it requires adding Asyncify emscripten library on compilation

    // Another approach could be just copy the data in a HTML text field and try to retrieve it
    // later on if available... and clean it for future accesses
*/
    return NULL;
#endif
    return NULL;
}

// Enable waiting for events on EndDrawing(), no automatic event polling
void EnableEventWaiting(void)
{
    CORE.Window.eventWaiting = true;
}

// Disable waiting for events on EndDrawing(), automatic events polling
void DisableEventWaiting(void)
{
    CORE.Window.eventWaiting = false;
}

// Show mouse cursor
void ShowCursor(void)
{
#if defined(PLATFORM_DESKTOP)
    glfwSetInputMode(CORE.Window.handle, GLFW_CURSOR, GLFW_CURSOR_NORMAL);
#endif

    CORE.Input.Mouse.cursorHidden = false;
}

// Hides mouse cursor
void HideCursor(void)
{
#if defined(PLATFORM_DESKTOP)
    glfwSetInputMode(CORE.Window.handle, GLFW_CURSOR, GLFW_CURSOR_HIDDEN);
#endif

    CORE.Input.Mouse.cursorHidden = true;
}

// Check if cursor is not visible
bool IsCursorHidden(void)
{
    return CORE.Input.Mouse.cursorHidden;
}

// Enables cursor (unlock cursor)
void EnableCursor(void)
{
#if defined(PLATFORM_DESKTOP)
    glfwSetInputMode(CORE.Window.handle, GLFW_CURSOR, GLFW_CURSOR_NORMAL);
#endif
#if defined(PLATFORM_WEB)
    emscripten_exit_pointerlock();
#endif
    // Set cursor position in the middle
    SetMousePosition(CORE.Window.screen.width/2, CORE.Window.screen.height/2);

    CORE.Input.Mouse.cursorHidden = false;
}

// Disables cursor (lock cursor)
void DisableCursor(void)
{
#if defined(PLATFORM_DESKTOP)
    glfwSetInputMode(CORE.Window.handle, GLFW_CURSOR, GLFW_CURSOR_DISABLED);
#endif
#if defined(PLATFORM_WEB)
    emscripten_request_pointerlock("#canvas", 1);
#endif
    // Set cursor position in the middle
    SetMousePosition(CORE.Window.screen.width/2, CORE.Window.screen.height/2);

    CORE.Input.Mouse.cursorHidden = true;
}

// Check if cursor is on the current screen.
bool IsCursorOnScreen(void)
{
    return CORE.Input.Mouse.cursorOnScreen;
}

// Set background color (framebuffer clear color)
void ClearBackground(Color color)
{
    rlClearColor(color.r, color.g, color.b, color.a);   // Set clear color
    rlClearScreenBuffers();                             // Clear current framebuffers
}

// Setup canvas (framebuffer) to start drawing
void BeginDrawing(void)
{
    // WARNING: Previously to BeginDrawing() other render textures drawing could happen,
    // consequently the measure for update vs draw is not accurate (only the total frame time is accurate)

    CORE.Time.current = GetTime();      // Number of elapsed seconds since InitTimer()
    CORE.Time.update = CORE.Time.current - CORE.Time.previous;
    CORE.Time.previous = CORE.Time.current;

    rlLoadIdentity();                   // Reset current matrix (modelview)
    rlMultMatrixf(MatrixToFloat(CORE.Window.screenScale)); // Apply screen scaling

    //rlTranslatef(0.375, 0.375, 0);    // HACK to have 2D pixel-perfect drawing on OpenGL 1.1
                                        // NOTE: Not required with OpenGL 3.3+
}

// End canvas drawing and swap buffers (double buffering)
void EndDrawing(void)
{
    rlDrawRenderBatchActive();      // Update and draw internal render batch

#if defined(SUPPORT_GIF_RECORDING)
    // Draw record indicator
    if (gifRecording)
    {
        #define GIF_RECORD_FRAMERATE    10
        gifFrameCounter++;

        // NOTE: We record one gif frame every 10 game frames
        if ((gifFrameCounter%GIF_RECORD_FRAMERATE) == 0)
        {
            // Get image data for the current frame (from backbuffer)
            // NOTE: This process is quite slow... :(
            Vector2 scale = GetWindowScaleDPI();
            unsigned char *screenData = rlReadScreenPixels((int)((float)CORE.Window.render.width*scale.x), (int)((float)CORE.Window.render.height*scale.y));
            msf_gif_frame(&gifState, screenData, 10, 16, (int)((float)CORE.Window.render.width*scale.x)*4);

            RL_FREE(screenData);    // Free image data
        }

    #if defined(SUPPORT_MODULE_RSHAPES) && defined(SUPPORT_MODULE_RTEXT)
        if (((gifFrameCounter/15)%2) == 1)
        {
            DrawCircle(30, CORE.Window.screen.height - 20, 10, MAROON);                 // WARNING: Module required: rshapes
            DrawText("GIF RECORDING", 50, CORE.Window.screen.height - 25, 10, RED);     // WARNING: Module required: rtext
        }
    #endif

        rlDrawRenderBatchActive();  // Update and draw internal render batch
    }
#endif

#if defined(SUPPORT_EVENTS_AUTOMATION)
    // Draw record/play indicator
    if (eventsRecording)
    {
        gifFrameCounter++;

        if (((gifFrameCounter/15)%2) == 1)
        {
            DrawCircle(30, CORE.Window.screen.height - 20, 10, MAROON);
            DrawText("EVENTS RECORDING", 50, CORE.Window.screen.height - 25, 10, RED);
        }

        rlDrawRenderBatchActive();  // Update and draw internal render batch
    }
    else if (eventsPlaying)
    {
        gifFrameCounter++;

        if (((gifFrameCounter/15)%2) == 1)
        {
            DrawCircle(30, CORE.Window.screen.height - 20, 10, LIME);
            DrawText("EVENTS PLAYING", 50, CORE.Window.screen.height - 25, 10, GREEN);
        }

        rlDrawRenderBatchActive();  // Update and draw internal render batch
    }
#endif

#if !defined(SUPPORT_CUSTOM_FRAME_CONTROL)
    SwapScreenBuffer();                  // Copy back buffer to front buffer (screen)

    // Frame time control system
    CORE.Time.current = GetTime();
    CORE.Time.draw = CORE.Time.current - CORE.Time.previous;
    CORE.Time.previous = CORE.Time.current;

    CORE.Time.frame = CORE.Time.update + CORE.Time.draw;

    // Wait for some milliseconds...
    if (CORE.Time.frame < CORE.Time.target)
    {
        WaitTime(CORE.Time.target - CORE.Time.frame);

        CORE.Time.current = GetTime();
        double waitTime = CORE.Time.current - CORE.Time.previous;
        CORE.Time.previous = CORE.Time.current;

        CORE.Time.frame += waitTime;    // Total frame time: update + draw + wait
    }

    PollInputEvents();      // Poll user events (before next frame update)
#endif

#if defined(SUPPORT_EVENTS_AUTOMATION)
    // Events recording and playing logic
    if (eventsRecording) RecordAutomationEvent(CORE.Time.frameCounter);
    else if (eventsPlaying)
    {
        // TODO: When should we play? After/before/replace PollInputEvents()?
        if (CORE.Time.frameCounter >= eventCount) eventsPlaying = false;
        PlayAutomationEvent(CORE.Time.frameCounter);
    }
#endif

    CORE.Time.frameCounter++;
}

// Initialize 2D mode with custom camera (2D)
void BeginMode2D(Camera2D camera)
{
    rlDrawRenderBatchActive();      // Update and draw internal render batch

    rlLoadIdentity();               // Reset current matrix (modelview)

    // Apply 2d camera transformation to modelview
    rlMultMatrixf(MatrixToFloat(GetCameraMatrix2D(camera)));

    // Apply screen scaling if required
    rlMultMatrixf(MatrixToFloat(CORE.Window.screenScale));
}

// Ends 2D mode with custom camera
void EndMode2D(void)
{
    rlDrawRenderBatchActive();      // Update and draw internal render batch

    rlLoadIdentity();               // Reset current matrix (modelview)
    rlMultMatrixf(MatrixToFloat(CORE.Window.screenScale)); // Apply screen scaling if required
}

// Initializes 3D mode with custom camera (3D)
void BeginMode3D(Camera camera)
{
    rlDrawRenderBatchActive();      // Update and draw internal render batch

    rlMatrixMode(RL_PROJECTION);    // Switch to projection matrix
    rlPushMatrix();                 // Save previous matrix, which contains the settings for the 2d ortho projection
    rlLoadIdentity();               // Reset current matrix (projection)

    float aspect = (float)CORE.Window.currentFbo.width/(float)CORE.Window.currentFbo.height;

    // NOTE: zNear and zFar values are important when computing depth buffer values
    if (camera.projection == CAMERA_PERSPECTIVE)
    {
        // Setup perspective projection
        double top = RL_CULL_DISTANCE_NEAR*tan(camera.fovy*0.5*DEG2RAD);
        double right = top*aspect;

        rlFrustum(-right, right, -top, top, RL_CULL_DISTANCE_NEAR, RL_CULL_DISTANCE_FAR);
    }
    else if (camera.projection == CAMERA_ORTHOGRAPHIC)
    {
        // Setup orthographic projection
        double top = camera.fovy/2.0;
        double right = top*aspect;

        rlOrtho(-right, right, -top,top, RL_CULL_DISTANCE_NEAR, RL_CULL_DISTANCE_FAR);
    }

    rlMatrixMode(RL_MODELVIEW);     // Switch back to modelview matrix
    rlLoadIdentity();               // Reset current matrix (modelview)

    // Setup Camera view
    Matrix matView = MatrixLookAt(camera.position, camera.target, camera.up);
    rlMultMatrixf(MatrixToFloat(matView));      // Multiply modelview matrix by view matrix (camera)

    rlEnableDepthTest();            // Enable DEPTH_TEST for 3D
}

// Ends 3D mode and returns to default 2D orthographic mode
void EndMode3D(void)
{
    rlDrawRenderBatchActive();      // Update and draw internal render batch

    rlMatrixMode(RL_PROJECTION);    // Switch to projection matrix
    rlPopMatrix();                  // Restore previous matrix (projection) from matrix stack

    rlMatrixMode(RL_MODELVIEW);     // Switch back to modelview matrix
    rlLoadIdentity();               // Reset current matrix (modelview)

    rlMultMatrixf(MatrixToFloat(CORE.Window.screenScale)); // Apply screen scaling if required

    rlDisableDepthTest();           // Disable DEPTH_TEST for 2D
}

// Initializes render texture for drawing
void BeginTextureMode(RenderTexture2D target)
{
    rlDrawRenderBatchActive();      // Update and draw internal render batch

    rlEnableFramebuffer(target.id); // Enable render target

    // Set viewport and RLGL internal framebuffer size
    rlViewport(0, 0, target.texture.width, target.texture.height);
    rlSetFramebufferWidth(target.texture.width);
    rlSetFramebufferHeight(target.texture.height);

    rlMatrixMode(RL_PROJECTION);    // Switch to projection matrix
    rlLoadIdentity();               // Reset current matrix (projection)

    // Set orthographic projection to current framebuffer size
    // NOTE: Configured top-left corner as (0, 0)
    rlOrtho(0, target.texture.width, target.texture.height, 0, 0.0f, 1.0f);

    rlMatrixMode(RL_MODELVIEW);     // Switch back to modelview matrix
    rlLoadIdentity();               // Reset current matrix (modelview)

    //rlScalef(0.0f, -1.0f, 0.0f);  // Flip Y-drawing (?)

    // Setup current width/height for proper aspect ratio
    // calculation when using BeginMode3D()
    CORE.Window.currentFbo.width = target.texture.width;
    CORE.Window.currentFbo.height = target.texture.height;
}

// Ends drawing to render texture
void EndTextureMode(void)
{
    rlDrawRenderBatchActive();      // Update and draw internal render batch

    rlDisableFramebuffer();         // Disable render target (fbo)

    // Set viewport to default framebuffer size
    SetupViewport(CORE.Window.render.width, CORE.Window.render.height);

    // Reset current fbo to screen size
    CORE.Window.currentFbo.width = CORE.Window.render.width;
    CORE.Window.currentFbo.height = CORE.Window.render.height;
}

// Begin custom shader mode
void BeginShaderMode(Shader shader)
{
    rlSetShader(shader.id, shader.locs);
}

// End custom shader mode (returns to default shader)
void EndShaderMode(void)
{
    rlSetShader(rlGetShaderIdDefault(), rlGetShaderLocsDefault());
}

// Begin blending mode (alpha, additive, multiplied, subtract, custom)
// NOTE: Blend modes supported are enumerated in BlendMode enum
void BeginBlendMode(int mode)
{
    rlSetBlendMode(mode);
}

// End blending mode (reset to default: alpha blending)
void EndBlendMode(void)
{
    rlSetBlendMode(BLEND_ALPHA);
}

// Begin scissor mode (define screen area for following drawing)
// NOTE: Scissor rec refers to bottom-left corner, we change it to upper-left
void BeginScissorMode(int x, int y, int width, int height)
{
    rlDrawRenderBatchActive();      // Update and draw internal render batch

    rlEnableScissorTest();

#if defined(__APPLE__)
    Vector2 scale = GetWindowScaleDPI();
    rlScissor((int)(x*scale.x), (int)(GetScreenHeight()*scale.y - (((y + height)*scale.y))), (int)(width*scale.x), (int)(height*scale.y));
#else
    if ((CORE.Window.flags & FLAG_WINDOW_HIGHDPI) > 0)
    {
        Vector2 scale = GetWindowScaleDPI();
        rlScissor((int)(x*scale.x), (int)(CORE.Window.currentFbo.height - (y + height)*scale.y), (int)(width*scale.x), (int)(height*scale.y));
    }
    else
    {
        rlScissor(x, CORE.Window.currentFbo.height - (y + height), width, height);
    }
#endif
}

// End scissor mode
void EndScissorMode(void)
{
    rlDrawRenderBatchActive();      // Update and draw internal render batch
    rlDisableScissorTest();
}

// Begin VR drawing configuration
void BeginVrStereoMode(VrStereoConfig config)
{
    rlEnableStereoRender();

    // Set stereo render matrices
    rlSetMatrixProjectionStereo(config.projection[0], config.projection[1]);
    rlSetMatrixViewOffsetStereo(config.viewOffset[0], config.viewOffset[1]);
}

// End VR drawing process (and desktop mirror)
void EndVrStereoMode(void)
{
    rlDisableStereoRender();
}

// Load VR stereo config for VR simulator device parameters
VrStereoConfig LoadVrStereoConfig(VrDeviceInfo device)
{
    VrStereoConfig config = { 0 };

    if ((rlGetVersion() == RL_OPENGL_33) || (rlGetVersion() >= RL_OPENGL_ES_20))
    {
        // Compute aspect ratio
        float aspect = ((float)device.hResolution*0.5f)/(float)device.vResolution;

        // Compute lens parameters
        float lensShift = (device.hScreenSize*0.25f - device.lensSeparationDistance*0.5f)/device.hScreenSize;
        config.leftLensCenter[0] = 0.25f + lensShift;
        config.leftLensCenter[1] = 0.5f;
        config.rightLensCenter[0] = 0.75f - lensShift;
        config.rightLensCenter[1] = 0.5f;
        config.leftScreenCenter[0] = 0.25f;
        config.leftScreenCenter[1] = 0.5f;
        config.rightScreenCenter[0] = 0.75f;
        config.rightScreenCenter[1] = 0.5f;

<<<<<<< HEAD
        // Compute distortion scale parameters
        // NOTE: To get lens max radius, lensShift must be normalized to [-1..1]
        float lensRadius = fabsf(-1.0f - 4.0f*lensShift);
        float lensRadiusSq = lensRadius*lensRadius;
        float distortionScale = device.lensDistortionValues[0] +
                                device.lensDistortionValues[1]*lensRadiusSq +
                                device.lensDistortionValues[2]*lensRadiusSq*lensRadiusSq +
                                device.lensDistortionValues[3]*lensRadiusSq*lensRadiusSq*lensRadiusSq;

        float normScreenWidth = 0.5f;
        float normScreenHeight = 1.0f;
        config.scaleIn[0] = 2.0f/normScreenWidth;
        config.scaleIn[1] = 2.0f/normScreenHeight/aspect;
        config.scale[0] = normScreenWidth*0.5f/distortionScale;
        config.scale[1] = normScreenHeight*0.5f*aspect/distortionScale;
=======
// Set window minimum dimensions (FLAG_WINDOW_RESIZABLE)
void SetWindowMinSize(int width, int height)
{
    CORE.Window.screenMin.width = width;
    CORE.Window.screenMin.height = height;
#if defined(PLATFORM_DESKTOP)
    int minWidth  = (CORE.Window.screenMin.width  == 0) ? GLFW_DONT_CARE : CORE.Window.screenMin.width;
    int minHeight = (CORE.Window.screenMin.height == 0) ? GLFW_DONT_CARE : CORE.Window.screenMin.height;
    int maxWidth  = (CORE.Window.screenMax.width  == 0) ? GLFW_DONT_CARE : CORE.Window.screenMax.width;
    int maxHeight = (CORE.Window.screenMax.height == 0) ? GLFW_DONT_CARE : CORE.Window.screenMax.height;
    glfwSetWindowSizeLimits(CORE.Window.handle, minWidth, minHeight, maxWidth, maxHeight);
#endif
#if defined(PLATFORM_WEB)
    // Trigger the resize event once to update the window minimum width and height
    if ((CORE.Window.flags & FLAG_WINDOW_RESIZABLE) != 0) EmscriptenResizeCallback(EMSCRIPTEN_EVENT_RESIZE, NULL, NULL);
#endif
}

// Set window maximum dimensions (FLAG_WINDOW_RESIZABLE)
void SetWindowMaxSize(int width, int height)
{
    CORE.Window.screenMax.width = width;
    CORE.Window.screenMax.height = height;
#if defined(PLATFORM_DESKTOP)
    int minWidth  = (CORE.Window.screenMin.width  == 0) ? GLFW_DONT_CARE : CORE.Window.screenMin.width;
    int minHeight = (CORE.Window.screenMin.height == 0) ? GLFW_DONT_CARE : CORE.Window.screenMin.height;
    int maxWidth  = (CORE.Window.screenMax.width  == 0) ? GLFW_DONT_CARE : CORE.Window.screenMax.width;
    int maxHeight = (CORE.Window.screenMax.height == 0) ? GLFW_DONT_CARE : CORE.Window.screenMax.height;
    glfwSetWindowSizeLimits(CORE.Window.handle, minWidth, minHeight, maxWidth, maxHeight);
#endif
#if defined(PLATFORM_WEB)
    // Trigger the resize event once to update the window maximum width and height
    if ((CORE.Window.flags & FLAG_WINDOW_RESIZABLE) != 0) EmscriptenResizeCallback(EMSCRIPTEN_EVENT_RESIZE, NULL, NULL);
#endif
}
>>>>>>> 8a1779b2

        // Fovy is normally computed with: 2*atan2f(device.vScreenSize, 2*device.eyeToScreenDistance)
        // ...but with lens distortion it is increased (see Oculus SDK Documentation)
        float fovy = 2.0f*atan2f(device.vScreenSize*0.5f*distortionScale, device.eyeToScreenDistance);     // Really need distortionScale?
       // float fovy = 2.0f*(float)atan2f(device.vScreenSize*0.5f, device.eyeToScreenDistance);

        // Compute camera projection matrices
        float projOffset = 4.0f*lensShift;      // Scaled to projection space coordinates [-1..1]
        Matrix proj = MatrixPerspective(fovy, aspect, RL_CULL_DISTANCE_NEAR, RL_CULL_DISTANCE_FAR);

        config.projection[0] = MatrixMultiply(proj, MatrixTranslate(projOffset, 0.0f, 0.0f));
        config.projection[1] = MatrixMultiply(proj, MatrixTranslate(-projOffset, 0.0f, 0.0f));

        // Compute camera transformation matrices
        // NOTE: Camera movement might seem more natural if we model the head.
        // Our axis of rotation is the base of our head, so we might want to add
        // some y (base of head to eye level) and -z (center of head to eye protrusion) to the camera positions.
        config.viewOffset[0] = MatrixTranslate(-device.interpupillaryDistance*0.5f, 0.075f, 0.045f);
        config.viewOffset[1] = MatrixTranslate(device.interpupillaryDistance*0.5f, 0.075f, 0.045f);

        // Compute eyes Viewports
        /*
        config.eyeViewportRight[0] = 0;
        config.eyeViewportRight[1] = 0;
        config.eyeViewportRight[2] = device.hResolution/2;
        config.eyeViewportRight[3] = device.vResolution;

        config.eyeViewportLeft[0] = device.hResolution/2;
        config.eyeViewportLeft[1] = 0;
        config.eyeViewportLeft[2] = device.hResolution/2;
        config.eyeViewportLeft[3] = device.vResolution;
        */
    }
    else TRACELOG(LOG_WARNING, "RLGL: VR Simulator not supported on OpenGL 1.1");

    return config;
}

// Unload VR stereo config properties
void UnloadVrStereoConfig(VrStereoConfig config)
{
    //...
}

// Load shader from files and bind default locations
// NOTE: If shader string is NULL, using default vertex/fragment shaders
Shader LoadShader(const char *vsFileName, const char *fsFileName)
{
    Shader shader = { 0 };

    char *vShaderStr = NULL;
    char *fShaderStr = NULL;

    if (vsFileName != NULL) vShaderStr = LoadFileText(vsFileName);
    if (fsFileName != NULL) fShaderStr = LoadFileText(fsFileName);

    shader = LoadShaderFromMemory(vShaderStr, fShaderStr);

    UnloadFileText(vShaderStr);
    UnloadFileText(fShaderStr);

    return shader;
}

// Load shader from code strings and bind default locations
Shader LoadShaderFromMemory(const char *vsCode, const char *fsCode)
{
    Shader shader = { 0 };

    shader.id = rlLoadShaderCode(vsCode, fsCode);

    // After shader loading, we TRY to set default location names
    if (shader.id > 0)
    {
        // Default shader attribute locations have been binded before linking:
        //          vertex position location    = 0
        //          vertex texcoord location    = 1
        //          vertex normal location      = 2
        //          vertex color location       = 3
        //          vertex tangent location     = 4
        //          vertex texcoord2 location   = 5

        // NOTE: If any location is not found, loc point becomes -1

        shader.locs = (int *)RL_CALLOC(RL_MAX_SHADER_LOCATIONS, sizeof(int));

        // All locations reset to -1 (no location)
        for (int i = 0; i < RL_MAX_SHADER_LOCATIONS; i++) shader.locs[i] = -1;

        // Get handles to GLSL input attribute locations
        shader.locs[SHADER_LOC_VERTEX_POSITION] = rlGetLocationAttrib(shader.id, RL_DEFAULT_SHADER_ATTRIB_NAME_POSITION);
        shader.locs[SHADER_LOC_VERTEX_TEXCOORD01] = rlGetLocationAttrib(shader.id, RL_DEFAULT_SHADER_ATTRIB_NAME_TEXCOORD);
        shader.locs[SHADER_LOC_VERTEX_TEXCOORD02] = rlGetLocationAttrib(shader.id, RL_DEFAULT_SHADER_ATTRIB_NAME_TEXCOORD2);
        shader.locs[SHADER_LOC_VERTEX_NORMAL] = rlGetLocationAttrib(shader.id, RL_DEFAULT_SHADER_ATTRIB_NAME_NORMAL);
        shader.locs[SHADER_LOC_VERTEX_TANGENT] = rlGetLocationAttrib(shader.id, RL_DEFAULT_SHADER_ATTRIB_NAME_TANGENT);
        shader.locs[SHADER_LOC_VERTEX_COLOR] = rlGetLocationAttrib(shader.id, RL_DEFAULT_SHADER_ATTRIB_NAME_COLOR);

        // Get handles to GLSL uniform locations (vertex shader)
        shader.locs[SHADER_LOC_MATRIX_MVP] = rlGetLocationUniform(shader.id, RL_DEFAULT_SHADER_UNIFORM_NAME_MVP);
        shader.locs[SHADER_LOC_MATRIX_VIEW] = rlGetLocationUniform(shader.id, RL_DEFAULT_SHADER_UNIFORM_NAME_VIEW);
        shader.locs[SHADER_LOC_MATRIX_PROJECTION] = rlGetLocationUniform(shader.id, RL_DEFAULT_SHADER_UNIFORM_NAME_PROJECTION);
        shader.locs[SHADER_LOC_MATRIX_MODEL] = rlGetLocationUniform(shader.id, RL_DEFAULT_SHADER_UNIFORM_NAME_MODEL);
        shader.locs[SHADER_LOC_MATRIX_NORMAL] = rlGetLocationUniform(shader.id, RL_DEFAULT_SHADER_UNIFORM_NAME_NORMAL);

        // Get handles to GLSL uniform locations (fragment shader)
        shader.locs[SHADER_LOC_COLOR_DIFFUSE] = rlGetLocationUniform(shader.id, RL_DEFAULT_SHADER_UNIFORM_NAME_COLOR);
        shader.locs[SHADER_LOC_MAP_DIFFUSE] = rlGetLocationUniform(shader.id, RL_DEFAULT_SHADER_SAMPLER2D_NAME_TEXTURE0);  // SHADER_LOC_MAP_ALBEDO
        shader.locs[SHADER_LOC_MAP_SPECULAR] = rlGetLocationUniform(shader.id, RL_DEFAULT_SHADER_SAMPLER2D_NAME_TEXTURE1); // SHADER_LOC_MAP_METALNESS
        shader.locs[SHADER_LOC_MAP_NORMAL] = rlGetLocationUniform(shader.id, RL_DEFAULT_SHADER_SAMPLER2D_NAME_TEXTURE2);
    }

    return shader;
}

// Check if a shader is ready
bool IsShaderReady(Shader shader)
{
    return ((shader.id > 0) &&          // Validate shader id (loaded successfully)
            (shader.locs != NULL));     // Validate memory has been allocated for default shader locations

    // The following locations are tried to be set automatically (locs[i] >= 0),
    // any of them can be checked for validation but the only mandatory one is, afaik, SHADER_LOC_VERTEX_POSITION
    // NOTE: Users can also setup manually their own attributes/uniforms and do not used the default raylib ones

    // Vertex shader attribute locations (default)
    // shader.locs[SHADER_LOC_VERTEX_POSITION]      // Set by default internal shader
    // shader.locs[SHADER_LOC_VERTEX_TEXCOORD01]    // Set by default internal shader
    // shader.locs[SHADER_LOC_VERTEX_TEXCOORD02]
    // shader.locs[SHADER_LOC_VERTEX_NORMAL]
    // shader.locs[SHADER_LOC_VERTEX_TANGENT]
    // shader.locs[SHADER_LOC_VERTEX_COLOR]         // Set by default internal shader

    // Vertex shader uniform locations (default)
    // shader.locs[SHADER_LOC_MATRIX_MVP]           // Set by default internal shader
    // shader.locs[SHADER_LOC_MATRIX_VIEW]
    // shader.locs[SHADER_LOC_MATRIX_PROJECTION]
    // shader.locs[SHADER_LOC_MATRIX_MODEL]
    // shader.locs[SHADER_LOC_MATRIX_NORMAL]

    // Fragment shader uniform locations (default)
    // shader.locs[SHADER_LOC_COLOR_DIFFUSE]        // Set by default internal shader
    // shader.locs[SHADER_LOC_MAP_DIFFUSE]          // Set by default internal shader
    // shader.locs[SHADER_LOC_MAP_SPECULAR]
    // shader.locs[SHADER_LOC_MAP_NORMAL]
}

// Unload shader from GPU memory (VRAM)
void UnloadShader(Shader shader)
{
    if (shader.id != rlGetShaderIdDefault())
    {
        rlUnloadShaderProgram(shader.id);

        // NOTE: If shader loading failed, it should be 0
        RL_FREE(shader.locs);
    }
}

// Get shader uniform location
int GetShaderLocation(Shader shader, const char *uniformName)
{
    return rlGetLocationUniform(shader.id, uniformName);
}

// Get shader attribute location
int GetShaderLocationAttrib(Shader shader, const char *attribName)
{
    return rlGetLocationAttrib(shader.id, attribName);
}

// Set shader uniform value
void SetShaderValue(Shader shader, int locIndex, const void *value, int uniformType)
{
    SetShaderValueV(shader, locIndex, value, uniformType, 1);
}

// Set shader uniform value vector
void SetShaderValueV(Shader shader, int locIndex, const void *value, int uniformType, int count)
{
    if (locIndex > -1)
    {
        rlEnableShader(shader.id);
        rlSetUniform(locIndex, value, uniformType, count);
        //rlDisableShader();      // Avoid resetting current shader program, in case other uniforms are set
    }
}

// Set shader uniform value (matrix 4x4)
void SetShaderValueMatrix(Shader shader, int locIndex, Matrix mat)
{
    if (locIndex > -1)
    {
        rlEnableShader(shader.id);
        rlSetUniformMatrix(locIndex, mat);
        //rlDisableShader();
    }
}

// Set shader uniform value for texture
void SetShaderValueTexture(Shader shader, int locIndex, Texture2D texture)
{
    if (locIndex > -1)
    {
        rlEnableShader(shader.id);
        rlSetUniformSampler(locIndex, texture.id);
        //rlDisableShader();
    }
}

// Get a ray trace from mouse position
Ray GetMouseRay(Vector2 mouse, Camera camera)
{
    Ray ray = { 0 };

    // Calculate normalized device coordinates
    // NOTE: y value is negative
    float x = (2.0f*mouse.x)/(float)GetScreenWidth() - 1.0f;
    float y = 1.0f - (2.0f*mouse.y)/(float)GetScreenHeight();
    float z = 1.0f;

    // Store values in a vector
    Vector3 deviceCoords = { x, y, z };

    // Calculate view matrix from camera look at
    Matrix matView = MatrixLookAt(camera.position, camera.target, camera.up);

    Matrix matProj = MatrixIdentity();

    if (camera.projection == CAMERA_PERSPECTIVE)
    {
        // Calculate projection matrix from perspective
        matProj = MatrixPerspective(camera.fovy*DEG2RAD, ((double)GetScreenWidth()/(double)GetScreenHeight()), RL_CULL_DISTANCE_NEAR, RL_CULL_DISTANCE_FAR);
    }
    else if (camera.projection == CAMERA_ORTHOGRAPHIC)
    {
        float aspect = (float)CORE.Window.screen.width/(float)CORE.Window.screen.height;
        double top = camera.fovy/2.0;
        double right = top*aspect;

        // Calculate projection matrix from orthographic
        matProj = MatrixOrtho(-right, right, -top, top, 0.01, 1000.0);
    }

    // Unproject far/near points
    Vector3 nearPoint = Vector3Unproject((Vector3){ deviceCoords.x, deviceCoords.y, 0.0f }, matProj, matView);
    Vector3 farPoint = Vector3Unproject((Vector3){ deviceCoords.x, deviceCoords.y, 1.0f }, matProj, matView);

    // Unproject the mouse cursor in the near plane.
    // We need this as the source position because orthographic projects, compared to perspective doesn't have a
    // convergence point, meaning that the "eye" of the camera is more like a plane than a point.
    Vector3 cameraPlanePointerPos = Vector3Unproject((Vector3){ deviceCoords.x, deviceCoords.y, -1.0f }, matProj, matView);

    // Calculate normalized direction vector
    Vector3 direction = Vector3Normalize(Vector3Subtract(farPoint, nearPoint));

    if (camera.projection == CAMERA_PERSPECTIVE) ray.position = camera.position;
    else if (camera.projection == CAMERA_ORTHOGRAPHIC) ray.position = cameraPlanePointerPos;

    // Apply calculated vectors to ray
    ray.direction = direction;

    return ray;
}

// Get transform matrix for camera
Matrix GetCameraMatrix(Camera camera)
{
    return MatrixLookAt(camera.position, camera.target, camera.up);
}

// Get camera 2d transform matrix
Matrix GetCameraMatrix2D(Camera2D camera)
{
    Matrix matTransform = { 0 };
    // The camera in world-space is set by
    //   1. Move it to target
    //   2. Rotate by -rotation and scale by (1/zoom)
    //      When setting higher scale, it's more intuitive for the world to become bigger (= camera become smaller),
    //      not for the camera getting bigger, hence the invert. Same deal with rotation.
    //   3. Move it by (-offset);
    //      Offset defines target transform relative to screen, but since we're effectively "moving" screen (camera)
    //      we need to do it into opposite direction (inverse transform)

    // Having camera transform in world-space, inverse of it gives the modelview transform.
    // Since (A*B*C)' = C'*B'*A', the modelview is
    //   1. Move to offset
    //   2. Rotate and Scale
    //   3. Move by -target
    Matrix matOrigin = MatrixTranslate(-camera.target.x, -camera.target.y, 0.0f);
    Matrix matRotation = MatrixRotate((Vector3){ 0.0f, 0.0f, 1.0f }, camera.rotation*DEG2RAD);
    Matrix matScale = MatrixScale(camera.zoom, camera.zoom, 1.0f);
    Matrix matTranslation = MatrixTranslate(camera.offset.x, camera.offset.y, 0.0f);

    matTransform = MatrixMultiply(MatrixMultiply(matOrigin, MatrixMultiply(matScale, matRotation)), matTranslation);

    return matTransform;
}

// Get the screen space position from a 3d world space position
Vector2 GetWorldToScreen(Vector3 position, Camera camera)
{
    Vector2 screenPosition = GetWorldToScreenEx(position, camera, GetScreenWidth(), GetScreenHeight());

    return screenPosition;
}

// Get size position for a 3d world space position (useful for texture drawing)
Vector2 GetWorldToScreenEx(Vector3 position, Camera camera, int width, int height)
{
    // Calculate projection matrix (from perspective instead of frustum
    Matrix matProj = MatrixIdentity();

    if (camera.projection == CAMERA_PERSPECTIVE)
    {
        // Calculate projection matrix from perspective
        matProj = MatrixPerspective(camera.fovy*DEG2RAD, ((double)width/(double)height), RL_CULL_DISTANCE_NEAR, RL_CULL_DISTANCE_FAR);
    }
    else if (camera.projection == CAMERA_ORTHOGRAPHIC)
    {
        float aspect = (float)CORE.Window.screen.width/(float)CORE.Window.screen.height;
        double top = camera.fovy/2.0;
        double right = top*aspect;

        // Calculate projection matrix from orthographic
        matProj = MatrixOrtho(-right, right, -top, top, RL_CULL_DISTANCE_NEAR, RL_CULL_DISTANCE_FAR);
    }

    // Calculate view matrix from camera look at (and transpose it)
    Matrix matView = MatrixLookAt(camera.position, camera.target, camera.up);

    // TODO: Why not use Vector3Transform(Vector3 v, Matrix mat)?

    // Convert world position vector to quaternion
    Quaternion worldPos = { position.x, position.y, position.z, 1.0f };

    // Transform world position to view
    worldPos = QuaternionTransform(worldPos, matView);

    // Transform result to projection (clip space position)
    worldPos = QuaternionTransform(worldPos, matProj);

    // Calculate normalized device coordinates (inverted y)
    Vector3 ndcPos = { worldPos.x/worldPos.w, -worldPos.y/worldPos.w, worldPos.z/worldPos.w };

    // Calculate 2d screen position vector
    Vector2 screenPosition = { (ndcPos.x + 1.0f)/2.0f*(float)width, (ndcPos.y + 1.0f)/2.0f*(float)height };

    return screenPosition;
}

// Get the screen space position for a 2d camera world space position
Vector2 GetWorldToScreen2D(Vector2 position, Camera2D camera)
{
    Matrix matCamera = GetCameraMatrix2D(camera);
    Vector3 transform = Vector3Transform((Vector3){ position.x, position.y, 0 }, matCamera);

    return (Vector2){ transform.x, transform.y };
}

// Get the world space position for a 2d camera screen space position
Vector2 GetScreenToWorld2D(Vector2 position, Camera2D camera)
{
    Matrix invMatCamera = MatrixInvert(GetCameraMatrix2D(camera));
    Vector3 transform = Vector3Transform((Vector3){ position.x, position.y, 0 }, invMatCamera);

    return (Vector2){ transform.x, transform.y };
}

// Set target FPS (maximum)
void SetTargetFPS(int fps)
{
    if (fps < 1) CORE.Time.target = 0.0;
    else CORE.Time.target = 1.0/(double)fps;

    TRACELOG(LOG_INFO, "TIMER: Target time per frame: %02.03f milliseconds", (float)CORE.Time.target*1000.0f);
}

// Get current FPS
// NOTE: We calculate an average framerate
int GetFPS(void)
{
    int fps = 0;

#if !defined(SUPPORT_CUSTOM_FRAME_CONTROL)
    #define FPS_CAPTURE_FRAMES_COUNT    30      // 30 captures
    #define FPS_AVERAGE_TIME_SECONDS   0.5f     // 500 milliseconds
    #define FPS_STEP (FPS_AVERAGE_TIME_SECONDS/FPS_CAPTURE_FRAMES_COUNT)

    static int index = 0;
    static float history[FPS_CAPTURE_FRAMES_COUNT] = { 0 };
    static float average = 0, last = 0;
    float fpsFrame = GetFrameTime();

    if (fpsFrame == 0) return 0;

    if ((GetTime() - last) > FPS_STEP)
    {
        last = (float)GetTime();
        index = (index + 1)%FPS_CAPTURE_FRAMES_COUNT;
        average -= history[index];
        history[index] = fpsFrame/FPS_CAPTURE_FRAMES_COUNT;
        average += history[index];
    }

    fps = (int)roundf(1.0f/average);
#endif

    return fps;
}

// Get time in seconds for last frame drawn (delta time)
float GetFrameTime(void)
{
    return (float)CORE.Time.frame;
}

// Get elapsed time measure in seconds since InitTimer()
// NOTE: On PLATFORM_DESKTOP InitTimer() is called on InitWindow()
// NOTE: On PLATFORM_DESKTOP, timer is initialized on glfwInit()
double GetTime(void)
{
    double time = 0.0;
#if defined(PLATFORM_DESKTOP) || defined(PLATFORM_WEB)
    time = glfwGetTime();   // Elapsed time since glfwInit()
#endif

#if defined(PLATFORM_ANDROID) || defined(PLATFORM_DRM)
    struct timespec ts = { 0 };
    clock_gettime(CLOCK_MONOTONIC, &ts);
    unsigned long long int nanoSeconds = (unsigned long long int)ts.tv_sec*1000000000LLU + (unsigned long long int)ts.tv_nsec;

    time = (double)(nanoSeconds - CORE.Time.base)*1e-9;  // Elapsed time since InitTimer()
#endif
    return time;
}

// Setup window configuration flags (view FLAGS)
// NOTE: This function is expected to be called before window creation,
// because it sets up some flags for the window creation process.
// To configure window states after creation, just use SetWindowState()
void SetConfigFlags(unsigned int flags)
{
    // Selected flags are set but not evaluated at this point,
    // flag evaluation happens at InitWindow() or SetWindowState()
    CORE.Window.flags |= flags;
}

// NOTE TRACELOG() function is located in [utils.h]

// Takes a screenshot of current screen (saved a .png)
void TakeScreenshot(const char *fileName)
{
#if defined(SUPPORT_MODULE_RTEXTURES)
    // Security check to (partially) avoid malicious code on PLATFORM_WEB
    if (strchr(fileName, '\'') != NULL) { TRACELOG(LOG_WARNING, "SYSTEM: Provided fileName could be potentially malicious, avoid [\'] character");  return; }

    Vector2 scale = GetWindowScaleDPI();
    unsigned char *imgData = rlReadScreenPixels((int)((float)CORE.Window.render.width*scale.x), (int)((float)CORE.Window.render.height*scale.y));
    Image image = { imgData, (int)((float)CORE.Window.render.width*scale.x), (int)((float)CORE.Window.render.height*scale.y), 1, PIXELFORMAT_UNCOMPRESSED_R8G8B8A8 };

    char path[2048] = { 0 };
    strcpy(path, TextFormat("%s/%s", CORE.Storage.basePath, fileName));

    ExportImage(image, path);           // WARNING: Module required: rtextures
    RL_FREE(imgData);

#if defined(PLATFORM_WEB)
    // Download file from MEMFS (emscripten memory filesystem)
    // saveFileFromMEMFSToDisk() function is defined in raylib/src/shell.html
    emscripten_run_script(TextFormat("saveFileFromMEMFSToDisk('%s','%s')", GetFileName(path), GetFileName(path)));
#endif

    TRACELOG(LOG_INFO, "SYSTEM: [%s] Screenshot taken successfully", path);
#else
    TRACELOG(LOG_WARNING,"IMAGE: ExportImage() requires module: rtextures");
#endif
}

// Get a random value between min and max (both included)
// WARNING: Ranges higher than RAND_MAX will return invalid results
// More specifically, if (max - min) > INT_MAX there will be an overflow,
// and otherwise if (max - min) > RAND_MAX the random value will incorrectly never exceed a certain threshold
int GetRandomValue(int min, int max)
{
    if (min > max)
    {
        int tmp = max;
        max = min;
        min = tmp;
    }

    if ((unsigned int)(max - min) > (unsigned int)RAND_MAX)
    {
        TRACELOG(LOG_WARNING, "Invalid GetRandomValue() arguments, range should not be higher than %i", RAND_MAX);
    }

    return (rand()%(abs(max - min) + 1) + min);
}

// Set the seed for the random number generator
void SetRandomSeed(unsigned int seed)
{
    srand(seed);
}

// Check if the file exists
bool FileExists(const char *fileName)
{
    bool result = false;

#if defined(_WIN32)
    if (_access(fileName, 0) != -1) result = true;
#else
    if (access(fileName, F_OK) != -1) result = true;
#endif

    // NOTE: Alternatively, stat() can be used instead of access()
    //#include <sys/stat.h>
    //struct stat statbuf;
    //if (stat(filename, &statbuf) == 0) result = true;

    return result;
}

// Check file extension
// NOTE: Extensions checking is not case-sensitive
bool IsFileExtension(const char *fileName, const char *ext)
{
    #define MAX_FILE_EXTENSION_SIZE  16

    bool result = false;
    const char *fileExt = GetFileExtension(fileName);

    if (fileExt != NULL)
    {
#if defined(SUPPORT_MODULE_RTEXT) && defined(SUPPORT_TEXT_MANIPULATION)
        int extCount = 0;
        const char **checkExts = TextSplit(ext, ';', &extCount);  // WARNING: Module required: rtext

        char fileExtLower[MAX_FILE_EXTENSION_SIZE + 1] = { 0 };
        strncpy(fileExtLower, TextToLower(fileExt), MAX_FILE_EXTENSION_SIZE);  // WARNING: Module required: rtext

        for (int i = 0; i < extCount; i++)
        {
            if (strcmp(fileExtLower, TextToLower(checkExts[i])) == 0)
            {
                result = true;
                break;
            }
        }
#else
        if (strcmp(fileExt, ext) == 0) result = true;
#endif
    }

    return result;
}

// Check if a directory path exists
bool DirectoryExists(const char *dirPath)
{
    bool result = false;
    DIR *dir = opendir(dirPath);

    if (dir != NULL)
    {
        result = true;
        closedir(dir);
    }

    return result;
}

// Get file length in bytes
// NOTE: GetFileSize() conflicts with windows.h
int GetFileLength(const char *fileName)
{
    int size = 0;

    // NOTE: On Unix-like systems, it can by used the POSIX system call: stat(),
    // but depending on the platform that call could not be available
    //struct stat result = { 0 };
    //stat(fileName, &result);
    //return result.st_size;

    FILE *file = fopen(fileName, "rb");

    if (file != NULL)
    {
        fseek(file, 0L, SEEK_END);
        long int fileSize = ftell(file);

        // Check for size overflow (INT_MAX)
        if (fileSize > 2147483647) TRACELOG(LOG_WARNING, "[%s] File size overflows expected limit, do not use GetFileLength()", fileName);
        else size = (int)fileSize;

        fclose(file);
    }

    return size;
}

// Get pointer to extension for a filename string (includes the dot: .png)
const char *GetFileExtension(const char *fileName)
{
    const char *dot = strrchr(fileName, '.');

    if (!dot || dot == fileName) return NULL;

    return dot;
}

// String pointer reverse break: returns right-most occurrence of charset in s
static const char *strprbrk(const char *s, const char *charset)
{
    const char *latestMatch = NULL;
    for (; s = strpbrk(s, charset), s != NULL; latestMatch = s++) { }
    return latestMatch;
}

// Get pointer to filename for a path string
const char *GetFileName(const char *filePath)
{
    const char *fileName = NULL;
    if (filePath != NULL) fileName = strprbrk(filePath, "\\/");

    if (!fileName) return filePath;

    return fileName + 1;
}

// Get filename string without extension (uses static string)
const char *GetFileNameWithoutExt(const char *filePath)
{
    #define MAX_FILENAMEWITHOUTEXT_LENGTH   256

    static char fileName[MAX_FILENAMEWITHOUTEXT_LENGTH] = { 0 };
    memset(fileName, 0, MAX_FILENAMEWITHOUTEXT_LENGTH);

    if (filePath != NULL) strcpy(fileName, GetFileName(filePath));   // Get filename with extension

    int size = (int)strlen(fileName);   // Get size in bytes

    for (int i = 0; (i < size) && (i < MAX_FILENAMEWITHOUTEXT_LENGTH); i++)
    {
        if (fileName[i] == '.')
        {
            // NOTE: We break on first '.' found
            fileName[i] = '\0';
            break;
        }
    }

    return fileName;
}

// Get directory for a given filePath
const char *GetDirectoryPath(const char *filePath)
{
/*
    // NOTE: Directory separator is different in Windows and other platforms,
    // fortunately, Windows also support the '/' separator, that's the one should be used
    #if defined(_WIN32)
        char separator = '\\';
    #else
        char separator = '/';
    #endif
*/
    const char *lastSlash = NULL;
    static char dirPath[MAX_FILEPATH_LENGTH] = { 0 };
    memset(dirPath, 0, MAX_FILEPATH_LENGTH);

    // In case provided path does not contain a root drive letter (C:\, D:\) nor leading path separator (\, /),
    // we add the current directory path to dirPath
    if (filePath[1] != ':' && filePath[0] != '\\' && filePath[0] != '/')
    {
        // For security, we set starting path to current directory,
        // obtained path will be concatenated to this
        dirPath[0] = '.';
        dirPath[1] = '/';
    }

    lastSlash = strprbrk(filePath, "\\/");
    if (lastSlash)
    {
        if (lastSlash == filePath)
        {
            // The last and only slash is the leading one: path is in a root directory
            dirPath[0] = filePath[0];
            dirPath[1] = '\0';
        }
        else
        {
            // NOTE: Be careful, strncpy() is not safe, it does not care about '\0'
            memcpy(dirPath + (filePath[1] != ':' && filePath[0] != '\\' && filePath[0] != '/' ? 2 : 0), filePath, strlen(filePath) - (strlen(lastSlash) - 1));
            dirPath[strlen(filePath) - strlen(lastSlash) + (filePath[1] != ':' && filePath[0] != '\\' && filePath[0] != '/' ? 2 : 0)] = '\0';  // Add '\0' manually
        }
    }

    return dirPath;
}

// Get previous directory path for a given path
const char *GetPrevDirectoryPath(const char *dirPath)
{
    static char prevDirPath[MAX_FILEPATH_LENGTH] = { 0 };
    memset(prevDirPath, 0, MAX_FILEPATH_LENGTH);
    int pathLen = (int)strlen(dirPath);

    if (pathLen <= 3) strcpy(prevDirPath, dirPath);

    for (int i = (pathLen - 1); (i >= 0) && (pathLen > 3); i--)
    {
        if ((dirPath[i] == '\\') || (dirPath[i] == '/'))
        {
            // Check for root: "C:\" or "/"
            if (((i == 2) && (dirPath[1] ==':')) || (i == 0)) i++;

            strncpy(prevDirPath, dirPath, i);
            break;
        }
    }

    return prevDirPath;
}

// Get current working directory
const char *GetWorkingDirectory(void)
{
    static char currentDir[MAX_FILEPATH_LENGTH] = { 0 };
    memset(currentDir, 0, MAX_FILEPATH_LENGTH);

    char *path = GETCWD(currentDir, MAX_FILEPATH_LENGTH - 1);

    return path;
}

const char *GetApplicationDirectory(void)
{
    static char appDir[MAX_FILEPATH_LENGTH] = { 0 };
    memset(appDir, 0, MAX_FILEPATH_LENGTH);

#if defined(_WIN32)
    int len = 0;
#if defined(UNICODE)
    unsigned short widePath[MAX_PATH];
    len = GetModuleFileNameW(NULL, widePath, MAX_PATH);
    len = WideCharToMultiByte(0, 0, widePath, len, appDir, MAX_PATH, NULL, NULL);
#else
    len = GetModuleFileNameA(NULL, appDir, MAX_PATH);
#endif
    if (len > 0)
    {
        for (int i = len; i >= 0; --i)
        {
            if (appDir[i] == '\\')
            {
                appDir[i + 1] = '\0';
                break;
            }
        }
    }
    else
    {
        appDir[0] = '.';
        appDir[1] = '\\';
    }

#elif defined(__linux__)
    unsigned int size = sizeof(appDir);
    ssize_t len = readlink("/proc/self/exe", appDir, size);

    if (len > 0)
    {
        for (int i = len; i >= 0; --i)
        {
            if (appDir[i] == '/')
            {
                appDir[i + 1] = '\0';
                break;
            }
        }
    }
    else
    {
        appDir[0] = '.';
        appDir[1] = '/';
    }
#elif defined(__APPLE__)
    uint32_t size = sizeof(appDir);

    if (_NSGetExecutablePath(appDir, &size) == 0)
    {
        int len = strlen(appDir);
        for (int i = len; i >= 0; --i)
        {
            if (appDir[i] == '/')
            {
                appDir[i + 1] = '\0';
                break;
            }
        }
    }
    else
    {
        appDir[0] = '.';
        appDir[1] = '/';
    }
#endif

    return appDir;
}

// Load directory filepaths
// NOTE: Base path is prepended to the scanned filepaths
// WARNING: Directory is scanned twice, first time to get files count
// No recursive scanning is done!
FilePathList LoadDirectoryFiles(const char *dirPath)
{
    FilePathList files = { 0 };
    unsigned int fileCounter = 0;

    struct dirent *entity;
    DIR *dir = opendir(dirPath);

    if (dir != NULL) // It's a directory
    {
        // SCAN 1: Count files
        while ((entity = readdir(dir)) != NULL)
        {
            // NOTE: We skip '.' (current dir) and '..' (parent dir) filepaths
            if ((strcmp(entity->d_name, ".") != 0) && (strcmp(entity->d_name, "..") != 0)) fileCounter++;
        }

        // Memory allocation for dirFileCount
        files.capacity = fileCounter;
        files.paths = (char **)RL_MALLOC(files.capacity*sizeof(char *));
        for (unsigned int i = 0; i < files.capacity; i++) files.paths[i] = (char *)RL_MALLOC(MAX_FILEPATH_LENGTH*sizeof(char));

        closedir(dir);

        // SCAN 2: Read filepaths
        // NOTE: Directory paths are also registered
        ScanDirectoryFiles(dirPath, &files, NULL);

        // Security check: read files.count should match fileCounter
        if (files.count != files.capacity) TRACELOG(LOG_WARNING, "FILEIO: Read files count do not match capacity allocated");
    }
    else TRACELOG(LOG_WARNING, "FILEIO: Failed to open requested directory");  // Maybe it's a file...

    return files;
}

// Load directory filepaths with extension filtering and recursive directory scan
// NOTE: On recursive loading we do not pre-scan for file count, we use MAX_FILEPATH_CAPACITY
FilePathList LoadDirectoryFilesEx(const char *basePath, const char *filter, bool scanSubdirs)
{
    FilePathList files = { 0 };

    files.capacity = MAX_FILEPATH_CAPACITY;
    files.paths = (char **)RL_CALLOC(files.capacity, sizeof(char *));
    for (unsigned int i = 0; i < files.capacity; i++) files.paths[i] = (char *)RL_CALLOC(MAX_FILEPATH_LENGTH, sizeof(char));

    // WARNING: basePath is always prepended to scanned paths
    if (scanSubdirs) ScanDirectoryFilesRecursively(basePath, &files, filter);
    else ScanDirectoryFiles(basePath, &files, filter);

    return files;
}

// Unload directory filepaths
// WARNING: files.count is not reseted to 0 after unloading
void UnloadDirectoryFiles(FilePathList files)
{
    for (unsigned int i = 0; i < files.capacity; i++) RL_FREE(files.paths[i]);

    RL_FREE(files.paths);
}

// Change working directory, returns true on success
bool ChangeDirectory(const char *dir)
{
    bool result = CHDIR(dir);

    if (result != 0) TRACELOG(LOG_WARNING, "SYSTEM: Failed to change to directory: %s", dir);

    return (result == 0);
}

// Check if a given path point to a file
bool IsPathFile(const char *path)
{
    struct stat result = { 0 };
    stat(path, &result);

    return S_ISREG(result.st_mode);
}

// Check if a file has been dropped into window
bool IsFileDropped(void)
{
    if (CORE.Window.dropFileCount > 0) return true;
    else return false;
}

// Load dropped filepaths
FilePathList LoadDroppedFiles(void)
{
    FilePathList files = { 0 };

    files.count = CORE.Window.dropFileCount;
    files.paths = CORE.Window.dropFilepaths;

    return files;
}

// Unload dropped filepaths
void UnloadDroppedFiles(FilePathList files)
{
    // WARNING: files pointers are the same as internal ones

    if (files.count > 0)
    {
        for (unsigned int i = 0; i < files.count; i++) RL_FREE(files.paths[i]);

        RL_FREE(files.paths);

        CORE.Window.dropFileCount = 0;
        CORE.Window.dropFilepaths = NULL;
    }
}

// Get file modification time (last write time)
long GetFileModTime(const char *fileName)
{
    struct stat result = { 0 };

    if (stat(fileName, &result) == 0)
    {
        time_t mod = result.st_mtime;

        return (long)mod;
    }

    return 0;
}

// Compress data (DEFLATE algorithm)
unsigned char *CompressData(const unsigned char *data, int dataSize, int *compDataSize)
{
    #define COMPRESSION_QUALITY_DEFLATE  8

    unsigned char *compData = NULL;

#if defined(SUPPORT_COMPRESSION_API)
    // Compress data and generate a valid DEFLATE stream
    struct sdefl sdefl = { 0 };
    int bounds = sdefl_bound(dataSize);
    compData = (unsigned char *)RL_CALLOC(bounds, 1);
    *compDataSize = sdeflate(&sdefl, compData, data, dataSize, COMPRESSION_QUALITY_DEFLATE);   // Compression level 8, same as stbiw

    TRACELOG(LOG_INFO, "SYSTEM: Compress data: Original size: %i -> Comp. size: %i", dataSize, *compDataSize);
#endif

    return compData;
}

// Decompress data (DEFLATE algorithm)
unsigned char *DecompressData(const unsigned char *compData, int compDataSize, int *dataSize)
{
    unsigned char *data = NULL;

#if defined(SUPPORT_COMPRESSION_API)
    // Decompress data from a valid DEFLATE stream
    data = (unsigned char *)RL_CALLOC(MAX_DECOMPRESSION_SIZE*1024*1024, 1);
    int length = sinflate(data, MAX_DECOMPRESSION_SIZE*1024*1024, compData, compDataSize);

    // WARNING: RL_REALLOC can make (and leave) data copies in memory, be careful with sensitive compressed data!
    // TODO: Use a different approach, create another buffer, copy data manually to it and wipe original buffer memory
    unsigned char *temp = (unsigned char *)RL_REALLOC(data, length);

    if (temp != NULL) data = temp;
    else TRACELOG(LOG_WARNING, "SYSTEM: Failed to re-allocate required decompression memory");

    *dataSize = length;

    TRACELOG(LOG_INFO, "SYSTEM: Decompress data: Comp. size: %i -> Original size: %i", compDataSize, *dataSize);
#endif

    return data;
}

// Encode data to Base64 string
char *EncodeDataBase64(const unsigned char *data, int dataSize, int *outputSize)
{
    static const unsigned char base64encodeTable[] = {
        'A', 'B', 'C', 'D', 'E', 'F', 'G', 'H', 'I', 'J', 'K', 'L', 'M', 'N', 'O', 'P', 'Q', 'R', 'S', 'T', 'U', 'V', 'W', 'X',
        'Y', 'Z', 'a', 'b', 'c', 'd', 'e', 'f', 'g', 'h', 'i', 'j', 'k', 'l', 'm', 'n', 'o', 'p', 'q', 'r', 's', 't', 'u', 'v',
        'w', 'x', 'y', 'z', '0', '1', '2', '3', '4', '5', '6', '7', '8', '9', '+', '/'
    };

    static const int modTable[] = { 0, 2, 1 };

    *outputSize = 4*((dataSize + 2)/3);

    char *encodedData = (char *)RL_MALLOC(*outputSize);

    if (encodedData == NULL) return NULL;

    for (int i = 0, j = 0; i < dataSize;)
    {
        unsigned int octetA = (i < dataSize)? (unsigned char)data[i++] : 0;
        unsigned int octetB = (i < dataSize)? (unsigned char)data[i++] : 0;
        unsigned int octetC = (i < dataSize)? (unsigned char)data[i++] : 0;

        unsigned int triple = (octetA << 0x10) + (octetB << 0x08) + octetC;

        encodedData[j++] = base64encodeTable[(triple >> 3*6) & 0x3F];
        encodedData[j++] = base64encodeTable[(triple >> 2*6) & 0x3F];
        encodedData[j++] = base64encodeTable[(triple >> 1*6) & 0x3F];
        encodedData[j++] = base64encodeTable[(triple >> 0*6) & 0x3F];
    }

    for (int i = 0; i < modTable[dataSize%3]; i++) encodedData[*outputSize - 1 - i] = '=';  // Padding character

    return encodedData;
}

// Decode Base64 string data
unsigned char *DecodeDataBase64(const unsigned char *data, int *outputSize)
{
    static const unsigned char base64decodeTable[] = {
        0, 0, 0, 0, 0, 0, 0, 0, 0, 0, 0, 0, 0, 0, 0, 0, 0, 0, 0, 0, 0, 0, 0, 0, 0, 0, 0, 0, 0, 0, 0, 0, 0, 0, 0, 0, 0, 0, 0, 0,
        0, 0, 0, 62, 0, 0, 0, 63, 52, 53, 54, 55, 56, 57, 58, 59, 60, 61, 0, 0, 0, 0, 0, 0, 0, 0, 1, 2, 3, 4, 5, 6, 7, 8, 9, 10,
        11, 12, 13, 14, 15, 16, 17, 18, 19, 20, 21, 22, 23, 24, 25, 0, 0, 0, 0, 0, 0, 26, 27, 28, 29, 30, 31, 32, 33, 34, 35, 36,
        37, 38, 39, 40, 41, 42, 43, 44, 45, 46, 47, 48, 49, 50, 51
    };

    // Get output size of Base64 input data
    int outSize = 0;
    for (int i = 0; data[4*i] != 0; i++)
    {
        if (data[4*i + 3] == '=')
        {
            if (data[4*i + 2] == '=') outSize += 1;
            else outSize += 2;
        }
        else outSize += 3;
    }

    // Allocate memory to store decoded Base64 data
    unsigned char *decodedData = (unsigned char *)RL_MALLOC(outSize);

    for (int i = 0; i < outSize/3; i++)
    {
        unsigned char a = base64decodeTable[(int)data[4*i]];
        unsigned char b = base64decodeTable[(int)data[4*i + 1]];
        unsigned char c = base64decodeTable[(int)data[4*i + 2]];
        unsigned char d = base64decodeTable[(int)data[4*i + 3]];

        decodedData[3*i] = (a << 2) | (b >> 4);
        decodedData[3*i + 1] = (b << 4) | (c >> 2);
        decodedData[3*i + 2] = (c << 6) | d;
    }

    if (outSize%3 == 1)
    {
        int n = outSize/3;
        unsigned char a = base64decodeTable[(int)data[4*n]];
        unsigned char b = base64decodeTable[(int)data[4*n + 1]];
        decodedData[outSize - 1] = (a << 2) | (b >> 4);
    }
    else if (outSize%3 == 2)
    {
        int n = outSize/3;
        unsigned char a = base64decodeTable[(int)data[4*n]];
        unsigned char b = base64decodeTable[(int)data[4*n + 1]];
        unsigned char c = base64decodeTable[(int)data[4*n + 2]];
        decodedData[outSize - 2] = (a << 2) | (b >> 4);
        decodedData[outSize - 1] = (b << 4) | (c >> 2);
    }

    *outputSize = outSize;
    return decodedData;
}

// Open URL with default system browser (if available)
// NOTE: This function is only safe to use if you control the URL given.
// A user could craft a malicious string performing another action.
// Only call this function yourself not with user input or make sure to check the string yourself.
// Ref: https://github.com/raysan5/raylib/issues/686
void OpenURL(const char *url)
{
    // Security check to (partially) avoid malicious code on PLATFORM_WEB
    if (strchr(url, '\'') != NULL) TRACELOG(LOG_WARNING, "SYSTEM: Provided URL could be potentially malicious, avoid [\'] character");
    else
    {
#if defined(PLATFORM_DESKTOP)
        char *cmd = (char *)RL_CALLOC(strlen(url) + 32, sizeof(char));
    #if defined(_WIN32)
        sprintf(cmd, "explorer \"%s\"", url);
    #endif
    #if defined(__linux__) || defined(__FreeBSD__) || defined(__OpenBSD__)
        sprintf(cmd, "xdg-open '%s'", url); // Alternatives: firefox, x-www-browser
    #endif
    #if defined(__APPLE__)
        sprintf(cmd, "open '%s'", url);
    #endif
        int result = system(cmd);
        if (result == -1) TRACELOG(LOG_WARNING, "OpenURL() child process could not be created");
        RL_FREE(cmd);
#endif
#if defined(PLATFORM_WEB)
        emscripten_run_script(TextFormat("window.open('%s', '_blank')", url));
#endif
#if defined(PLATFORM_ANDROID)
        JNIEnv *env = NULL;
        JavaVM *vm = CORE.Android.app->activity->vm;
        (*vm)->AttachCurrentThread(vm, &env, NULL);

        jstring urlString = (*env)->NewStringUTF(env, url);
        jclass uriClass = (*env)->FindClass(env, "android/net/Uri");
        jmethodID uriParse = (*env)->GetStaticMethodID(env, uriClass, "parse", "(Ljava/lang/String;)Landroid/net/Uri;");
        jobject uri = (*env)->CallStaticObjectMethod(env, uriClass, uriParse, urlString);

        jclass intentClass = (*env)->FindClass(env, "android/content/Intent");
        jfieldID actionViewId = (*env)->GetStaticFieldID(env, intentClass, "ACTION_VIEW", "Ljava/lang/String;");
        jobject actionView = (*env)->GetStaticObjectField(env, intentClass, actionViewId);
        jmethodID newIntent = (*env)->GetMethodID(env, intentClass, "<init>", "(Ljava/lang/String;Landroid/net/Uri;)V");
        jobject intent = (*env)->AllocObject(env, intentClass);

        (*env)->CallVoidMethod(env, intent, newIntent, actionView, uri);
        jclass activityClass = (*env)->FindClass(env, "android/app/Activity");
        jmethodID startActivity = (*env)->GetMethodID(env, activityClass, "startActivity", "(Landroid/content/Intent;)V");
        (*env)->CallVoidMethod(env, CORE.Android.app->activity->clazz, startActivity, intent);

        (*vm)->DetachCurrentThread(vm);
#endif
    }
}

//----------------------------------------------------------------------------------
// Module Functions Definition - Input (Keyboard, Mouse, Gamepad) Functions
//----------------------------------------------------------------------------------
// Check if a key has been pressed once
bool IsKeyPressed(int key)
{
<<<<<<< HEAD
    bool pressed = false;
=======
    CORE.Window.screen.width = width;            // User desired width
    CORE.Window.screen.height = height;          // User desired height
    CORE.Window.screenScale = MatrixIdentity();  // No draw scaling required by default

    // Set the screen minimum and maximum default values to 0
    CORE.Window.screenMin.width  = 0;
    CORE.Window.screenMin.height = 0;
    CORE.Window.screenMax.width  = 0;
    CORE.Window.screenMax.height = 0;

    // NOTE: Framebuffer (render area - CORE.Window.render.width, CORE.Window.render.height) could include black bars...
    // ...in top-down or left-right to match display aspect ratio (no weird scaling)

#if defined(PLATFORM_DESKTOP) || defined(PLATFORM_WEB)
    glfwSetErrorCallback(ErrorCallback);
/*
    // TODO: Setup GLFW custom allocators to match raylib ones
    const GLFWallocator allocator = {
        .allocate = MemAlloc,
        .deallocate = MemFree,
        .reallocate = MemRealloc,
        .user = NULL
    };

    glfwInitAllocator(&allocator);
*/
#if defined(__APPLE__)
    glfwInitHint(GLFW_COCOA_CHDIR_RESOURCES, GLFW_FALSE);
#endif
>>>>>>> 8a1779b2

    if ((key > 0) && (key < MAX_KEYBOARD_KEYS))
    {
        if ((CORE.Input.Keyboard.previousKeyState[key] == 0) && (CORE.Input.Keyboard.currentKeyState[key] == 1)) pressed = true;
    }

    return pressed;
}

// Check if a key has been pressed again (only PLATFORM_DESKTOP)
bool IsKeyPressedRepeat(int key)
{
    bool repeat = false;

    if ((key > 0) && (key < MAX_KEYBOARD_KEYS))
    {
        if (CORE.Input.Keyboard.keyRepeatInFrame[key] == 1) repeat = true;
    }

    return repeat;
}

// Check if a key is being pressed (key held down)
bool IsKeyDown(int key)
{
    bool down = false;

    if ((key > 0) && (key < MAX_KEYBOARD_KEYS))
    {
        if (CORE.Input.Keyboard.currentKeyState[key] == 1) down = true;
    }

    return down;
}

// Check if a key has been released once
bool IsKeyReleased(int key)
{
    bool released = false;

    if ((key > 0) && (key < MAX_KEYBOARD_KEYS))
    {
        if ((CORE.Input.Keyboard.previousKeyState[key] == 1) && (CORE.Input.Keyboard.currentKeyState[key] == 0)) released = true;
    }

    return released;
}

// Check if a key is NOT being pressed (key not held down)
bool IsKeyUp(int key)
{
    bool up = false;

    if ((key > 0) && (key < MAX_KEYBOARD_KEYS))
    {
        if (CORE.Input.Keyboard.currentKeyState[key] == 0) up = true;
    }

    return up;
}

// Get the last key pressed
int GetKeyPressed(void)
{
    int value = 0;

    if (CORE.Input.Keyboard.keyPressedQueueCount > 0)
    {
        // Get character from the queue head
        value = CORE.Input.Keyboard.keyPressedQueue[0];

        // Shift elements 1 step toward the head
        for (int i = 0; i < (CORE.Input.Keyboard.keyPressedQueueCount - 1); i++)
            CORE.Input.Keyboard.keyPressedQueue[i] = CORE.Input.Keyboard.keyPressedQueue[i + 1];

        // Reset last character in the queue
        CORE.Input.Keyboard.keyPressedQueue[CORE.Input.Keyboard.keyPressedQueueCount - 1] = 0;
        CORE.Input.Keyboard.keyPressedQueueCount--;
    }

    return value;
}

// Get the last char pressed
int GetCharPressed(void)
{
    int value = 0;

    if (CORE.Input.Keyboard.charPressedQueueCount > 0)
    {
        // Get character from the queue head
        value = CORE.Input.Keyboard.charPressedQueue[0];

        // Shift elements 1 step toward the head
        for (int i = 0; i < (CORE.Input.Keyboard.charPressedQueueCount - 1); i++)
            CORE.Input.Keyboard.charPressedQueue[i] = CORE.Input.Keyboard.charPressedQueue[i + 1];

        // Reset last character in the queue
        CORE.Input.Keyboard.charPressedQueue[CORE.Input.Keyboard.charPressedQueueCount - 1] = 0;
        CORE.Input.Keyboard.charPressedQueueCount--;
    }

    return value;
}

// Set a custom key to exit program
// NOTE: default exitKey is ESCAPE
void SetExitKey(int key)
{
#if !defined(PLATFORM_ANDROID)
    CORE.Input.Keyboard.exitKey = key;
#endif
}

// NOTE: Gamepad support not implemented in emscripten GLFW3 (PLATFORM_WEB)

// Check if a gamepad is available
bool IsGamepadAvailable(int gamepad)
{
    bool result = false;

    if ((gamepad < MAX_GAMEPADS) && CORE.Input.Gamepad.ready[gamepad]) result = true;

    return result;
}

// Get gamepad internal name id
const char *GetGamepadName(int gamepad)
{
    const char *name = NULL;

#if defined(PLATFORM_DESKTOP)
    if (CORE.Input.Gamepad.ready[gamepad]) name = glfwGetJoystickName(gamepad);
#endif
#if defined(PLATFORM_DRM)
    if (CORE.Input.Gamepad.ready[gamepad])
    {
        ioctl(CORE.Input.Gamepad.streamId[gamepad], JSIOCGNAME(64), &CORE.Input.Gamepad.name[gamepad]);
        name = CORE.Input.Gamepad.name[gamepad];
    }
#endif
#if defined(PLATFORM_WEB)
    name = CORE.Input.Gamepad.name[gamepad];
#endif

    return name;
}

// Get gamepad axis count
int GetGamepadAxisCount(int gamepad)
{
#if defined(PLATFORM_DRM)
    int axisCount = 0;
    if (CORE.Input.Gamepad.ready[gamepad]) ioctl(CORE.Input.Gamepad.streamId[gamepad], JSIOCGAXES, &axisCount);
    CORE.Input.Gamepad.axisCount = axisCount;
#endif

    return CORE.Input.Gamepad.axisCount;
}

// Get axis movement vector for a gamepad
float GetGamepadAxisMovement(int gamepad, int axis)
{
    float value = 0;

    if ((gamepad < MAX_GAMEPADS) && CORE.Input.Gamepad.ready[gamepad] && (axis < MAX_GAMEPAD_AXIS) &&
        (fabsf(CORE.Input.Gamepad.axisState[gamepad][axis]) > 0.1f)) value = CORE.Input.Gamepad.axisState[gamepad][axis];      // 0.1f = GAMEPAD_AXIS_MINIMUM_DRIFT/DELTA

    return value;
}

// Check if a gamepad button has been pressed once
bool IsGamepadButtonPressed(int gamepad, int button)
{
    bool pressed = false;

    if ((gamepad < MAX_GAMEPADS) && CORE.Input.Gamepad.ready[gamepad] && (button < MAX_GAMEPAD_BUTTONS) &&
        (CORE.Input.Gamepad.previousButtonState[gamepad][button] == 0) && (CORE.Input.Gamepad.currentButtonState[gamepad][button] == 1)) pressed = true;

    return pressed;
}

// Check if a gamepad button is being pressed
bool IsGamepadButtonDown(int gamepad, int button)
{
    bool down = false;

    if ((gamepad < MAX_GAMEPADS) && CORE.Input.Gamepad.ready[gamepad] && (button < MAX_GAMEPAD_BUTTONS) &&
        (CORE.Input.Gamepad.currentButtonState[gamepad][button] == 1)) down = true;

    return down;
}

// Check if a gamepad button has NOT been pressed once
bool IsGamepadButtonReleased(int gamepad, int button)
{
    bool released = false;

    if ((gamepad < MAX_GAMEPADS) && CORE.Input.Gamepad.ready[gamepad] && (button < MAX_GAMEPAD_BUTTONS) &&
        (CORE.Input.Gamepad.previousButtonState[gamepad][button] == 1) && (CORE.Input.Gamepad.currentButtonState[gamepad][button] == 0)) released = true;

    return released;
}

// Check if a gamepad button is NOT being pressed
bool IsGamepadButtonUp(int gamepad, int button)
{
    bool up = false;

    if ((gamepad < MAX_GAMEPADS) && CORE.Input.Gamepad.ready[gamepad] && (button < MAX_GAMEPAD_BUTTONS) &&
        (CORE.Input.Gamepad.currentButtonState[gamepad][button] == 0)) up = true;

    return up;
}

// Get the last gamepad button pressed
int GetGamepadButtonPressed(void)
{
    return CORE.Input.Gamepad.lastButtonPressed;
}

// Set internal gamepad mappings
int SetGamepadMappings(const char *mappings)
{
    int result = 0;

#if defined(PLATFORM_DESKTOP)
    result = glfwUpdateGamepadMappings(mappings);
#endif

    return result;
}

// Check if a mouse button has been pressed once
bool IsMouseButtonPressed(int button)
{
    bool pressed = false;

    if ((CORE.Input.Mouse.currentButtonState[button] == 1) && (CORE.Input.Mouse.previousButtonState[button] == 0)) pressed = true;

    // Map touches to mouse buttons checking
    if ((CORE.Input.Touch.currentTouchState[button] == 1) && (CORE.Input.Touch.previousTouchState[button] == 0)) pressed = true;

    return pressed;
}

// Check if a mouse button is being pressed
bool IsMouseButtonDown(int button)
{
    bool down = false;

    if (CORE.Input.Mouse.currentButtonState[button] == 1) down = true;

    // NOTE: Touches are considered like mouse buttons
    if (CORE.Input.Touch.currentTouchState[button] == 1) down = true;

    return down;
}

// Check if a mouse button has been released once
bool IsMouseButtonReleased(int button)
{
    bool released = false;

    if ((CORE.Input.Mouse.currentButtonState[button] == 0) && (CORE.Input.Mouse.previousButtonState[button] == 1)) released = true;

    // Map touches to mouse buttons checking
    if ((CORE.Input.Touch.currentTouchState[button] == 0) && (CORE.Input.Touch.previousTouchState[button] == 1)) released = true;

    return released;
}

// Check if a mouse button is NOT being pressed
bool IsMouseButtonUp(int button)
{
    bool up = false;

    if (CORE.Input.Mouse.currentButtonState[button] == 0) up = true;

    // NOTE: Touches are considered like mouse buttons
    if (CORE.Input.Touch.currentTouchState[button] == 0) up = true;

    return up;
}

// Get mouse position X
int GetMouseX(void)
{
#if defined(PLATFORM_ANDROID)
    return (int)CORE.Input.Touch.position[0].x;
#else
    return (int)((CORE.Input.Mouse.currentPosition.x + CORE.Input.Mouse.offset.x)*CORE.Input.Mouse.scale.x);
#endif
}

// Get mouse position Y
int GetMouseY(void)
{
#if defined(PLATFORM_ANDROID)
    return (int)CORE.Input.Touch.position[0].y;
#else
    return (int)((CORE.Input.Mouse.currentPosition.y + CORE.Input.Mouse.offset.y)*CORE.Input.Mouse.scale.y);
#endif
}

// Get mouse position XY
Vector2 GetMousePosition(void)
{
    Vector2 position = { 0 };

    // TODO: Review touch position on PLATFORM_WEB

#if defined(PLATFORM_ANDROID) //|| defined(PLATFORM_WEB)
    position = GetTouchPosition(0);
#else
    // NOTE: On PLATFORM_WEB, even on canvas scaling, mouse position is proportionally returned
    position.x = (CORE.Input.Mouse.currentPosition.x + CORE.Input.Mouse.offset.x)*CORE.Input.Mouse.scale.x;
    position.y = (CORE.Input.Mouse.currentPosition.y + CORE.Input.Mouse.offset.y)*CORE.Input.Mouse.scale.y;
#endif

    return position;
}

// Get mouse delta between frames
Vector2 GetMouseDelta(void)
{
    Vector2 delta = { 0 };

    delta.x = CORE.Input.Mouse.currentPosition.x - CORE.Input.Mouse.previousPosition.x;
    delta.y = CORE.Input.Mouse.currentPosition.y - CORE.Input.Mouse.previousPosition.y;

    return delta;
}

// Set mouse position XY
void SetMousePosition(int x, int y)
{
    CORE.Input.Mouse.currentPosition = (Vector2){ (float)x, (float)y };
    CORE.Input.Mouse.previousPosition = CORE.Input.Mouse.currentPosition;

#if defined(PLATFORM_DESKTOP) || defined(PLATFORM_WEB)
    // NOTE: emscripten not implemented
    glfwSetCursorPos(CORE.Window.handle, CORE.Input.Mouse.currentPosition.x, CORE.Input.Mouse.currentPosition.y);
#endif
}

// Set mouse offset
// NOTE: Useful when rendering to different size targets
void SetMouseOffset(int offsetX, int offsetY)
{
    CORE.Input.Mouse.offset = (Vector2){ (float)offsetX, (float)offsetY };
}

// Set mouse scaling
// NOTE: Useful when rendering to different size targets
void SetMouseScale(float scaleX, float scaleY)
{
    CORE.Input.Mouse.scale = (Vector2){ scaleX, scaleY };
}

// Get mouse wheel movement Y
float GetMouseWheelMove(void)
{
    float result = 0.0f;

#if !defined(PLATFORM_ANDROID)
    if (fabsf(CORE.Input.Mouse.currentWheelMove.x) > fabsf(CORE.Input.Mouse.currentWheelMove.y)) result = (float)CORE.Input.Mouse.currentWheelMove.x;
    else result = (float)CORE.Input.Mouse.currentWheelMove.y;
#endif

    return result;
}

// Get mouse wheel movement X/Y as a vector
Vector2 GetMouseWheelMoveV(void)
{
    Vector2 result = { 0 };

    result = CORE.Input.Mouse.currentWheelMove;

    return result;
}

// Set mouse cursor
// NOTE: This is a no-op on platforms other than PLATFORM_DESKTOP
void SetMouseCursor(int cursor)
{
#if defined(PLATFORM_DESKTOP)
    CORE.Input.Mouse.cursor = cursor;
    if (cursor == MOUSE_CURSOR_DEFAULT) glfwSetCursor(CORE.Window.handle, NULL);
    else
    {
        // NOTE: We are relating internal GLFW enum values to our MouseCursor enum values
        glfwSetCursor(CORE.Window.handle, glfwCreateStandardCursor(0x00036000 + cursor));
    }
#endif
}

// Get touch position X for touch point 0 (relative to screen size)
int GetTouchX(void)
{
#if defined(PLATFORM_ANDROID) || defined(PLATFORM_WEB)
    return (int)CORE.Input.Touch.position[0].x;
#else   // PLATFORM_DESKTOP, PLATFORM_DRM
    return GetMouseX();
#endif
}

// Get touch position Y for touch point 0 (relative to screen size)
int GetTouchY(void)
{
#if defined(PLATFORM_ANDROID) || defined(PLATFORM_WEB)
    return (int)CORE.Input.Touch.position[0].y;
#else   // PLATFORM_DESKTOP, PLATFORM_DRM
    return GetMouseY();
#endif
}

// Get touch position XY for a touch point index (relative to screen size)
// TODO: Touch position should be scaled depending on display size and render size
Vector2 GetTouchPosition(int index)
{
    Vector2 position = { -1.0f, -1.0f };

#if defined(PLATFORM_DESKTOP)
    // TODO: GLFW does not support multi-touch input just yet
    // https://www.codeproject.com/Articles/668404/Programming-for-Multi-Touch
    // https://docs.microsoft.com/en-us/windows/win32/wintouch/getting-started-with-multi-touch-messages
    if (index == 0) position = GetMousePosition();
#endif
#if defined(PLATFORM_ANDROID) || defined(PLATFORM_WEB) || defined(PLATFORM_DRM)
    if (index < MAX_TOUCH_POINTS) position = CORE.Input.Touch.position[index];
    else TRACELOG(LOG_WARNING, "INPUT: Required touch point out of range (Max touch points: %i)", MAX_TOUCH_POINTS);
#endif

    return position;
}

// Get touch point identifier for given index
int GetTouchPointId(int index)
{
    int id = -1;

    if (index < MAX_TOUCH_POINTS) id = CORE.Input.Touch.pointId[index];

    return id;
}

// Get number of touch points
int GetTouchPointCount(void)
{
    return CORE.Input.Touch.pointCount;
}

//----------------------------------------------------------------------------------
// Module specific Functions Definition
//----------------------------------------------------------------------------------

// Set viewport for a provided width and height
static void SetupViewport(int width, int height)
{
    CORE.Window.render.width = width;
    CORE.Window.render.height = height;

    // Set viewport width and height
    // NOTE: We consider render size (scaled) and offset in case black bars are required and
    // render area does not match full display area (this situation is only applicable on fullscreen mode)
#if defined(__APPLE__)
    float xScale = 1.0f, yScale = 1.0f;
    glfwGetWindowContentScale(CORE.Window.handle, &xScale, &yScale);
    rlViewport(CORE.Window.renderOffset.x/2*xScale, CORE.Window.renderOffset.y/2*yScale, (CORE.Window.render.width)*xScale, (CORE.Window.render.height)*yScale);
#else
    rlViewport(CORE.Window.renderOffset.x/2, CORE.Window.renderOffset.y/2, CORE.Window.render.width, CORE.Window.render.height);
#endif

    rlMatrixMode(RL_PROJECTION);        // Switch to projection matrix
    rlLoadIdentity();                   // Reset current matrix (projection)

    // Set orthographic projection to current framebuffer size
    // NOTE: Configured top-left corner as (0, 0)
    rlOrtho(0, CORE.Window.render.width, CORE.Window.render.height, 0, 0.0f, 1.0f);

    rlMatrixMode(RL_MODELVIEW);         // Switch back to modelview matrix
    rlLoadIdentity();                   // Reset current matrix (modelview)
}

// Compute framebuffer size relative to screen size and display size
// NOTE: Global variables CORE.Window.render.width/CORE.Window.render.height and CORE.Window.renderOffset.x/CORE.Window.renderOffset.y can be modified
static void SetupFramebuffer(int width, int height)
{
    // Calculate CORE.Window.render.width and CORE.Window.render.height, we have the display size (input params) and the desired screen size (global var)
    if ((CORE.Window.screen.width > CORE.Window.display.width) || (CORE.Window.screen.height > CORE.Window.display.height))
    {
        TRACELOG(LOG_WARNING, "DISPLAY: Downscaling required: Screen size (%ix%i) is bigger than display size (%ix%i)", CORE.Window.screen.width, CORE.Window.screen.height, CORE.Window.display.width, CORE.Window.display.height);

        // Downscaling to fit display with border-bars
        float widthRatio = (float)CORE.Window.display.width/(float)CORE.Window.screen.width;
        float heightRatio = (float)CORE.Window.display.height/(float)CORE.Window.screen.height;

        if (widthRatio <= heightRatio)
        {
            CORE.Window.render.width = CORE.Window.display.width;
            CORE.Window.render.height = (int)round((float)CORE.Window.screen.height*widthRatio);
            CORE.Window.renderOffset.x = 0;
            CORE.Window.renderOffset.y = (CORE.Window.display.height - CORE.Window.render.height);
        }
        else
        {
            CORE.Window.render.width = (int)round((float)CORE.Window.screen.width*heightRatio);
            CORE.Window.render.height = CORE.Window.display.height;
            CORE.Window.renderOffset.x = (CORE.Window.display.width - CORE.Window.render.width);
            CORE.Window.renderOffset.y = 0;
        }

        // Screen scaling required
        float scaleRatio = (float)CORE.Window.render.width/(float)CORE.Window.screen.width;
        CORE.Window.screenScale = MatrixScale(scaleRatio, scaleRatio, 1.0f);

        // NOTE: We render to full display resolution!
        // We just need to calculate above parameters for downscale matrix and offsets
        CORE.Window.render.width = CORE.Window.display.width;
        CORE.Window.render.height = CORE.Window.display.height;

        TRACELOG(LOG_WARNING, "DISPLAY: Downscale matrix generated, content will be rendered at (%ix%i)", CORE.Window.render.width, CORE.Window.render.height);
    }
    else if ((CORE.Window.screen.width < CORE.Window.display.width) || (CORE.Window.screen.height < CORE.Window.display.height))
    {
        // Required screen size is smaller than display size
        TRACELOG(LOG_INFO, "DISPLAY: Upscaling required: Screen size (%ix%i) smaller than display size (%ix%i)", CORE.Window.screen.width, CORE.Window.screen.height, CORE.Window.display.width, CORE.Window.display.height);

        if ((CORE.Window.screen.width == 0) || (CORE.Window.screen.height == 0))
        {
            CORE.Window.screen.width = CORE.Window.display.width;
            CORE.Window.screen.height = CORE.Window.display.height;
        }

        // Upscaling to fit display with border-bars
        float displayRatio = (float)CORE.Window.display.width/(float)CORE.Window.display.height;
        float screenRatio = (float)CORE.Window.screen.width/(float)CORE.Window.screen.height;

        if (displayRatio <= screenRatio)
        {
            CORE.Window.render.width = CORE.Window.screen.width;
            CORE.Window.render.height = (int)round((float)CORE.Window.screen.width/displayRatio);
            CORE.Window.renderOffset.x = 0;
            CORE.Window.renderOffset.y = (CORE.Window.render.height - CORE.Window.screen.height);
        }
        else
        {
            CORE.Window.render.width = (int)round((float)CORE.Window.screen.height*displayRatio);
            CORE.Window.render.height = CORE.Window.screen.height;
            CORE.Window.renderOffset.x = (CORE.Window.render.width - CORE.Window.screen.width);
            CORE.Window.renderOffset.y = 0;
        }
    }
    else
    {
        CORE.Window.render.width = CORE.Window.screen.width;
        CORE.Window.render.height = CORE.Window.screen.height;
        CORE.Window.renderOffset.x = 0;
        CORE.Window.renderOffset.y = 0;
    }
}

// Initialize hi-resolution timer
static void InitTimer(void)
{
// Setting a higher resolution can improve the accuracy of time-out intervals in wait functions.
// However, it can also reduce overall system performance, because the thread scheduler switches tasks more often.
// High resolutions can also prevent the CPU power management system from entering power-saving modes.
// Setting a higher resolution does not improve the accuracy of the high-resolution performance counter.
#if defined(_WIN32) && defined(SUPPORT_WINMM_HIGHRES_TIMER) && !defined(SUPPORT_BUSY_WAIT_LOOP)
    timeBeginPeriod(1);                 // Setup high-resolution timer to 1ms (granularity of 1-2 ms)
#endif

#if defined(PLATFORM_ANDROID) || defined(PLATFORM_DRM)
    struct timespec now = { 0 };

    if (clock_gettime(CLOCK_MONOTONIC, &now) == 0)  // Success
    {
        CORE.Time.base = (unsigned long long int)now.tv_sec*1000000000LLU + (unsigned long long int)now.tv_nsec;
    }
    else TRACELOG(LOG_WARNING, "TIMER: Hi-resolution timer not available");
#endif

    CORE.Time.previous = GetTime();     // Get time as double
}

// Wait for some time (stop program execution)
// NOTE: Sleep() granularity could be around 10 ms, it means, Sleep() could
// take longer than expected... for that reason we use the busy wait loop
// Ref: http://stackoverflow.com/questions/43057578/c-programming-win32-games-sleep-taking-longer-than-expected
// Ref: http://www.geisswerks.com/ryan/FAQS/timing.html --> All about timing on Win32!
void WaitTime(double seconds)
{
#if defined(SUPPORT_BUSY_WAIT_LOOP) || defined(SUPPORT_PARTIALBUSY_WAIT_LOOP)
    double destinationTime = GetTime() + seconds;
#endif

#if defined(SUPPORT_BUSY_WAIT_LOOP)
    while (GetTime() < destinationTime) { }
#else
    #if defined(SUPPORT_PARTIALBUSY_WAIT_LOOP)
        double sleepSeconds = seconds - seconds*0.05;  // NOTE: We reserve a percentage of the time for busy waiting
    #else
        double sleepSeconds = seconds;
    #endif

    // System halt functions
    #if defined(_WIN32)
        Sleep((unsigned long)(sleepSeconds*1000.0));
    #endif
    #if defined(__linux__) || defined(__FreeBSD__) || defined(__OpenBSD__) || defined(__EMSCRIPTEN__)
        struct timespec req = { 0 };
        time_t sec = sleepSeconds;
        long nsec = (sleepSeconds - sec)*1000000000L;
        req.tv_sec = sec;
        req.tv_nsec = nsec;

        // NOTE: Use nanosleep() on Unix platforms... usleep() it's deprecated.
        while (nanosleep(&req, &req) == -1) continue;
    #endif
    #if defined(__APPLE__)
        usleep(sleepSeconds*1000000.0);
    #endif

    #if defined(SUPPORT_PARTIALBUSY_WAIT_LOOP)
        while (GetTime() < destinationTime) { }
    #endif
#endif
}

// Swap back buffer with front buffer (screen drawing)
void SwapScreenBuffer(void)
{
#if defined(PLATFORM_DESKTOP) || defined(PLATFORM_WEB)
    glfwSwapBuffers(CORE.Window.handle);
#endif

#if defined(PLATFORM_ANDROID) || defined(PLATFORM_DRM)
    eglSwapBuffers(CORE.Window.device, CORE.Window.surface);

#if defined(PLATFORM_DRM)

    if (!CORE.Window.gbmSurface || (-1 == CORE.Window.fd) || !CORE.Window.connector || !CORE.Window.crtc) TRACELOG(LOG_ERROR, "DISPLAY: DRM initialization failed to swap");

    struct gbm_bo *bo = gbm_surface_lock_front_buffer(CORE.Window.gbmSurface);
    if (!bo) TRACELOG(LOG_ERROR, "DISPLAY: Failed GBM to lock front buffer");

    uint32_t fb = 0;
    int result = drmModeAddFB(CORE.Window.fd, CORE.Window.connector->modes[CORE.Window.modeIndex].hdisplay, CORE.Window.connector->modes[CORE.Window.modeIndex].vdisplay, 24, 32, gbm_bo_get_stride(bo), gbm_bo_get_handle(bo).u32, &fb);
    if (result != 0) TRACELOG(LOG_ERROR, "DISPLAY: drmModeAddFB() failed with result: %d", result);

    result = drmModeSetCrtc(CORE.Window.fd, CORE.Window.crtc->crtc_id, fb, 0, 0, &CORE.Window.connector->connector_id, 1, &CORE.Window.connector->modes[CORE.Window.modeIndex]);
    if (result != 0) TRACELOG(LOG_ERROR, "DISPLAY: drmModeSetCrtc() failed with result: %d", result);

    if (CORE.Window.prevFB)
    {
        result = drmModeRmFB(CORE.Window.fd, CORE.Window.prevFB);
        if (result != 0) TRACELOG(LOG_ERROR, "DISPLAY: drmModeRmFB() failed with result: %d", result);
    }

    CORE.Window.prevFB = fb;

    if (CORE.Window.prevBO) gbm_surface_release_buffer(CORE.Window.gbmSurface, CORE.Window.prevBO);

    CORE.Window.prevBO = bo;

#endif  // PLATFORM_DRM
#endif  // PLATFORM_ANDROID || PLATFORM_DRM
}

// Register all input events
void PollInputEvents(void)
{
#if defined(SUPPORT_GESTURES_SYSTEM)
    // NOTE: Gestures update must be called every frame to reset gestures correctly
    // because ProcessGestureEvent() is just called on an event, not every frame
    UpdateGestures();
#endif

    // Reset keys/chars pressed registered
    CORE.Input.Keyboard.keyPressedQueueCount = 0;
    CORE.Input.Keyboard.charPressedQueueCount = 0;
    // Reset key repeats
    for (int i = 0; i < MAX_KEYBOARD_KEYS; i++) CORE.Input.Keyboard.keyRepeatInFrame[i] = 0;

    // Reset last gamepad button/axis registered state
    CORE.Input.Gamepad.lastButtonPressed = 0;       // GAMEPAD_BUTTON_UNKNOWN
    CORE.Input.Gamepad.axisCount = 0;

#if defined(PLATFORM_DRM)
    // Register previous keys states
    for (int i = 0; i < MAX_KEYBOARD_KEYS; i++)
    {
        CORE.Input.Keyboard.previousKeyState[i] = CORE.Input.Keyboard.currentKeyState[i];
        CORE.Input.Keyboard.keyRepeatInFrame[i] = 0;
    }

    PollKeyboardEvents();

    // Register previous mouse states
    CORE.Input.Mouse.previousWheelMove = CORE.Input.Mouse.currentWheelMove;
    CORE.Input.Mouse.currentWheelMove = CORE.Input.Mouse.eventWheelMove;
    CORE.Input.Mouse.eventWheelMove = (Vector2){ 0.0f, 0.0f };
    for (int i = 0; i < MAX_MOUSE_BUTTONS; i++)
    {
        CORE.Input.Mouse.previousButtonState[i] = CORE.Input.Mouse.currentButtonState[i];
        CORE.Input.Mouse.currentButtonState[i] = CORE.Input.Mouse.currentButtonStateEvdev[i];
    }

    // Register gamepads buttons events
    for (int i = 0; i < MAX_GAMEPADS; i++)
    {
        if (CORE.Input.Gamepad.ready[i])
        {
            // Register previous gamepad states
            for (int k = 0; k < MAX_GAMEPAD_BUTTONS; k++) CORE.Input.Gamepad.previousButtonState[i][k] = CORE.Input.Gamepad.currentButtonState[i][k];
        }
    }
#endif

#if defined(PLATFORM_DESKTOP) || defined(PLATFORM_WEB)
    // Keyboard/Mouse input polling (automatically managed by GLFW3 through callback)

    // Register previous keys states
    for (int i = 0; i < MAX_KEYBOARD_KEYS; i++)
    {
        CORE.Input.Keyboard.previousKeyState[i] = CORE.Input.Keyboard.currentKeyState[i];
        CORE.Input.Keyboard.keyRepeatInFrame[i] = 0;
    }

    // Register previous mouse states
    for (int i = 0; i < MAX_MOUSE_BUTTONS; i++) CORE.Input.Mouse.previousButtonState[i] = CORE.Input.Mouse.currentButtonState[i];

    // Register previous mouse wheel state
    CORE.Input.Mouse.previousWheelMove = CORE.Input.Mouse.currentWheelMove;
    CORE.Input.Mouse.currentWheelMove = (Vector2){ 0.0f, 0.0f };

    // Register previous mouse position
    CORE.Input.Mouse.previousPosition = CORE.Input.Mouse.currentPosition;
#endif

    // Register previous touch states
    for (int i = 0; i < MAX_TOUCH_POINTS; i++) CORE.Input.Touch.previousTouchState[i] = CORE.Input.Touch.currentTouchState[i];

    // Reset touch positions
    // TODO: It resets on PLATFORM_WEB the mouse position and not filled again until a move-event,
    // so, if mouse is not moved it returns a (0, 0) position... this behaviour should be reviewed!
    //for (int i = 0; i < MAX_TOUCH_POINTS; i++) CORE.Input.Touch.position[i] = (Vector2){ 0, 0 };

#if defined(PLATFORM_DESKTOP)
    // Check if gamepads are ready
    // NOTE: We do it here in case of disconnection
    for (int i = 0; i < MAX_GAMEPADS; i++)
    {
        if (glfwJoystickPresent(i)) CORE.Input.Gamepad.ready[i] = true;
        else CORE.Input.Gamepad.ready[i] = false;
    }

    // Register gamepads buttons events
    for (int i = 0; i < MAX_GAMEPADS; i++)
    {
        if (CORE.Input.Gamepad.ready[i])     // Check if gamepad is available
        {
            // Register previous gamepad states
            for (int k = 0; k < MAX_GAMEPAD_BUTTONS; k++) CORE.Input.Gamepad.previousButtonState[i][k] = CORE.Input.Gamepad.currentButtonState[i][k];

            // Get current gamepad state
            // NOTE: There is no callback available, so we get it manually
            GLFWgamepadstate state = { 0 };
            glfwGetGamepadState(i, &state); // This remapps all gamepads so they have their buttons mapped like an xbox controller

            const unsigned char *buttons = state.buttons;

            for (int k = 0; (buttons != NULL) && (k < GLFW_GAMEPAD_BUTTON_DPAD_LEFT + 1) && (k < MAX_GAMEPAD_BUTTONS); k++)
            {
                int button = -1;        // GamepadButton enum values assigned

                switch (k)
                {
                    case GLFW_GAMEPAD_BUTTON_Y: button = GAMEPAD_BUTTON_RIGHT_FACE_UP; break;
                    case GLFW_GAMEPAD_BUTTON_B: button = GAMEPAD_BUTTON_RIGHT_FACE_RIGHT; break;
                    case GLFW_GAMEPAD_BUTTON_A: button = GAMEPAD_BUTTON_RIGHT_FACE_DOWN; break;
                    case GLFW_GAMEPAD_BUTTON_X: button = GAMEPAD_BUTTON_RIGHT_FACE_LEFT; break;

                    case GLFW_GAMEPAD_BUTTON_LEFT_BUMPER: button = GAMEPAD_BUTTON_LEFT_TRIGGER_1; break;
                    case GLFW_GAMEPAD_BUTTON_RIGHT_BUMPER: button = GAMEPAD_BUTTON_RIGHT_TRIGGER_1; break;

                    case GLFW_GAMEPAD_BUTTON_BACK: button = GAMEPAD_BUTTON_MIDDLE_LEFT; break;
                    case GLFW_GAMEPAD_BUTTON_GUIDE: button = GAMEPAD_BUTTON_MIDDLE; break;
                    case GLFW_GAMEPAD_BUTTON_START: button = GAMEPAD_BUTTON_MIDDLE_RIGHT; break;

                    case GLFW_GAMEPAD_BUTTON_DPAD_UP: button = GAMEPAD_BUTTON_LEFT_FACE_UP; break;
                    case GLFW_GAMEPAD_BUTTON_DPAD_RIGHT: button = GAMEPAD_BUTTON_LEFT_FACE_RIGHT; break;
                    case GLFW_GAMEPAD_BUTTON_DPAD_DOWN: button = GAMEPAD_BUTTON_LEFT_FACE_DOWN; break;
                    case GLFW_GAMEPAD_BUTTON_DPAD_LEFT: button = GAMEPAD_BUTTON_LEFT_FACE_LEFT; break;

                    case GLFW_GAMEPAD_BUTTON_LEFT_THUMB: button = GAMEPAD_BUTTON_LEFT_THUMB; break;
                    case GLFW_GAMEPAD_BUTTON_RIGHT_THUMB: button = GAMEPAD_BUTTON_RIGHT_THUMB; break;
                    default: break;
                }

                if (button != -1)   // Check for valid button
                {
                    if (buttons[k] == GLFW_PRESS)
                    {
                        CORE.Input.Gamepad.currentButtonState[i][button] = 1;
                        CORE.Input.Gamepad.lastButtonPressed = button;
                    }
                    else CORE.Input.Gamepad.currentButtonState[i][button] = 0;
                }
            }

            // Get current axis state
            const float *axes = state.axes;

            for (int k = 0; (axes != NULL) && (k < GLFW_GAMEPAD_AXIS_LAST + 1) && (k < MAX_GAMEPAD_AXIS); k++)
            {
                CORE.Input.Gamepad.axisState[i][k] = axes[k];
            }

            // Register buttons for 2nd triggers (because GLFW doesn't count these as buttons but rather axis)
            CORE.Input.Gamepad.currentButtonState[i][GAMEPAD_BUTTON_LEFT_TRIGGER_2] = (char)(CORE.Input.Gamepad.axisState[i][GAMEPAD_AXIS_LEFT_TRIGGER] > 0.1f);
            CORE.Input.Gamepad.currentButtonState[i][GAMEPAD_BUTTON_RIGHT_TRIGGER_2] = (char)(CORE.Input.Gamepad.axisState[i][GAMEPAD_AXIS_RIGHT_TRIGGER] > 0.1f);

            CORE.Input.Gamepad.axisCount = GLFW_GAMEPAD_AXIS_LAST + 1;
        }
    }

    CORE.Window.resizedLastFrame = false;

    if (CORE.Window.eventWaiting) glfwWaitEvents();     // Wait for in input events before continue (drawing is paused)
    else glfwPollEvents();      // Poll input events: keyboard/mouse/window events (callbacks)
#endif  // PLATFORM_DESKTOP

#if defined(PLATFORM_WEB)
    CORE.Window.resizedLastFrame = false;
#endif  // PLATFORM_WEB

// Gamepad support using emscripten API
// NOTE: GLFW3 joystick functionality not available in web
#if defined(PLATFORM_WEB)
    // Get number of gamepads connected
    int numGamepads = 0;
    if (emscripten_sample_gamepad_data() == EMSCRIPTEN_RESULT_SUCCESS) numGamepads = emscripten_get_num_gamepads();

    for (int i = 0; (i < numGamepads) && (i < MAX_GAMEPADS); i++)
    {
        // Register previous gamepad button states
        for (int k = 0; k < MAX_GAMEPAD_BUTTONS; k++) CORE.Input.Gamepad.previousButtonState[i][k] = CORE.Input.Gamepad.currentButtonState[i][k];

        EmscriptenGamepadEvent gamepadState;

        int result = emscripten_get_gamepad_status(i, &gamepadState);

        if (result == EMSCRIPTEN_RESULT_SUCCESS)
        {
            // Register buttons data for every connected gamepad
            for (int j = 0; (j < gamepadState.numButtons) && (j < MAX_GAMEPAD_BUTTONS); j++)
            {
                GamepadButton button = -1;

                // Gamepad Buttons reference: https://www.w3.org/TR/gamepad/#gamepad-interface
                switch (j)
                {
                    case 0: button = GAMEPAD_BUTTON_RIGHT_FACE_DOWN; break;
                    case 1: button = GAMEPAD_BUTTON_RIGHT_FACE_RIGHT; break;
                    case 2: button = GAMEPAD_BUTTON_RIGHT_FACE_LEFT; break;
                    case 3: button = GAMEPAD_BUTTON_RIGHT_FACE_UP; break;
                    case 4: button = GAMEPAD_BUTTON_LEFT_TRIGGER_1; break;
                    case 5: button = GAMEPAD_BUTTON_RIGHT_TRIGGER_1; break;
                    case 6: button = GAMEPAD_BUTTON_LEFT_TRIGGER_2; break;
                    case 7: button = GAMEPAD_BUTTON_RIGHT_TRIGGER_2; break;
                    case 8: button = GAMEPAD_BUTTON_MIDDLE_LEFT; break;
                    case 9: button = GAMEPAD_BUTTON_MIDDLE_RIGHT; break;
                    case 10: button = GAMEPAD_BUTTON_LEFT_THUMB; break;
                    case 11: button = GAMEPAD_BUTTON_RIGHT_THUMB; break;
                    case 12: button = GAMEPAD_BUTTON_LEFT_FACE_UP; break;
                    case 13: button = GAMEPAD_BUTTON_LEFT_FACE_DOWN; break;
                    case 14: button = GAMEPAD_BUTTON_LEFT_FACE_LEFT; break;
                    case 15: button = GAMEPAD_BUTTON_LEFT_FACE_RIGHT; break;
                    default: break;
                }

                if (button != -1)   // Check for valid button
                {
                    if (gamepadState.digitalButton[j] == 1)
                    {
                        CORE.Input.Gamepad.currentButtonState[i][button] = 1;
                        CORE.Input.Gamepad.lastButtonPressed = button;
                    }
                    else CORE.Input.Gamepad.currentButtonState[i][button] = 0;
                }

                //TRACELOGD("INPUT: Gamepad %d, button %d: Digital: %d, Analog: %g", gamepadState.index, j, gamepadState.digitalButton[j], gamepadState.analogButton[j]);
            }

            // Register axis data for every connected gamepad
            for (int j = 0; (j < gamepadState.numAxes) && (j < MAX_GAMEPAD_AXIS); j++)
            {
                CORE.Input.Gamepad.axisState[i][j] = gamepadState.axis[j];
            }

            CORE.Input.Gamepad.axisCount = gamepadState.numAxes;
        }
    }
#endif

#if defined(PLATFORM_ANDROID)
    // Register previous keys states
    // NOTE: Android supports up to 260 keys
    for (int i = 0; i < 260; i++)
    {
        CORE.Input.Keyboard.previousKeyState[i] = CORE.Input.Keyboard.currentKeyState[i];
        CORE.Input.Keyboard.keyRepeatInFrame[i] = 0;
    }

    // Android ALooper_pollAll() variables
    int pollResult = 0;
    int pollEvents = 0;

    // Poll Events (registered events)
    // NOTE: Activity is paused if not enabled (CORE.Android.appEnabled)
    while ((pollResult = ALooper_pollAll(CORE.Android.appEnabled? 0 : -1, NULL, &pollEvents, (void**)&CORE.Android.source)) >= 0)
    {
        // Process this event
        if (CORE.Android.source != NULL) CORE.Android.source->process(CORE.Android.app, CORE.Android.source);

        // NOTE: Never close window, native activity is controlled by the system!
        if (CORE.Android.app->destroyRequested != 0)
        {
            //CORE.Window.shouldClose = true;
            //ANativeActivity_finish(CORE.Android.app->activity);
        }
    }
#endif

#if defined(PLATFORM_DRM) && defined(SUPPORT_SSH_KEYBOARD_RPI)
    // NOTE: Keyboard reading could be done using input_event(s) or just read from stdin, both methods are used here.
    // stdin reading is still used for legacy purposes, it allows keyboard input trough SSH console

    if (!CORE.Input.Keyboard.evtMode) ProcessKeyboard();

    // NOTE: Mouse input events polling is done asynchronously in another pthread - EventThread()
    // NOTE: Gamepad (Joystick) input events polling is done asynchonously in another pthread - GamepadThread()
#endif
}

// Scan all files and directories in a base path
// WARNING: files.paths[] must be previously allocated and
// contain enough space to store all required paths
static void ScanDirectoryFiles(const char *basePath, FilePathList *files, const char *filter)
{
    static char path[MAX_FILEPATH_LENGTH] = { 0 };
    memset(path, 0, MAX_FILEPATH_LENGTH);

    struct dirent *dp = NULL;
    DIR *dir = opendir(basePath);

    if (dir != NULL)
    {
        while ((dp = readdir(dir)) != NULL)
        {
            if ((strcmp(dp->d_name, ".") != 0) &&
                (strcmp(dp->d_name, "..") != 0))
            {
                sprintf(path, "%s/%s", basePath, dp->d_name);

                if (filter != NULL)
                {
                    if (IsFileExtension(path, filter))
                    {
                        strcpy(files->paths[files->count], path);
                        files->count++;
                    }
                }
                else
                {
                    strcpy(files->paths[files->count], path);
                    files->count++;
                }
            }
        }

        closedir(dir);
    }
    else TRACELOG(LOG_WARNING, "FILEIO: Directory cannot be opened (%s)", basePath);
}

// Scan all files and directories recursively from a base path
static void ScanDirectoryFilesRecursively(const char *basePath, FilePathList *files, const char *filter)
{
    char path[MAX_FILEPATH_LENGTH] = { 0 };
    memset(path, 0, MAX_FILEPATH_LENGTH);

    struct dirent *dp = NULL;
    DIR *dir = opendir(basePath);

    if (dir != NULL)
    {
        while (((dp = readdir(dir)) != NULL) && (files->count < files->capacity))
        {
            if ((strcmp(dp->d_name, ".") != 0) && (strcmp(dp->d_name, "..") != 0))
            {
                // Construct new path from our base path
                sprintf(path, "%s/%s", basePath, dp->d_name);

                if (IsPathFile(path))
                {
                    if (filter != NULL)
                    {
                        if (IsFileExtension(path, filter))
                        {
                            strcpy(files->paths[files->count], path);
                            files->count++;
                        }
                    }
                    else
                    {
                        strcpy(files->paths[files->count], path);
                        files->count++;
                    }

                    if (files->count >= files->capacity)
                    {
                        TRACELOG(LOG_WARNING, "FILEIO: Maximum filepath scan capacity reached (%i files)", files->capacity);
                        break;
                    }
                }
                else ScanDirectoryFilesRecursively(path, files, filter);
            }
        }

        closedir(dir);
    }
    else TRACELOG(LOG_WARNING, "FILEIO: Directory cannot be opened (%s)", basePath);
}

#if defined(PLATFORM_DESKTOP) || defined(PLATFORM_WEB)
// GLFW3 Error Callback, runs on GLFW3 error
static void ErrorCallback(int error, const char *description)
{
    TRACELOG(LOG_WARNING, "GLFW: Error: %i Description: %s", error, description);
}

// GLFW3 WindowSize Callback, runs when window is resizedLastFrame
// NOTE: Window resizing not allowed by default
static void WindowSizeCallback(GLFWwindow *window, int width, int height)
{
    // Reset viewport and projection matrix for new size
    SetupViewport(width, height);

    CORE.Window.currentFbo.width = width;
    CORE.Window.currentFbo.height = height;
    CORE.Window.resizedLastFrame = true;

    if (IsWindowFullscreen()) return;

    // Set current screen size
#if defined(__APPLE__)
    CORE.Window.screen.width = width;
    CORE.Window.screen.height = height;
#else
    if ((CORE.Window.flags & FLAG_WINDOW_HIGHDPI) > 0)
    {
        Vector2 windowScaleDPI = GetWindowScaleDPI();

        CORE.Window.screen.width = (unsigned int)(width/windowScaleDPI.x);
        CORE.Window.screen.height = (unsigned int)(height/windowScaleDPI.y);
    }
    else
    {
        CORE.Window.screen.width = width;
        CORE.Window.screen.height = height;
    }
#endif

    // NOTE: Postprocessing texture is not scaled to new size
}

// GLFW3 WindowIconify Callback, runs when window is minimized/restored
static void WindowIconifyCallback(GLFWwindow *window, int iconified)
{
    if (iconified) CORE.Window.flags |= FLAG_WINDOW_MINIMIZED;  // The window was iconified
    else CORE.Window.flags &= ~FLAG_WINDOW_MINIMIZED;           // The window was restored
}

#if !defined(PLATFORM_WEB)
// GLFW3 WindowMaximize Callback, runs when window is maximized/restored
static void WindowMaximizeCallback(GLFWwindow *window, int maximized)
{
    if (maximized) CORE.Window.flags |= FLAG_WINDOW_MAXIMIZED;  // The window was maximized
    else CORE.Window.flags &= ~FLAG_WINDOW_MAXIMIZED;           // The window was restored
}
#endif

// GLFW3 WindowFocus Callback, runs when window get/lose focus
static void WindowFocusCallback(GLFWwindow *window, int focused)
{
    if (focused) CORE.Window.flags &= ~FLAG_WINDOW_UNFOCUSED;   // The window was focused
    else CORE.Window.flags |= FLAG_WINDOW_UNFOCUSED;            // The window lost focus
}

// GLFW3 Keyboard Callback, runs on key pressed
static void KeyCallback(GLFWwindow *window, int key, int scancode, int action, int mods)
{
    if (key < 0) return;    // Security check, macOS fn key generates -1

    // WARNING: GLFW could return GLFW_REPEAT, we need to consider it as 1
    // to work properly with our implementation (IsKeyDown/IsKeyUp checks)
    if (action == GLFW_RELEASE) CORE.Input.Keyboard.currentKeyState[key] = 0;
    else if(action == GLFW_PRESS) CORE.Input.Keyboard.currentKeyState[key] = 1;
    else if(action == GLFW_REPEAT) CORE.Input.Keyboard.keyRepeatInFrame[key] = 1;

#if !defined(PLATFORM_WEB)
    // WARNING: Check if CAPS/NUM key modifiers are enabled and force down state for those keys
    if (((key == KEY_CAPS_LOCK) && ((mods & GLFW_MOD_CAPS_LOCK) > 0)) ||
        ((key == KEY_NUM_LOCK) && ((mods & GLFW_MOD_NUM_LOCK) > 0))) CORE.Input.Keyboard.currentKeyState[key] = 1;
#endif

    // Check if there is space available in the key queue
    if ((CORE.Input.Keyboard.keyPressedQueueCount < MAX_KEY_PRESSED_QUEUE) && (action == GLFW_PRESS))
    {
        // Add character to the queue
        CORE.Input.Keyboard.keyPressedQueue[CORE.Input.Keyboard.keyPressedQueueCount] = key;
        CORE.Input.Keyboard.keyPressedQueueCount++;
    }

    // Check the exit key to set close window
    if ((key == CORE.Input.Keyboard.exitKey) && (action == GLFW_PRESS)) glfwSetWindowShouldClose(CORE.Window.handle, GLFW_TRUE);

#if defined(SUPPORT_SCREEN_CAPTURE)
    if ((key == GLFW_KEY_F12) && (action == GLFW_PRESS))
    {
#if defined(SUPPORT_GIF_RECORDING)
        if (mods & GLFW_MOD_CONTROL)
        {
            if (gifRecording)
            {
                gifRecording = false;

                MsfGifResult result = msf_gif_end(&gifState);

                SaveFileData(TextFormat("%s/screenrec%03i.gif", CORE.Storage.basePath, screenshotCounter), result.data, (unsigned int)result.dataSize);
                msf_gif_free(result);

            #if defined(PLATFORM_WEB)
                // Download file from MEMFS (emscripten memory filesystem)
                // saveFileFromMEMFSToDisk() function is defined in raylib/templates/web_shel/shell.html
                emscripten_run_script(TextFormat("saveFileFromMEMFSToDisk('%s','%s')", TextFormat("screenrec%03i.gif", screenshotCounter - 1), TextFormat("screenrec%03i.gif", screenshotCounter - 1)));
            #endif

                TRACELOG(LOG_INFO, "SYSTEM: Finish animated GIF recording");
            }
            else
            {
                gifRecording = true;
                gifFrameCounter = 0;

                Vector2 scale = GetWindowScaleDPI();
                msf_gif_begin(&gifState, (int)((float)CORE.Window.render.width*scale.x), (int)((float)CORE.Window.render.height*scale.y));
                screenshotCounter++;

                TRACELOG(LOG_INFO, "SYSTEM: Start animated GIF recording: %s", TextFormat("screenrec%03i.gif", screenshotCounter));
            }
        }
        else
#endif  // SUPPORT_GIF_RECORDING
        {
            TakeScreenshot(TextFormat("screenshot%03i.png", screenshotCounter));
            screenshotCounter++;
        }
    }
#endif  // SUPPORT_SCREEN_CAPTURE

#if defined(SUPPORT_EVENTS_AUTOMATION)
    if ((key == GLFW_KEY_F11) && (action == GLFW_PRESS))
    {
        eventsRecording = !eventsRecording;

        // On finish recording, we export events into a file
        if (!eventsRecording) ExportAutomationEvents("eventsrec.rep");
    }
    else if ((key == GLFW_KEY_F9) && (action == GLFW_PRESS))
    {
        LoadAutomationEvents("eventsrec.rep");
        eventsPlaying = true;

        TRACELOG(LOG_WARNING, "eventsPlaying enabled!");
    }
#endif
}

// GLFW3 Char Key Callback, runs on key down (gets equivalent unicode char value)
static void CharCallback(GLFWwindow *window, unsigned int key)
{
    //TRACELOG(LOG_DEBUG, "Char Callback: KEY:%i(%c)", key, key);

    // NOTE: Registers any key down considering OS keyboard layout but
    // does not detect action events, those should be managed by user...
    // Ref: https://github.com/glfw/glfw/issues/668#issuecomment-166794907
    // Ref: https://www.glfw.org/docs/latest/input_guide.html#input_char

    // Check if there is space available in the queue
    if (CORE.Input.Keyboard.charPressedQueueCount < MAX_CHAR_PRESSED_QUEUE)
    {
        // Add character to the queue
        CORE.Input.Keyboard.charPressedQueue[CORE.Input.Keyboard.charPressedQueueCount] = key;
        CORE.Input.Keyboard.charPressedQueueCount++;
    }
}

// GLFW3 Mouse Button Callback, runs on mouse button pressed
static void MouseButtonCallback(GLFWwindow *window, int button, int action, int mods)
{
    // WARNING: GLFW could only return GLFW_PRESS (1) or GLFW_RELEASE (0) for now,
    // but future releases may add more actions (i.e. GLFW_REPEAT)
    CORE.Input.Mouse.currentButtonState[button] = action;

#if defined(SUPPORT_GESTURES_SYSTEM) && defined(SUPPORT_MOUSE_GESTURES)         // PLATFORM_DESKTOP
    // Process mouse events as touches to be able to use mouse-gestures
    GestureEvent gestureEvent = { 0 };

    // Register touch actions
    if ((CORE.Input.Mouse.currentButtonState[button] == 1) && (CORE.Input.Mouse.previousButtonState[button] == 0)) gestureEvent.touchAction = TOUCH_ACTION_DOWN;
    else if ((CORE.Input.Mouse.currentButtonState[button] == 0) && (CORE.Input.Mouse.previousButtonState[button] == 1)) gestureEvent.touchAction = TOUCH_ACTION_UP;

    // NOTE: TOUCH_ACTION_MOVE event is registered in MouseCursorPosCallback()

    // Assign a pointer ID
    gestureEvent.pointId[0] = 0;

    // Register touch points count
    gestureEvent.pointCount = 1;

    // Register touch points position, only one point registered
    gestureEvent.position[0] = GetMousePosition();

    // Normalize gestureEvent.position[0] for CORE.Window.screen.width and CORE.Window.screen.height
    gestureEvent.position[0].x /= (float)GetScreenWidth();
    gestureEvent.position[0].y /= (float)GetScreenHeight();

    // Gesture data is sent to gestures-system for processing
#if defined(PLATFORM_WEB)
    // Prevent calling ProcessGestureEvent() when Emscripten is present and there's a touch gesture, so EmscriptenTouchCallback() can handle it itself
    if (GetMouseX() != 0 || GetMouseY() != 0) ProcessGestureEvent(gestureEvent);
#else
    ProcessGestureEvent(gestureEvent);
#endif

#endif
}

// GLFW3 Cursor Position Callback, runs on mouse move
static void MouseCursorPosCallback(GLFWwindow *window, double x, double y)
{
    CORE.Input.Mouse.currentPosition.x = (float)x;
    CORE.Input.Mouse.currentPosition.y = (float)y;
    CORE.Input.Touch.position[0] = CORE.Input.Mouse.currentPosition;

#if defined(SUPPORT_GESTURES_SYSTEM) && defined(SUPPORT_MOUSE_GESTURES)         // PLATFORM_DESKTOP
    // Process mouse events as touches to be able to use mouse-gestures
    GestureEvent gestureEvent = { 0 };

    gestureEvent.touchAction = TOUCH_ACTION_MOVE;

    // Assign a pointer ID
    gestureEvent.pointId[0] = 0;

    // Register touch points count
    gestureEvent.pointCount = 1;

    // Register touch points position, only one point registered
    gestureEvent.position[0] = CORE.Input.Touch.position[0];

    // Normalize gestureEvent.position[0] for CORE.Window.screen.width and CORE.Window.screen.height
    gestureEvent.position[0].x /= (float)GetScreenWidth();
    gestureEvent.position[0].y /= (float)GetScreenHeight();

    // Gesture data is sent to gestures-system for processing
    ProcessGestureEvent(gestureEvent);
#endif
}

// GLFW3 Scrolling Callback, runs on mouse wheel
static void MouseScrollCallback(GLFWwindow *window, double xoffset, double yoffset)
{
    CORE.Input.Mouse.currentWheelMove = (Vector2){ (float)xoffset, (float)yoffset };
}

// GLFW3 CursorEnter Callback, when cursor enters the window
static void CursorEnterCallback(GLFWwindow *window, int enter)
{
    if (enter == true) CORE.Input.Mouse.cursorOnScreen = true;
    else CORE.Input.Mouse.cursorOnScreen = false;
}

// GLFW3 Window Drop Callback, runs when drop files into window
static void WindowDropCallback(GLFWwindow *window, int count, const char **paths)
{
    if (count > 0)
    {
        // In case previous dropped filepaths have not been freed, we free them
        if (CORE.Window.dropFileCount > 0)
        {
            for (unsigned int i = 0; i < CORE.Window.dropFileCount; i++) RL_FREE(CORE.Window.dropFilepaths[i]);

            RL_FREE(CORE.Window.dropFilepaths);

            CORE.Window.dropFileCount = 0;
            CORE.Window.dropFilepaths = NULL;
        }

        // WARNING: Paths are freed by GLFW when the callback returns, we must keep an internal copy
        CORE.Window.dropFileCount = count;
        CORE.Window.dropFilepaths = (char **)RL_CALLOC(CORE.Window.dropFileCount, sizeof(char *));

        for (unsigned int i = 0; i < CORE.Window.dropFileCount; i++)
        {
            CORE.Window.dropFilepaths[i] = (char *)RL_CALLOC(MAX_FILEPATH_LENGTH, sizeof(char));
            strcpy(CORE.Window.dropFilepaths[i], paths[i]);
        }
    }
}
#endif

<<<<<<< HEAD
=======
#if defined(PLATFORM_ANDROID)
// ANDROID: Process activity lifecycle commands
static void AndroidCommandCallback(struct android_app *app, int32_t cmd)
{
    switch (cmd)
    {
        case APP_CMD_START:
        {
            //rendering = true;
        } break;
        case APP_CMD_RESUME: break;
        case APP_CMD_INIT_WINDOW:
        {
            if (app->window != NULL)
            {
                if (CORE.Android.contextRebindRequired)
                {
                    // Reset screen scaling to full display size
                    EGLint displayFormat = 0;
                    eglGetConfigAttrib(CORE.Window.device, CORE.Window.config, EGL_NATIVE_VISUAL_ID, &displayFormat);

                    // Adding renderOffset here feels rather hackish, but the viewport scaling is wrong after the
                    // context rebinding if the screen is scaled unless offsets are added. There's probably a more
                    // appropriate way to fix this
                    ANativeWindow_setBuffersGeometry(app->window,
                        CORE.Window.render.width + CORE.Window.renderOffset.x,
                        CORE.Window.render.height + CORE.Window.renderOffset.y,
                        displayFormat);

                    // Recreate display surface and re-attach OpenGL context
                    CORE.Window.surface = eglCreateWindowSurface(CORE.Window.device, CORE.Window.config, app->window, NULL);
                    eglMakeCurrent(CORE.Window.device, CORE.Window.surface, CORE.Window.surface, CORE.Window.context);

                    CORE.Android.contextRebindRequired = false;
                }
                else
                {
                    CORE.Window.display.width = ANativeWindow_getWidth(CORE.Android.app->window);
                    CORE.Window.display.height = ANativeWindow_getHeight(CORE.Android.app->window);

                    // Initialize graphics device (display device and OpenGL context)
                    InitGraphicsDevice(CORE.Window.screen.width, CORE.Window.screen.height);

                    // Initialize hi-res timer
                    InitTimer();

                    // Initialize random seed
                    srand((unsigned int)time(NULL));

                #if defined(SUPPORT_MODULE_RTEXT) && defined(SUPPORT_DEFAULT_FONT)
                    // Load default font
                    // WARNING: External function: Module required: rtext
                    LoadFontDefault();
                    Rectangle rec = GetFontDefault().recs[95];
                    // NOTE: We setup a 1px padding on char rectangle to avoid pixel bleeding on MSAA filtering
                    #if defined(SUPPORT_MODULE_RSHAPES)
                    SetShapesTexture(GetFontDefault().texture, (Rectangle){ rec.x + 1, rec.y + 1, rec.width - 2, rec.height - 2 });  // WARNING: Module required: rshapes
                    #endif
                #endif

                    // TODO: GPU assets reload in case of lost focus (lost context)
                    // NOTE: This problem has been solved just unbinding and rebinding context from display
                    /*
                    if (assetsReloadRequired)
                    {
                        for (int i = 0; i < assetCount; i++)
                        {
                            // TODO: Unload old asset if required

                            // Load texture again to pointed texture
                            (*textureAsset + i) = LoadTexture(assetPath[i]);
                        }
                    }
                    */
                }
            }
        } break;
        case APP_CMD_GAINED_FOCUS:
        {
            CORE.Android.appEnabled = true;
            //ResumeMusicStream();
        } break;
        case APP_CMD_PAUSE: break;
        case APP_CMD_LOST_FOCUS:
        {
            CORE.Android.appEnabled = false;
            //PauseMusicStream();
        } break;
        case APP_CMD_TERM_WINDOW:
        {
            // Detach OpenGL context and destroy display surface
            // NOTE 1: This case is used when the user exits the app without closing it. We detach the context to ensure everything is recoverable upon resuming.
            // NOTE 2: Detaching context before destroying display surface avoids losing our resources (textures, shaders, VBOs...)
            // NOTE 3: In some cases (too many context loaded), OS could unload context automatically... :(
            if (CORE.Window.device != EGL_NO_DISPLAY)
            {
                eglMakeCurrent(CORE.Window.device, EGL_NO_SURFACE, EGL_NO_SURFACE, EGL_NO_CONTEXT);

                if (CORE.Window.surface != EGL_NO_SURFACE)
                {
                    eglDestroySurface(CORE.Window.device, CORE.Window.surface);
                    CORE.Window.surface = EGL_NO_SURFACE;
                }

                CORE.Android.contextRebindRequired = true;
            }
            // If 'CORE.Window.device' is already set to 'EGL_NO_DISPLAY'
            // this means that the user has already called 'CloseWindow()'

        } break;
        case APP_CMD_SAVE_STATE: break;
        case APP_CMD_STOP: break;
        case APP_CMD_DESTROY: break;
        case APP_CMD_CONFIG_CHANGED:
        {
            //AConfiguration_fromAssetManager(CORE.Android.app->config, CORE.Android.app->activity->assetManager);
            //print_cur_config(CORE.Android.app);

            // Check screen orientation here!
        } break;
        default: break;
    }
}

static GamepadButton AndroidTranslateGamepadButton(int button)
{
    switch (button)
    {
        case AKEYCODE_BUTTON_A: return GAMEPAD_BUTTON_RIGHT_FACE_DOWN;
        case AKEYCODE_BUTTON_B: return GAMEPAD_BUTTON_RIGHT_FACE_RIGHT;
        case AKEYCODE_BUTTON_X: return GAMEPAD_BUTTON_RIGHT_FACE_LEFT;
        case AKEYCODE_BUTTON_Y: return GAMEPAD_BUTTON_RIGHT_FACE_UP;
        case AKEYCODE_BUTTON_L1: return GAMEPAD_BUTTON_LEFT_TRIGGER_1;
        case AKEYCODE_BUTTON_R1: return GAMEPAD_BUTTON_RIGHT_TRIGGER_1;
        case AKEYCODE_BUTTON_L2: return GAMEPAD_BUTTON_LEFT_TRIGGER_2;
        case AKEYCODE_BUTTON_R2: return GAMEPAD_BUTTON_RIGHT_TRIGGER_2;
        case AKEYCODE_BUTTON_THUMBL: return GAMEPAD_BUTTON_LEFT_THUMB;
        case AKEYCODE_BUTTON_THUMBR: return GAMEPAD_BUTTON_RIGHT_THUMB;
        case AKEYCODE_BUTTON_START: return GAMEPAD_BUTTON_MIDDLE_RIGHT;
        case AKEYCODE_BUTTON_SELECT: return GAMEPAD_BUTTON_MIDDLE_LEFT;
        case AKEYCODE_BUTTON_MODE: return GAMEPAD_BUTTON_MIDDLE;
        // On some (most?) gamepads dpad events are reported as axis motion instead
        case AKEYCODE_DPAD_DOWN: return GAMEPAD_BUTTON_LEFT_FACE_DOWN;
        case AKEYCODE_DPAD_RIGHT: return GAMEPAD_BUTTON_LEFT_FACE_RIGHT;
        case AKEYCODE_DPAD_LEFT: return GAMEPAD_BUTTON_LEFT_FACE_LEFT;
        case AKEYCODE_DPAD_UP: return GAMEPAD_BUTTON_LEFT_FACE_UP;
        default: return GAMEPAD_BUTTON_UNKNOWN;
    }
}

// ANDROID: Get input events
static int32_t AndroidInputCallback(struct android_app *app, AInputEvent *event)
{
    // If additional inputs are required check:
    // https://developer.android.com/ndk/reference/group/input
    // https://developer.android.com/training/game-controllers/controller-input

    int type = AInputEvent_getType(event);
    int source = AInputEvent_getSource(event);

    if (type == AINPUT_EVENT_TYPE_MOTION)
    {
        if (((source & AINPUT_SOURCE_JOYSTICK) == AINPUT_SOURCE_JOYSTICK) ||
            ((source & AINPUT_SOURCE_GAMEPAD) == AINPUT_SOURCE_GAMEPAD))
        {
            // For now we'll assume a single gamepad which we "detect" on its input event
            CORE.Input.Gamepad.ready[0] = true;

            CORE.Input.Gamepad.axisState[0][GAMEPAD_AXIS_LEFT_X] = AMotionEvent_getAxisValue(
                    event, AMOTION_EVENT_AXIS_X, 0);
            CORE.Input.Gamepad.axisState[0][GAMEPAD_AXIS_LEFT_Y] = AMotionEvent_getAxisValue(
                    event, AMOTION_EVENT_AXIS_Y, 0);
            CORE.Input.Gamepad.axisState[0][GAMEPAD_AXIS_RIGHT_X] = AMotionEvent_getAxisValue(
                    event, AMOTION_EVENT_AXIS_Z, 0);
            CORE.Input.Gamepad.axisState[0][GAMEPAD_AXIS_RIGHT_Y] = AMotionEvent_getAxisValue(
                    event, AMOTION_EVENT_AXIS_RZ, 0);
            CORE.Input.Gamepad.axisState[0][GAMEPAD_AXIS_LEFT_TRIGGER] = AMotionEvent_getAxisValue(
                    event, AMOTION_EVENT_AXIS_BRAKE, 0) * 2.0f - 1.0f;
            CORE.Input.Gamepad.axisState[0][GAMEPAD_AXIS_RIGHT_TRIGGER] = AMotionEvent_getAxisValue(
                    event, AMOTION_EVENT_AXIS_GAS, 0) * 2.0f - 1.0f;

            // dpad is reported as an axis on android
            float dpadX = AMotionEvent_getAxisValue(event, AMOTION_EVENT_AXIS_HAT_X, 0);
            float dpadY = AMotionEvent_getAxisValue(event, AMOTION_EVENT_AXIS_HAT_Y, 0);

            if (dpadX == 1.0f)
            {
                CORE.Input.Gamepad.currentButtonState[0][GAMEPAD_BUTTON_LEFT_FACE_RIGHT] = 1;
                CORE.Input.Gamepad.currentButtonState[0][GAMEPAD_BUTTON_LEFT_FACE_LEFT] = 0;
            }
            else if (dpadX == -1.0f)
            {
                CORE.Input.Gamepad.currentButtonState[0][GAMEPAD_BUTTON_LEFT_FACE_RIGHT] = 0;
                CORE.Input.Gamepad.currentButtonState[0][GAMEPAD_BUTTON_LEFT_FACE_LEFT] = 1;
            }
            else
            {
                CORE.Input.Gamepad.currentButtonState[0][GAMEPAD_BUTTON_LEFT_FACE_RIGHT] = 0;
                CORE.Input.Gamepad.currentButtonState[0][GAMEPAD_BUTTON_LEFT_FACE_LEFT] = 0;
            }

            if (dpadY == 1.0f)
            {
                CORE.Input.Gamepad.currentButtonState[0][GAMEPAD_BUTTON_LEFT_FACE_DOWN] = 1;
                CORE.Input.Gamepad.currentButtonState[0][GAMEPAD_BUTTON_LEFT_FACE_UP] = 0;
            }
            else if (dpadY == -1.0f)
            {
                CORE.Input.Gamepad.currentButtonState[0][GAMEPAD_BUTTON_LEFT_FACE_DOWN] = 0;
                CORE.Input.Gamepad.currentButtonState[0][GAMEPAD_BUTTON_LEFT_FACE_UP] = 1;
            }
            else
            {
                CORE.Input.Gamepad.currentButtonState[0][GAMEPAD_BUTTON_LEFT_FACE_DOWN] = 0;
                CORE.Input.Gamepad.currentButtonState[0][GAMEPAD_BUTTON_LEFT_FACE_UP] = 0;
            }

            return 1; // Handled gamepad axis motion
        }
    }
    else if (type == AINPUT_EVENT_TYPE_KEY)
    {
        int32_t keycode = AKeyEvent_getKeyCode(event);
        //int32_t AKeyEvent_getMetaState(event);

        // Handle gamepad button presses and releases
        if (((source & AINPUT_SOURCE_JOYSTICK) == AINPUT_SOURCE_JOYSTICK) ||
            ((source & AINPUT_SOURCE_GAMEPAD) == AINPUT_SOURCE_GAMEPAD))
        {
            // For now we'll assume a single gamepad which we "detect" on its input event
            CORE.Input.Gamepad.ready[0] = true;

            GamepadButton button = AndroidTranslateGamepadButton(keycode);

            if (button == GAMEPAD_BUTTON_UNKNOWN) return 1;

            if (AKeyEvent_getAction(event) == AKEY_EVENT_ACTION_DOWN)
            {
                CORE.Input.Gamepad.currentButtonState[0][button] = 1;
            }
            else CORE.Input.Gamepad.currentButtonState[0][button] = 0;  // Key up

            return 1; // Handled gamepad button
        }

        // Save current button and its state
        // NOTE: Android key action is 0 for down and 1 for up
        if (AKeyEvent_getAction(event) == AKEY_EVENT_ACTION_DOWN)
        {
            CORE.Input.Keyboard.currentKeyState[keycode] = 1;   // Key down

            CORE.Input.Keyboard.keyPressedQueue[CORE.Input.Keyboard.keyPressedQueueCount] = keycode;
            CORE.Input.Keyboard.keyPressedQueueCount++;
        }
        else if (AKeyEvent_getAction(event) == AKEY_EVENT_ACTION_MULTIPLE) CORE.Input.Keyboard.keyRepeatInFrame[keycode] = 1;
        else CORE.Input.Keyboard.currentKeyState[keycode] = 0;  // Key up

        if (keycode == AKEYCODE_POWER)
        {
            // Let the OS handle input to avoid app stuck. Behaviour: CMD_PAUSE -> CMD_SAVE_STATE -> CMD_STOP -> CMD_CONFIG_CHANGED -> CMD_LOST_FOCUS
            // Resuming Behaviour: CMD_START -> CMD_RESUME -> CMD_CONFIG_CHANGED -> CMD_CONFIG_CHANGED -> CMD_GAINED_FOCUS
            // It seems like locking mobile, screen size (CMD_CONFIG_CHANGED) is affected.
            // NOTE: AndroidManifest.xml must have <activity android:configChanges="orientation|keyboardHidden|screenSize" >
            // Before that change, activity was calling CMD_TERM_WINDOW and CMD_DESTROY when locking mobile, so that was not a normal behaviour
            return 0;
        }
        else if ((keycode == AKEYCODE_BACK) || (keycode == AKEYCODE_MENU))
        {
            // Eat BACK_BUTTON and AKEYCODE_MENU, just do nothing... and don't let to be handled by OS!
            return 1;
        }
        else if ((keycode == AKEYCODE_VOLUME_UP) || (keycode == AKEYCODE_VOLUME_DOWN))
        {
            // Set default OS behaviour
            return 0;
        }

        return 0;
    }

    // Register touch points count
    CORE.Input.Touch.pointCount = AMotionEvent_getPointerCount(event);

    for (int i = 0; (i < CORE.Input.Touch.pointCount) && (i < MAX_TOUCH_POINTS); i++)
    {
        // Register touch points id
        CORE.Input.Touch.pointId[i] = AMotionEvent_getPointerId(event, i);

        // Register touch points position
        CORE.Input.Touch.position[i] = (Vector2){ AMotionEvent_getX(event, i), AMotionEvent_getY(event, i) };

        // Normalize CORE.Input.Touch.position[i] for CORE.Window.screen.width and CORE.Window.screen.height
        float widthRatio = (float)(CORE.Window.screen.width + CORE.Window.renderOffset.x) / (float)CORE.Window.display.width;
        float heightRatio = (float)(CORE.Window.screen.height + CORE.Window.renderOffset.y) / (float)CORE.Window.display.height;
        CORE.Input.Touch.position[i].x = CORE.Input.Touch.position[i].x * widthRatio - (float)CORE.Window.renderOffset.x / 2;
        CORE.Input.Touch.position[i].y = CORE.Input.Touch.position[i].y * heightRatio - (float)CORE.Window.renderOffset.y / 2;
    }

    int32_t action = AMotionEvent_getAction(event);
    unsigned int flags = action & AMOTION_EVENT_ACTION_MASK;

#if defined(SUPPORT_GESTURES_SYSTEM)        // PLATFORM_ANDROID
    GestureEvent gestureEvent = { 0 };

    gestureEvent.pointCount = CORE.Input.Touch.pointCount;

    // Register touch actions
    if (flags == AMOTION_EVENT_ACTION_DOWN) gestureEvent.touchAction = TOUCH_ACTION_DOWN;
    else if (flags == AMOTION_EVENT_ACTION_UP) gestureEvent.touchAction = TOUCH_ACTION_UP;
    else if (flags == AMOTION_EVENT_ACTION_MOVE) gestureEvent.touchAction = TOUCH_ACTION_MOVE;
    else if (flags == AMOTION_EVENT_ACTION_CANCEL) gestureEvent.touchAction = TOUCH_ACTION_CANCEL;

    for (int i = 0; (i < gestureEvent.pointCount) && (i < MAX_TOUCH_POINTS); i++)
    {
        gestureEvent.pointId[i] = CORE.Input.Touch.pointId[i];
        gestureEvent.position[i] = CORE.Input.Touch.position[i];
    }

    // Gesture data is sent to gestures system for processing
    ProcessGestureEvent(gestureEvent);
#endif

    int32_t pointerIndex = (action & AMOTION_EVENT_ACTION_POINTER_INDEX_MASK) >> AMOTION_EVENT_ACTION_POINTER_INDEX_SHIFT;

    if (flags == AMOTION_EVENT_ACTION_POINTER_UP || flags == AMOTION_EVENT_ACTION_UP)
    {
        // One of the touchpoints is released, remove it from touch point arrays
        for (int i = pointerIndex; (i < CORE.Input.Touch.pointCount - 1) && (i < MAX_TOUCH_POINTS); i++)
        {
            CORE.Input.Touch.pointId[i] = CORE.Input.Touch.pointId[i+1];
            CORE.Input.Touch.position[i] = CORE.Input.Touch.position[i+1];
        }

        CORE.Input.Touch.pointCount--;
    }

    // When all touchpoints are tapped and released really quickly, this event is generated
    if (flags == AMOTION_EVENT_ACTION_CANCEL) CORE.Input.Touch.pointCount = 0;

    if (CORE.Input.Touch.pointCount > 0) CORE.Input.Touch.currentTouchState[MOUSE_BUTTON_LEFT] = 1;
    else CORE.Input.Touch.currentTouchState[MOUSE_BUTTON_LEFT] = 0;

    return 0;
}
#endif

#if defined(PLATFORM_WEB)
// Register fullscreen change events
static EM_BOOL EmscriptenFullscreenChangeCallback(int eventType, const EmscriptenFullscreenChangeEvent *event, void *userData)
{
    // TODO: Implement EmscriptenFullscreenChangeCallback()?

    return 1;   // The event was consumed by the callback handler
}

// Register window resize event
static EM_BOOL EmscriptenWindowResizedCallback(int eventType, const EmscriptenUiEvent *event, void *userData)
{
    // TODO: Implement EmscriptenWindowResizedCallback()?

    return 1;   // The event was consumed by the callback handler
}

EM_JS(int, GetWindowInnerWidth, (), { return window.innerWidth; });
EM_JS(int, GetWindowInnerHeight, (), { return window.innerHeight; });

// Register DOM element resize event
static EM_BOOL EmscriptenResizeCallback(int eventType, const EmscriptenUiEvent *event, void *userData)
{
    // Don't resize non-resizeable windows
    if ((CORE.Window.flags & FLAG_WINDOW_RESIZABLE) == 0) return 1;

    // This event is called whenever the window changes sizes,
    // so the size of the canvas object is explicitly retrieved below
    int width = GetWindowInnerWidth();
    int height = GetWindowInnerHeight();

    if (width < CORE.Window.screenMin.width) width = CORE.Window.screenMin.width;
    else if (width > CORE.Window.screenMax.width && CORE.Window.screenMax.width > 0) width = CORE.Window.screenMax.width;

    if (height < CORE.Window.screenMin.height) height = CORE.Window.screenMin.height;
    else if (height > CORE.Window.screenMax.height && CORE.Window.screenMax.height > 0) height = CORE.Window.screenMax.height;

    emscripten_set_canvas_element_size("#canvas",width,height);

    SetupViewport(width, height);    // Reset viewport and projection matrix for new size

    CORE.Window.currentFbo.width = width;
    CORE.Window.currentFbo.height = height;
    CORE.Window.resizedLastFrame = true;

    if (IsWindowFullscreen()) return 1;

    // Set current screen size
    CORE.Window.screen.width = width;
    CORE.Window.screen.height = height;

    // NOTE: Postprocessing texture is not scaled to new size

    return 0;
}

// Register mouse input events
static EM_BOOL EmscriptenMouseCallback(int eventType, const EmscriptenMouseEvent *mouseEvent, void *userData)
{
    // This is only for registering mouse click events with emscripten and doesn't need to do anything

    return 1;   // The event was consumed by the callback handler
}

// Register connected/disconnected gamepads events
static EM_BOOL EmscriptenGamepadCallback(int eventType, const EmscriptenGamepadEvent *gamepadEvent, void *userData)
{
    /*
    TRACELOGD("%s: timeStamp: %g, connected: %d, index: %ld, numAxes: %d, numButtons: %d, id: \"%s\", mapping: \"%s\"",
           eventType != 0? emscripten_event_type_to_string(eventType) : "Gamepad state",
           gamepadEvent->timestamp, gamepadEvent->connected, gamepadEvent->index, gamepadEvent->numAxes, gamepadEvent->numButtons, gamepadEvent->id, gamepadEvent->mapping);

    for (int i = 0; i < gamepadEvent->numAxes; ++i) TRACELOGD("Axis %d: %g", i, gamepadEvent->axis[i]);
    for (int i = 0; i < gamepadEvent->numButtons; ++i) TRACELOGD("Button %d: Digital: %d, Analog: %g", i, gamepadEvent->digitalButton[i], gamepadEvent->analogButton[i]);
    */

    if ((gamepadEvent->connected) && (gamepadEvent->index < MAX_GAMEPADS))
    {
        CORE.Input.Gamepad.ready[gamepadEvent->index] = true;
        sprintf(CORE.Input.Gamepad.name[gamepadEvent->index],"%s",gamepadEvent->id);
    }
    else CORE.Input.Gamepad.ready[gamepadEvent->index] = false;

    return 1;   // The event was consumed by the callback handler
}

// Register touch input events
static EM_BOOL EmscriptenTouchCallback(int eventType, const EmscriptenTouchEvent *touchEvent, void *userData)
{
    // Register touch points count
    CORE.Input.Touch.pointCount = touchEvent->numTouches;

    double canvasWidth = 0.0;
    double canvasHeight = 0.0;
    // NOTE: emscripten_get_canvas_element_size() returns canvas.width and canvas.height but
    // we are looking for actual CSS size: canvas.style.width and canvas.style.height
    //EMSCRIPTEN_RESULT res = emscripten_get_canvas_element_size("#canvas", &canvasWidth, &canvasHeight);
    emscripten_get_element_css_size("#canvas", &canvasWidth, &canvasHeight);

    for (int i = 0; (i < CORE.Input.Touch.pointCount) && (i < MAX_TOUCH_POINTS); i++)
    {
        // Register touch points id
        CORE.Input.Touch.pointId[i] = touchEvent->touches[i].identifier;

        // Register touch points position
        CORE.Input.Touch.position[i] = (Vector2){ touchEvent->touches[i].targetX, touchEvent->touches[i].targetY };

        // Normalize gestureEvent.position[x] for CORE.Window.screen.width and CORE.Window.screen.height
        CORE.Input.Touch.position[i].x *= ((float)GetScreenWidth()/(float)canvasWidth);
        CORE.Input.Touch.position[i].y *= ((float)GetScreenHeight()/(float)canvasHeight);

        if (eventType == EMSCRIPTEN_EVENT_TOUCHSTART) CORE.Input.Touch.currentTouchState[i] = 1;
        else if (eventType == EMSCRIPTEN_EVENT_TOUCHEND) CORE.Input.Touch.currentTouchState[i] = 0;
    }

#if defined(SUPPORT_GESTURES_SYSTEM)        // PLATFORM_WEB
    GestureEvent gestureEvent = { 0 };

    gestureEvent.pointCount = CORE.Input.Touch.pointCount;

    // Register touch actions
    if (eventType == EMSCRIPTEN_EVENT_TOUCHSTART) gestureEvent.touchAction = TOUCH_ACTION_DOWN;
    else if (eventType == EMSCRIPTEN_EVENT_TOUCHEND) gestureEvent.touchAction = TOUCH_ACTION_UP;
    else if (eventType == EMSCRIPTEN_EVENT_TOUCHMOVE) gestureEvent.touchAction = TOUCH_ACTION_MOVE;
    else if (eventType == EMSCRIPTEN_EVENT_TOUCHCANCEL) gestureEvent.touchAction = TOUCH_ACTION_CANCEL;

    for (int i = 0; (i < gestureEvent.pointCount) && (i < MAX_TOUCH_POINTS); i++)
    {
        gestureEvent.pointId[i] = CORE.Input.Touch.pointId[i];
        gestureEvent.position[i] = CORE.Input.Touch.position[i];

        // Normalize gestureEvent.position[i]
        gestureEvent.position[i].x /= (float)GetScreenWidth();
        gestureEvent.position[i].y /= (float)GetScreenHeight();
    }

    // Gesture data is sent to gestures system for processing
    ProcessGestureEvent(gestureEvent);

    // Reset the pointCount for web, if it was the last Touch End event
    if (eventType == EMSCRIPTEN_EVENT_TOUCHEND && CORE.Input.Touch.pointCount == 1) CORE.Input.Touch.pointCount = 0;
#endif

    return 1;   // The event was consumed by the callback handler
}
#endif

>>>>>>> 8a1779b2
#if defined(PLATFORM_DRM)
// Initialize Keyboard system (using standard input)
static void InitKeyboard(void)
{
    // NOTE: We read directly from Standard Input (stdin) - STDIN_FILENO file descriptor,
    // Reading directly from stdin will give chars already key-mapped by kernel to ASCII or UNICODE

    // Save terminal keyboard settings
    tcgetattr(STDIN_FILENO, &CORE.Input.Keyboard.defaultSettings);

    // Reconfigure terminal with new settings
    struct termios keyboardNewSettings = { 0 };
    keyboardNewSettings = CORE.Input.Keyboard.defaultSettings;

    // New terminal settings for keyboard: turn off buffering (non-canonical mode), echo and key processing
    // NOTE: ISIG controls if ^C and ^Z generate break signals or not
    keyboardNewSettings.c_lflag &= ~(ICANON | ECHO | ISIG);
    //keyboardNewSettings.c_iflag &= ~(ISTRIP | INLCR | ICRNL | IGNCR | IXON | IXOFF);
    keyboardNewSettings.c_cc[VMIN] = 1;
    keyboardNewSettings.c_cc[VTIME] = 0;

    // Set new keyboard settings (change occurs immediately)
    tcsetattr(STDIN_FILENO, TCSANOW, &keyboardNewSettings);

    // Save old keyboard mode to restore it at the end
    CORE.Input.Keyboard.defaultFileFlags = fcntl(STDIN_FILENO, F_GETFL, 0);          // F_GETFL: Get the file access mode and the file status flags
    fcntl(STDIN_FILENO, F_SETFL, CORE.Input.Keyboard.defaultFileFlags | O_NONBLOCK); // F_SETFL: Set the file status flags to the value specified

    // NOTE: If ioctl() returns -1, it means the call failed for some reason (error code set in errno)
    int result = ioctl(STDIN_FILENO, KDGKBMODE, &CORE.Input.Keyboard.defaultMode);

    // In case of failure, it could mean a remote keyboard is used (SSH)
    if (result < 0) TRACELOG(LOG_WARNING, "RPI: Failed to change keyboard mode, an SSH keyboard is probably used");
    else
    {
        // Reconfigure keyboard mode to get:
        //    - scancodes (K_RAW)
        //    - keycodes (K_MEDIUMRAW)
        //    - ASCII chars (K_XLATE)
        //    - UNICODE chars (K_UNICODE)
        ioctl(STDIN_FILENO, KDSKBMODE, K_XLATE);  // ASCII chars
    }

    // Register keyboard restore when program finishes
    atexit(RestoreKeyboard);
}

// Restore default keyboard input
static void RestoreKeyboard(void)
{
    // Reset to default keyboard settings
    tcsetattr(STDIN_FILENO, TCSANOW, &CORE.Input.Keyboard.defaultSettings);

    // Reconfigure keyboard to default mode
    fcntl(STDIN_FILENO, F_SETFL, CORE.Input.Keyboard.defaultFileFlags);
    ioctl(STDIN_FILENO, KDSKBMODE, CORE.Input.Keyboard.defaultMode);
}

#if defined(SUPPORT_SSH_KEYBOARD_RPI)
// Process keyboard inputs
static void ProcessKeyboard(void)
{
    #define MAX_KEYBUFFER_SIZE      32      // Max size in bytes to read

    // Keyboard input polling (fill keys[256] array with status)
    int bufferByteCount = 0;                        // Bytes available on the buffer
    char keysBuffer[MAX_KEYBUFFER_SIZE] = { 0 };    // Max keys to be read at a time

    // Read availables keycodes from stdin
    bufferByteCount = read(STDIN_FILENO, keysBuffer, MAX_KEYBUFFER_SIZE);     // POSIX system call

    // Reset pressed keys array (it will be filled below)
    for (int i = 0; i < MAX_KEYBOARD_KEYS; i++)
    {
        CORE.Input.Keyboard.currentKeyState[i] = 0;
        CORE.Input.Keyboard.keyRepeatInFrame[i] = 0;
    }

    // Fill all read bytes (looking for keys)
    for (int i = 0; i < bufferByteCount; i++)
    {
        // NOTE: If (key == 0x1b), depending on next key, it could be a special keymap code!
        // Up -> 1b 5b 41 / Left -> 1b 5b 44 / Right -> 1b 5b 43 / Down -> 1b 5b 42
        if (keysBuffer[i] == 0x1b)
        {
            // Check if ESCAPE key has been pressed to stop program
            if (bufferByteCount == 1) CORE.Input.Keyboard.currentKeyState[CORE.Input.Keyboard.exitKey] = 1;
            else
            {
                if (keysBuffer[i + 1] == 0x5b)    // Special function key
                {
                    if ((keysBuffer[i + 2] == 0x5b) || (keysBuffer[i + 2] == 0x31) || (keysBuffer[i + 2] == 0x32))
                    {
                        // Process special function keys (F1 - F12)
                        switch (keysBuffer[i + 3])
                        {
                            case 0x41: CORE.Input.Keyboard.currentKeyState[290] = 1; break;    // raylib KEY_F1
                            case 0x42: CORE.Input.Keyboard.currentKeyState[291] = 1; break;    // raylib KEY_F2
                            case 0x43: CORE.Input.Keyboard.currentKeyState[292] = 1; break;    // raylib KEY_F3
                            case 0x44: CORE.Input.Keyboard.currentKeyState[293] = 1; break;    // raylib KEY_F4
                            case 0x45: CORE.Input.Keyboard.currentKeyState[294] = 1; break;    // raylib KEY_F5
                            case 0x37: CORE.Input.Keyboard.currentKeyState[295] = 1; break;    // raylib KEY_F6
                            case 0x38: CORE.Input.Keyboard.currentKeyState[296] = 1; break;    // raylib KEY_F7
                            case 0x39: CORE.Input.Keyboard.currentKeyState[297] = 1; break;    // raylib KEY_F8
                            case 0x30: CORE.Input.Keyboard.currentKeyState[298] = 1; break;    // raylib KEY_F9
                            case 0x31: CORE.Input.Keyboard.currentKeyState[299] = 1; break;    // raylib KEY_F10
                            case 0x33: CORE.Input.Keyboard.currentKeyState[300] = 1; break;    // raylib KEY_F11
                            case 0x34: CORE.Input.Keyboard.currentKeyState[301] = 1; break;    // raylib KEY_F12
                            default: break;
                        }

                        if (keysBuffer[i + 2] == 0x5b) i += 4;
                        else if ((keysBuffer[i + 2] == 0x31) || (keysBuffer[i + 2] == 0x32)) i += 5;
                    }
                    else
                    {
                        switch (keysBuffer[i + 2])
                        {
                            case 0x41: CORE.Input.Keyboard.currentKeyState[265] = 1; break;    // raylib KEY_UP
                            case 0x42: CORE.Input.Keyboard.currentKeyState[264] = 1; break;    // raylib KEY_DOWN
                            case 0x43: CORE.Input.Keyboard.currentKeyState[262] = 1; break;    // raylib KEY_RIGHT
                            case 0x44: CORE.Input.Keyboard.currentKeyState[263] = 1; break;    // raylib KEY_LEFT
                            default: break;
                        }

                        i += 3;  // Jump to next key
                    }

                    // NOTE: Some keys are not directly keymapped (CTRL, ALT, SHIFT)
                }
            }
        }
        else if (keysBuffer[i] == 0x0a)     // raylib KEY_ENTER (don't mix with <linux/input.h> KEY_*)
        {
            CORE.Input.Keyboard.currentKeyState[257] = 1;

            CORE.Input.Keyboard.keyPressedQueue[CORE.Input.Keyboard.keyPressedQueueCount] = 257;     // Add keys pressed into queue
            CORE.Input.Keyboard.keyPressedQueueCount++;
        }
        else if (keysBuffer[i] == 0x7f)     // raylib KEY_BACKSPACE
        {
            CORE.Input.Keyboard.currentKeyState[259] = 1;

            CORE.Input.Keyboard.keyPressedQueue[CORE.Input.Keyboard.keyPressedQueueCount] = 257;     // Add keys pressed into queue
            CORE.Input.Keyboard.keyPressedQueueCount++;
        }
        else
        {
            // Translate lowercase a-z letters to A-Z
            if ((keysBuffer[i] >= 97) && (keysBuffer[i] <= 122))
            {
                CORE.Input.Keyboard.currentKeyState[(int)keysBuffer[i] - 32] = 1;
            }
            else CORE.Input.Keyboard.currentKeyState[(int)keysBuffer[i]] = 1;

            CORE.Input.Keyboard.keyPressedQueue[CORE.Input.Keyboard.keyPressedQueueCount] = keysBuffer[i];     // Add keys pressed into queue
            CORE.Input.Keyboard.keyPressedQueueCount++;
        }
    }

    // Check exit key (same functionality as GLFW3 KeyCallback())
    if (CORE.Input.Keyboard.currentKeyState[CORE.Input.Keyboard.exitKey] == 1) CORE.Window.shouldClose = true;

#if defined(SUPPORT_SCREEN_CAPTURE)
    // Check screen capture key (raylib key: KEY_F12)
    if (CORE.Input.Keyboard.currentKeyState[301] == 1)
    {
        TakeScreenshot(TextFormat("screenshot%03i.png", screenshotCounter));
        screenshotCounter++;
    }
#endif
}
#endif  // SUPPORT_SSH_KEYBOARD_RPI

// Initialise user input from evdev(/dev/input/event<N>) this means mouse, keyboard or gamepad devices
static void InitEvdevInput(void)
{
    char path[MAX_FILEPATH_LENGTH] = { 0 };
    DIR *directory = NULL;
    struct dirent *entity = NULL;

    // Initialise keyboard file descriptor
    CORE.Input.Keyboard.fd = -1;

    // Reset variables
    for (int i = 0; i < MAX_TOUCH_POINTS; ++i)
    {
        CORE.Input.Touch.position[i].x = -1;
        CORE.Input.Touch.position[i].y = -1;
    }

    // Reset keyboard key state
    for (int i = 0; i < MAX_KEYBOARD_KEYS; i++)
    {
        CORE.Input.Keyboard.currentKeyState[i] = 0;
        CORE.Input.Keyboard.keyRepeatInFrame[i] = 0;
    }

    // Open the linux directory of "/dev/input"
    directory = opendir(DEFAULT_EVDEV_PATH);

    if (directory)
    {
        while ((entity = readdir(directory)) != NULL)
        {
            if ((strncmp("event", entity->d_name, strlen("event")) == 0) ||     // Search for devices named "event*"
                (strncmp("mouse", entity->d_name, strlen("mouse")) == 0))       // Search for devices named "mouse*"
            {
                sprintf(path, "%s%s", DEFAULT_EVDEV_PATH, entity->d_name);
                ConfigureEvdevDevice(path);                                     // Configure the device if appropriate
            }
        }

        closedir(directory);
    }
    else TRACELOG(LOG_WARNING, "RPI: Failed to open linux event directory: %s", DEFAULT_EVDEV_PATH);
}

// Identifies a input device and configures it for use if appropriate
static void ConfigureEvdevDevice(char *device)
{
    #define BITS_PER_LONG   (8*sizeof(long))
    #define NBITS(x)        ((((x) - 1)/BITS_PER_LONG) + 1)
    #define OFF(x)          ((x)%BITS_PER_LONG)
    #define BIT(x)          (1UL<<OFF(x))
    #define LONG(x)         ((x)/BITS_PER_LONG)
    #define TEST_BIT(array, bit) ((array[LONG(bit)] >> OFF(bit)) & 1)

    struct input_absinfo absinfo = { 0 };
    unsigned long evBits[NBITS(EV_MAX)] = { 0 };
    unsigned long absBits[NBITS(ABS_MAX)] = { 0 };
    unsigned long relBits[NBITS(REL_MAX)] = { 0 };
    unsigned long keyBits[NBITS(KEY_MAX)] = { 0 };
    bool hasAbs = false;
    bool hasRel = false;
    bool hasAbsMulti = false;
    int freeWorkerId = -1;
    int fd = -1;

    InputEventWorker *worker = NULL;

    // Open the device and allocate worker
    //-------------------------------------------------------------------------------------------------------
    // Find a free spot in the workers array
    for (int i = 0; i < sizeof(CORE.Input.eventWorker)/sizeof(InputEventWorker); ++i)
    {
        if (CORE.Input.eventWorker[i].threadId == 0)
        {
            freeWorkerId = i;
            break;
        }
    }

    // Select the free worker from array
    if (freeWorkerId >= 0)
    {
        worker = &(CORE.Input.eventWorker[freeWorkerId]);       // Grab a pointer to the worker
        memset(worker, 0, sizeof(InputEventWorker));  // Clear the worker
    }
    else
    {
        TRACELOG(LOG_WARNING, "RPI: Failed to create input device thread for %s, out of worker slots", device);
        return;
    }

    // Open the device
    fd = open(device, O_RDONLY | O_NONBLOCK);
    if (fd < 0)
    {
        TRACELOG(LOG_WARNING, "RPI: Failed to open input device: %s", device);
        return;
    }
    worker->fd = fd;

    // Grab number on the end of the devices name "event<N>"
    int devNum = 0;
    char *ptrDevName = strrchr(device, 't');
    worker->eventNum = -1;

    if (ptrDevName != NULL)
    {
        if (sscanf(ptrDevName, "t%d", &devNum) == 1) worker->eventNum = devNum;
    }
    else worker->eventNum = 0;      // TODO: HACK: Grab number for mouse0 device!

    // At this point we have a connection to the device, but we don't yet know what the device is.
    // It could be many things, even as simple as a power button...
    //-------------------------------------------------------------------------------------------------------

    // Identify the device
    //-------------------------------------------------------------------------------------------------------
    ioctl(fd, EVIOCGBIT(0, sizeof(evBits)), evBits);    // Read a bitfield of the available device properties

    // Check for absolute input devices
    if (TEST_BIT(evBits, EV_ABS))
    {
        ioctl(fd, EVIOCGBIT(EV_ABS, sizeof(absBits)), absBits);

        // Check for absolute movement support (usually touchscreens, but also joysticks)
        if (TEST_BIT(absBits, ABS_X) && TEST_BIT(absBits, ABS_Y))
        {
            hasAbs = true;

            // Get the scaling values
            ioctl(fd, EVIOCGABS(ABS_X), &absinfo);
            worker->absRange.x = absinfo.minimum;
            worker->absRange.width = absinfo.maximum - absinfo.minimum;
            ioctl(fd, EVIOCGABS(ABS_Y), &absinfo);
            worker->absRange.y = absinfo.minimum;
            worker->absRange.height = absinfo.maximum - absinfo.minimum;
        }

        // Check for multiple absolute movement support (usually multitouch touchscreens)
        if (TEST_BIT(absBits, ABS_MT_POSITION_X) && TEST_BIT(absBits, ABS_MT_POSITION_Y))
        {
            hasAbsMulti = true;

            // Get the scaling values
            ioctl(fd, EVIOCGABS(ABS_X), &absinfo);
            worker->absRange.x = absinfo.minimum;
            worker->absRange.width = absinfo.maximum - absinfo.minimum;
            ioctl(fd, EVIOCGABS(ABS_Y), &absinfo);
            worker->absRange.y = absinfo.minimum;
            worker->absRange.height = absinfo.maximum - absinfo.minimum;
        }
    }

    // Check for relative movement support (usually mouse)
    if (TEST_BIT(evBits, EV_REL))
    {
        ioctl(fd, EVIOCGBIT(EV_REL, sizeof(relBits)), relBits);

        if (TEST_BIT(relBits, REL_X) && TEST_BIT(relBits, REL_Y)) hasRel = true;
    }

    // Check for button support to determine the device type(usually on all input devices)
    if (TEST_BIT(evBits, EV_KEY))
    {
        ioctl(fd, EVIOCGBIT(EV_KEY, sizeof(keyBits)), keyBits);

        if (hasAbs || hasAbsMulti)
        {
            if (TEST_BIT(keyBits, BTN_TOUCH)) worker->isTouch = true;          // This is a touchscreen
            if (TEST_BIT(keyBits, BTN_TOOL_FINGER)) worker->isTouch = true;    // This is a drawing tablet
            if (TEST_BIT(keyBits, BTN_TOOL_PEN)) worker->isTouch = true;       // This is a drawing tablet
            if (TEST_BIT(keyBits, BTN_STYLUS)) worker->isTouch = true;         // This is a drawing tablet
            if (worker->isTouch || hasAbsMulti) worker->isMultitouch = true;   // This is a multitouch capable device
        }

        if (hasRel)
        {
            if (TEST_BIT(keyBits, BTN_LEFT)) worker->isMouse = true;           // This is a mouse
            if (TEST_BIT(keyBits, BTN_RIGHT)) worker->isMouse = true;          // This is a mouse
        }

        if (TEST_BIT(keyBits, BTN_A)) worker->isGamepad = true;                // This is a gamepad
        if (TEST_BIT(keyBits, BTN_TRIGGER)) worker->isGamepad = true;          // This is a gamepad
        if (TEST_BIT(keyBits, BTN_START)) worker->isGamepad = true;            // This is a gamepad
        if (TEST_BIT(keyBits, BTN_TL)) worker->isGamepad = true;               // This is a gamepad
        if (TEST_BIT(keyBits, BTN_TL)) worker->isGamepad = true;               // This is a gamepad

        if (TEST_BIT(keyBits, KEY_SPACE)) worker->isKeyboard = true;           // This is a keyboard
    }
    //-------------------------------------------------------------------------------------------------------

    // Decide what to do with the device
    //-------------------------------------------------------------------------------------------------------
    if (worker->isKeyboard && (CORE.Input.Keyboard.fd == -1))
    {
        // Use the first keyboard encountered. This assumes that a device that says it's a keyboard is just a
        // keyboard. The keyboard is polled synchronously, whereas other input devices are polled in separate
        // threads so that they don't drop events when the frame rate is slow.
        TRACELOG(LOG_INFO, "RPI: Opening keyboard device: %s", device);
        CORE.Input.Keyboard.fd = worker->fd;
    }
    else if (worker->isTouch || worker->isMouse)
    {
        // Looks like an interesting device
        TRACELOG(LOG_INFO, "RPI: Opening input device: %s (%s%s%s%s)", device,
            worker->isMouse? "mouse " : "",
            worker->isMultitouch? "multitouch " : "",
            worker->isTouch? "touchscreen " : "",
            worker->isGamepad? "gamepad " : "");

        // Create a thread for this device
        int error = pthread_create(&worker->threadId, NULL, &EventThread, (void *)worker);
        if (error != 0)
        {
            TRACELOG(LOG_WARNING, "RPI: Failed to create input device thread: %s (error: %d)", device, error);
            worker->threadId = 0;
            close(fd);
        }

#if defined(USE_LAST_TOUCH_DEVICE)
        // Find touchscreen with the highest index
        int maxTouchNumber = -1;

        for (int i = 0; i < sizeof(CORE.Input.eventWorker)/sizeof(InputEventWorker); ++i)
        {
            if (CORE.Input.eventWorker[i].isTouch && (CORE.Input.eventWorker[i].eventNum > maxTouchNumber)) maxTouchNumber = CORE.Input.eventWorker[i].eventNum;
        }

        // Find touchscreens with lower indexes
        for (int i = 0; i < sizeof(CORE.Input.eventWorker)/sizeof(InputEventWorker); ++i)
        {
            if (CORE.Input.eventWorker[i].isTouch && (CORE.Input.eventWorker[i].eventNum < maxTouchNumber))
            {
                if (CORE.Input.eventWorker[i].threadId != 0)
                {
                    TRACELOG(LOG_WARNING, "RPI: Found duplicate touchscreen, killing touchscreen on event: %d", i);
                    pthread_cancel(CORE.Input.eventWorker[i].threadId);
                    close(CORE.Input.eventWorker[i].fd);
                }
            }
        }
#endif
    }
    else close(fd);  // We are not interested in this device
    //-------------------------------------------------------------------------------------------------------
}

static void PollKeyboardEvents(void)
{
    // Scancode to keycode mapping for US keyboards
    // TODO: Replace this with a keymap from the X11 to get the correct regional map for the keyboard:
    // Currently non US keyboards will have the wrong mapping for some keys
    static const int keymapUS[] = {
        0, 256, 49, 50, 51, 52, 53, 54, 55, 56, 57, 48, 45, 61, 259, 258, 81, 87, 69, 82, 84,
        89, 85, 73, 79, 80, 91, 93, 257, 341, 65, 83, 68, 70, 71, 72, 74, 75, 76, 59, 39, 96,
        340, 92, 90, 88, 67, 86, 66, 78, 77, 44, 46, 47, 344, 332, 342, 32, 280, 290, 291,
        292, 293, 294, 295, 296, 297, 298, 299, 282, 281, 327, 328, 329, 333, 324, 325,
        326, 334, 321, 322, 323, 320, 330, 0, 85, 86, 300, 301, 89, 90, 91, 92, 93, 94, 95,
        335, 345, 331, 283, 346, 101, 268, 265, 266, 263, 262, 269, 264, 267, 260, 261,
        112, 113, 114, 115, 116, 117, 118, 119, 120, 121, 122, 123, 124, 125, 347, 127,
        128, 129, 130, 131, 132, 133, 134, 135, 136, 137, 138, 139, 140, 141, 142, 143,
        144, 145, 146, 147, 148, 149, 150, 151, 152, 153, 154, 155, 156, 157, 158, 159,
        160, 161, 162, 163, 164, 165, 166, 167, 168, 169, 170, 171, 172, 173, 174, 175,
        176, 177, 178, 179, 180, 181, 182, 183, 184, 185, 186, 187, 188, 189, 190, 191,
        192, 193, 194, 0, 0, 0, 0, 0, 200, 201, 202, 203, 204, 205, 206, 207, 208, 209, 210,
        211, 212, 213, 214, 215, 216, 217, 218, 219, 220, 221, 222, 223, 224, 225, 226,
        227, 228, 229, 230, 231, 232, 233, 234, 235, 236, 237, 238, 239, 240, 241, 242,
        243, 244, 245, 246, 247, 248, 0, 0, 0, 0, 0, 0, 0
    };

    int fd = CORE.Input.Keyboard.fd;
    if (fd == -1) return;

    struct input_event event = { 0 };
    int keycode = -1;

    // Try to read data from the keyboard and only continue if successful
    while (read(fd, &event, sizeof(event)) == (int)sizeof(event))
    {
        // Button parsing
        if (event.type == EV_KEY)
        {
#if defined(SUPPORT_SSH_KEYBOARD_RPI)
            // Change keyboard mode to events
            CORE.Input.Keyboard.evtMode = true;
#endif
            // Keyboard button parsing
            if ((event.code >= 1) && (event.code <= 255))     //Keyboard keys appear for codes 1 to 255
            {
                keycode = keymapUS[event.code & 0xFF];     // The code we get is a scancode so we look up the appropriate keycode

                // Make sure we got a valid keycode
                if ((keycode > 0) && (keycode < sizeof(CORE.Input.Keyboard.currentKeyState)))
                {
                    // WARNING: https://www.kernel.org/doc/Documentation/input/input.txt
                    // Event interface: 'value' is the value the event carries. Either a relative change for EV_REL,
                    // absolute new value for EV_ABS (joysticks ...), or 0 for EV_KEY for release, 1 for keypress and 2 for autorepeat
                    CORE.Input.Keyboard.currentKeyState[keycode] = (event.value >= 1)? 1 : 0;
                    if (event.value >= 1)
                    {
                        CORE.Input.Keyboard.keyPressedQueue[CORE.Input.Keyboard.keyPressedQueueCount] = keycode;     // Register last key pressed
                        CORE.Input.Keyboard.keyPressedQueueCount++;
                    }

                #if defined(SUPPORT_SCREEN_CAPTURE)
                    // Check screen capture key (raylib key: KEY_F12)
                    if (CORE.Input.Keyboard.currentKeyState[301] == 1)
                    {
                        TakeScreenshot(TextFormat("screenshot%03i.png", screenshotCounter));
                        screenshotCounter++;
                    }
                #endif

                    if (CORE.Input.Keyboard.currentKeyState[CORE.Input.Keyboard.exitKey] == 1) CORE.Window.shouldClose = true;

                    TRACELOGD("RPI: KEY_%s ScanCode: %4i KeyCode: %4i", event.value == 0 ? "UP":"DOWN", event.code, keycode);
                }
            }
        }
    }
}

// Input device events reading thread
static void *EventThread(void *arg)
{
    struct input_event event = { 0 };
    InputEventWorker *worker = (InputEventWorker *)arg;

    int touchAction = -1;           // 0-TOUCH_ACTION_UP, 1-TOUCH_ACTION_DOWN, 2-TOUCH_ACTION_MOVE
    bool gestureUpdate = false;     // Flag to note gestures require to update

    while (!CORE.Window.shouldClose)
    {
        // Try to read data from the device and only continue if successful
        while (read(worker->fd, &event, sizeof(event)) == (int)sizeof(event))
        {
            // Relative movement parsing
            if (event.type == EV_REL)
            {
                if (event.code == REL_X)
                {
                    CORE.Input.Mouse.currentPosition.x += event.value;
                    CORE.Input.Touch.position[0].x = CORE.Input.Mouse.currentPosition.x;

                    touchAction = 2;    // TOUCH_ACTION_MOVE
                    gestureUpdate = true;
                }

                if (event.code == REL_Y)
                {
                    CORE.Input.Mouse.currentPosition.y += event.value;
                    CORE.Input.Touch.position[0].y = CORE.Input.Mouse.currentPosition.y;

                    touchAction = 2;    // TOUCH_ACTION_MOVE
                    gestureUpdate = true;
                }

                if (event.code == REL_WHEEL) CORE.Input.Mouse.eventWheelMove.y += event.value;
            }

            // Absolute movement parsing
            if (event.type == EV_ABS)
            {
                // Basic movement
                if (event.code == ABS_X)
                {
                    CORE.Input.Mouse.currentPosition.x = (event.value - worker->absRange.x)*CORE.Window.screen.width/worker->absRange.width;    // Scale according to absRange
                    CORE.Input.Touch.position[0].x = (event.value - worker->absRange.x)*CORE.Window.screen.width/worker->absRange.width;        // Scale according to absRange

                    touchAction = 2;    // TOUCH_ACTION_MOVE
                    gestureUpdate = true;
                }

                if (event.code == ABS_Y)
                {
                    CORE.Input.Mouse.currentPosition.y = (event.value - worker->absRange.y)*CORE.Window.screen.height/worker->absRange.height;  // Scale according to absRange
                    CORE.Input.Touch.position[0].y = (event.value - worker->absRange.y)*CORE.Window.screen.height/worker->absRange.height;      // Scale according to absRange

                    touchAction = 2;    // TOUCH_ACTION_MOVE
                    gestureUpdate = true;
                }

                // Multitouch movement
                if (event.code == ABS_MT_SLOT) worker->touchSlot = event.value;   // Remember the slot number for the folowing events

                if (event.code == ABS_MT_POSITION_X)
                {
                    if (worker->touchSlot < MAX_TOUCH_POINTS) CORE.Input.Touch.position[worker->touchSlot].x = (event.value - worker->absRange.x)*CORE.Window.screen.width/worker->absRange.width;    // Scale according to absRange
                }

                if (event.code == ABS_MT_POSITION_Y)
                {
                    if (worker->touchSlot < MAX_TOUCH_POINTS) CORE.Input.Touch.position[worker->touchSlot].y = (event.value - worker->absRange.y)*CORE.Window.screen.height/worker->absRange.height;  // Scale according to absRange
                }

                if (event.code == ABS_MT_TRACKING_ID)
                {
                    if ((event.value < 0) && (worker->touchSlot < MAX_TOUCH_POINTS))
                    {
                        // Touch has ended for this point
                        CORE.Input.Touch.position[worker->touchSlot].x = -1;
                        CORE.Input.Touch.position[worker->touchSlot].y = -1;
                    }
                }

                // Touchscreen tap
                if (event.code == ABS_PRESSURE)
                {
                    int previousMouseLeftButtonState = CORE.Input.Mouse.currentButtonStateEvdev[MOUSE_BUTTON_LEFT];

                    if (!event.value && previousMouseLeftButtonState)
                    {
                        CORE.Input.Mouse.currentButtonStateEvdev[MOUSE_BUTTON_LEFT] = 0;

                        touchAction = 0;    // TOUCH_ACTION_UP
                        gestureUpdate = true;
                    }

                    if (event.value && !previousMouseLeftButtonState)
                    {
                        CORE.Input.Mouse.currentButtonStateEvdev[MOUSE_BUTTON_LEFT] = 1;

                        touchAction = 1;    // TOUCH_ACTION_DOWN
                        gestureUpdate = true;
                    }
                }

            }

            // Button parsing
            if (event.type == EV_KEY)
            {
                // Mouse button parsing
                if ((event.code == BTN_TOUCH) || (event.code == BTN_LEFT))
                {
                    CORE.Input.Mouse.currentButtonStateEvdev[MOUSE_BUTTON_LEFT] = event.value;

                    if (event.value > 0) touchAction = 1;   // TOUCH_ACTION_DOWN
                    else touchAction = 0;       // TOUCH_ACTION_UP
                    gestureUpdate = true;
                }

                if (event.code == BTN_RIGHT) CORE.Input.Mouse.currentButtonStateEvdev[MOUSE_BUTTON_RIGHT] = event.value;
                if (event.code == BTN_MIDDLE) CORE.Input.Mouse.currentButtonStateEvdev[MOUSE_BUTTON_MIDDLE] = event.value;
                if (event.code == BTN_SIDE) CORE.Input.Mouse.currentButtonStateEvdev[MOUSE_BUTTON_SIDE] = event.value;
                if (event.code == BTN_EXTRA) CORE.Input.Mouse.currentButtonStateEvdev[MOUSE_BUTTON_EXTRA] = event.value;
                if (event.code == BTN_FORWARD) CORE.Input.Mouse.currentButtonStateEvdev[MOUSE_BUTTON_FORWARD] = event.value;
                if (event.code == BTN_BACK) CORE.Input.Mouse.currentButtonStateEvdev[MOUSE_BUTTON_BACK] = event.value;
            }

            // Screen confinement
            if (!CORE.Input.Mouse.cursorHidden)
            {
                if (CORE.Input.Mouse.currentPosition.x < 0) CORE.Input.Mouse.currentPosition.x = 0;
                if (CORE.Input.Mouse.currentPosition.x > CORE.Window.screen.width/CORE.Input.Mouse.scale.x) CORE.Input.Mouse.currentPosition.x = CORE.Window.screen.width/CORE.Input.Mouse.scale.x;

                if (CORE.Input.Mouse.currentPosition.y < 0) CORE.Input.Mouse.currentPosition.y = 0;
                if (CORE.Input.Mouse.currentPosition.y > CORE.Window.screen.height/CORE.Input.Mouse.scale.y) CORE.Input.Mouse.currentPosition.y = CORE.Window.screen.height/CORE.Input.Mouse.scale.y;
            }

            // Update touch point count
            CORE.Input.Touch.pointCount = 0;
            if (CORE.Input.Touch.position[0].x >= 0) CORE.Input.Touch.pointCount++;
            if (CORE.Input.Touch.position[1].x >= 0) CORE.Input.Touch.pointCount++;
            if (CORE.Input.Touch.position[2].x >= 0) CORE.Input.Touch.pointCount++;
            if (CORE.Input.Touch.position[3].x >= 0) CORE.Input.Touch.pointCount++;

#if defined(SUPPORT_GESTURES_SYSTEM)        // PLATFORM_DRM
            if (gestureUpdate)
            {
                GestureEvent gestureEvent = { 0 };

                gestureEvent.touchAction = touchAction;
                gestureEvent.pointCount = CORE.Input.Touch.pointCount;

                gestureEvent.pointId[0] = 0;
                gestureEvent.pointId[1] = 1;
                gestureEvent.pointId[2] = 2;
                gestureEvent.pointId[3] = 3;

                gestureEvent.position[0] = CORE.Input.Touch.position[0];
                gestureEvent.position[1] = CORE.Input.Touch.position[1];
                gestureEvent.position[2] = CORE.Input.Touch.position[2];
                gestureEvent.position[3] = CORE.Input.Touch.position[3];

                ProcessGestureEvent(gestureEvent);
            }
#endif
        }

        WaitTime(0.005);    // Sleep for 5ms to avoid hogging CPU time
    }

    close(worker->fd);

    return NULL;
}

// Initialize gamepad system
static void InitGamepad(void)
{
    char gamepadDev[128] = { 0 };

    for (int i = 0; i < MAX_GAMEPADS; i++)
    {
        sprintf(gamepadDev, "%s%i", DEFAULT_GAMEPAD_DEV, i);

        if ((CORE.Input.Gamepad.streamId[i] = open(gamepadDev, O_RDONLY | O_NONBLOCK)) < 0)
        {
            // NOTE: Only show message for first gamepad
            if (i == 0) TRACELOG(LOG_WARNING, "RPI: Failed to open Gamepad device, no gamepad available");
        }
        else
        {
            CORE.Input.Gamepad.ready[i] = true;

            // NOTE: Only create one thread
            if (i == 0)
            {
                int error = pthread_create(&CORE.Input.Gamepad.threadId, NULL, &GamepadThread, NULL);

                if (error != 0) TRACELOG(LOG_WARNING, "RPI: Failed to create gamepad input event thread");
                else  TRACELOG(LOG_INFO, "RPI: Gamepad device initialized successfully");
            }
        }
    }
}

// Process Gamepad (/dev/input/js0)
static void *GamepadThread(void *arg)
{
    #define JS_EVENT_BUTTON         0x01    // Button pressed/released
    #define JS_EVENT_AXIS           0x02    // Joystick axis moved
    #define JS_EVENT_INIT           0x80    // Initial state of device

    struct js_event {
        unsigned int time;      // event timestamp in milliseconds
        short value;            // event value
        unsigned char type;     // event type
        unsigned char number;   // event axis/button number
    };

    // Read gamepad event
    struct js_event gamepadEvent = { 0 };

    while (!CORE.Window.shouldClose)
    {
        for (int i = 0; i < MAX_GAMEPADS; i++)
        {
            if (read(CORE.Input.Gamepad.streamId[i], &gamepadEvent, sizeof(struct js_event)) == (int)sizeof(struct js_event))
            {
                gamepadEvent.type &= ~JS_EVENT_INIT;     // Ignore synthetic events

                // Process gamepad events by type
                if (gamepadEvent.type == JS_EVENT_BUTTON)
                {
                    //TRACELOG(LOG_WARNING, "RPI: Gamepad button: %i, value: %i", gamepadEvent.number, gamepadEvent.value);

                    if (gamepadEvent.number < MAX_GAMEPAD_BUTTONS)
                    {
                        // 1 - button pressed, 0 - button released
                        CORE.Input.Gamepad.currentButtonState[i][gamepadEvent.number] = (int)gamepadEvent.value;

                        if ((int)gamepadEvent.value == 1) CORE.Input.Gamepad.lastButtonPressed = gamepadEvent.number;
                        else CORE.Input.Gamepad.lastButtonPressed = 0;       // GAMEPAD_BUTTON_UNKNOWN
                    }
                }
                else if (gamepadEvent.type == JS_EVENT_AXIS)
                {
                    //TRACELOG(LOG_WARNING, "RPI: Gamepad axis: %i, value: %i", gamepadEvent.number, gamepadEvent.value);

                    if (gamepadEvent.number < MAX_GAMEPAD_AXIS)
                    {
                        // NOTE: Scaling of gamepadEvent.value to get values between -1..1
                        CORE.Input.Gamepad.axisState[i][gamepadEvent.number] = (float)gamepadEvent.value/32768;
                    }
                }
            }
            else WaitTime(0.001);    // Sleep for 1 ms to avoid hogging CPU time
        }
    }

    return NULL;
}
#endif  // PLATFORM_DRM

#if defined(PLATFORM_DRM)
// Search matching DRM mode in connector's mode list
static int FindMatchingConnectorMode(const drmModeConnector *connector, const drmModeModeInfo *mode)
{
    if (NULL == connector) return -1;
    if (NULL == mode) return -1;

    // safe bitwise comparison of two modes
    #define BINCMP(a, b) memcmp((a), (b), (sizeof(a) < sizeof(b)) ? sizeof(a) : sizeof(b))

    for (size_t i = 0; i < connector->count_modes; i++)
    {
        TRACELOG(LOG_TRACE, "DISPLAY: DRM mode: %d %ux%u@%u %s", i, connector->modes[i].hdisplay, connector->modes[i].vdisplay,
            connector->modes[i].vrefresh, (connector->modes[i].flags & DRM_MODE_FLAG_INTERLACE) ? "interlaced" : "progressive");

        if (0 == BINCMP(&CORE.Window.crtc->mode, &CORE.Window.connector->modes[i])) return i;
    }

    return -1;

    #undef BINCMP
}

// Search exactly matching DRM connector mode in connector's list
static int FindExactConnectorMode(const drmModeConnector *connector, uint width, uint height, uint fps, bool allowInterlaced)
{
    TRACELOG(LOG_TRACE, "DISPLAY: Searching exact connector mode for %ux%u@%u, selecting an interlaced mode is allowed: %s", width, height, fps, allowInterlaced ? "yes" : "no");

    if (NULL == connector) return -1;

    for (int i = 0; i < CORE.Window.connector->count_modes; i++)
    {
        const drmModeModeInfo *const mode = &CORE.Window.connector->modes[i];

        TRACELOG(LOG_TRACE, "DISPLAY: DRM Mode %d %ux%u@%u %s", i, mode->hdisplay, mode->vdisplay, mode->vrefresh, (mode->flags & DRM_MODE_FLAG_INTERLACE) ? "interlaced" : "progressive");

        if ((mode->flags & DRM_MODE_FLAG_INTERLACE) && (!allowInterlaced)) continue;

        if ((mode->hdisplay == width) && (mode->vdisplay == height) && (mode->vrefresh == fps)) return i;
    }

    TRACELOG(LOG_TRACE, "DISPLAY: No DRM exact matching mode found");
    return -1;
}

// Search the nearest matching DRM connector mode in connector's list
static int FindNearestConnectorMode(const drmModeConnector *connector, uint width, uint height, uint fps, bool allowInterlaced)
{
    TRACELOG(LOG_TRACE, "DISPLAY: Searching nearest connector mode for %ux%u@%u, selecting an interlaced mode is allowed: %s", width, height, fps, allowInterlaced ? "yes" : "no");

    if (NULL == connector) return -1;

    int nearestIndex = -1;
    for (int i = 0; i < CORE.Window.connector->count_modes; i++)
    {
        const drmModeModeInfo *const mode = &CORE.Window.connector->modes[i];

        TRACELOG(LOG_TRACE, "DISPLAY: DRM mode: %d %ux%u@%u %s", i, mode->hdisplay, mode->vdisplay, mode->vrefresh,
            (mode->flags & DRM_MODE_FLAG_INTERLACE) ? "interlaced" : "progressive");

        if ((mode->hdisplay < width) || (mode->vdisplay < height))
        {
            TRACELOG(LOG_TRACE, "DISPLAY: DRM mode is too small");
            continue;
        }

        if ((mode->flags & DRM_MODE_FLAG_INTERLACE) && (!allowInterlaced))
        {
            TRACELOG(LOG_TRACE, "DISPLAY: DRM shouldn't choose an interlaced mode");
            continue;
        }

        if (nearestIndex < 0)
        {
            nearestIndex = i;
            continue;
        }

        const int widthDiff = abs(mode->hdisplay - width);
        const int heightDiff = abs(mode->vdisplay - height);
        const int fpsDiff = abs(mode->vrefresh - fps);

        const int nearestWidthDiff = abs(CORE.Window.connector->modes[nearestIndex].hdisplay - width);
        const int nearestHeightDiff = abs(CORE.Window.connector->modes[nearestIndex].vdisplay - height);
        const int nearestFpsDiff = abs(CORE.Window.connector->modes[nearestIndex].vrefresh - fps);

        if ((widthDiff < nearestWidthDiff) || (heightDiff < nearestHeightDiff) || (fpsDiff < nearestFpsDiff)) {
            nearestIndex = i;
        }
    }

    return nearestIndex;
}
#endif

#if defined(SUPPORT_EVENTS_AUTOMATION)
// NOTE: Loading happens over AutomationEvent *events
// TODO: This system should probably be redesigned
static void LoadAutomationEvents(const char *fileName)
{
    // Load events file (binary)
    /*
    FILE *repFile = fopen(fileName, "rb");
    unsigned char fileId[4] = { 0 };

    fread(fileId, 1, 4, repFile);

    if ((fileId[0] == 'r') && (fileId[1] == 'E') && (fileId[2] == 'P') && (fileId[1] == ' '))
    {
        fread(&eventCount, sizeof(int), 1, repFile);
        TRACELOG(LOG_WARNING, "Events loaded: %i\n", eventCount);
        fread(events, sizeof(AutomationEvent), eventCount, repFile);
    }

    fclose(repFile);
    */

    // Load events file (text)
    FILE *repFile = fopen(fileName, "rt");

    if (repFile != NULL)
    {
        unsigned int count = 0;
        char buffer[256] = { 0 };

        fgets(buffer, 256, repFile);

        while (!feof(repFile))
        {
            if (buffer[0] == 'c') sscanf(buffer, "c %i", &eventCount);
            else if (buffer[0] == 'e')
            {
                sscanf(buffer, "e %d %d %d %d %d", &events[count].frame, &events[count].type,
                       &events[count].params[0], &events[count].params[1], &events[count].params[2]);

                count++;
            }

            fgets(buffer, 256, repFile);
        }

        if (count != eventCount) TRACELOG(LOG_WARNING, "Events count provided is different than count");

        fclose(repFile);
    }

    TRACELOG(LOG_WARNING, "Events loaded: %i", eventCount);
}

// Export recorded events into a file
static void ExportAutomationEvents(const char *fileName)
{
    unsigned char fileId[4] = "rEP ";

    // Save as binary
    /*
    FILE *repFile = fopen(fileName, "wb");
    fwrite(fileId, sizeof(unsigned char), 4, repFile);
    fwrite(&eventCount, sizeof(int), 1, repFile);
    fwrite(events, sizeof(AutomationEvent), eventCount, repFile);
    fclose(repFile);
    */

    // Export events as text
    FILE *repFile = fopen(fileName, "wt");

    if (repFile != NULL)
    {
        fprintf(repFile, "# Automation events list\n");
        fprintf(repFile, "#    c <events_count>\n");
        fprintf(repFile, "#    e <frame> <event_type> <param0> <param1> <param2> // <event_type_name>\n");

        fprintf(repFile, "c %i\n", eventCount);
        for (int i = 0; i < eventCount; i++)
        {
            fprintf(repFile, "e %i %i %i %i %i // %s\n", events[i].frame, events[i].type,
                    events[i].params[0], events[i].params[1], events[i].params[2], autoEventTypeName[events[i].type]);
        }

        fclose(repFile);
    }
}

// EndDrawing() -> After PollInputEvents()
// Check event in current frame and save into the events[i] array
static void RecordAutomationEvent(unsigned int frame)
{
    for (int key = 0; key < MAX_KEYBOARD_KEYS; key++)
    {
        // INPUT_KEY_UP (only saved once)
        if (CORE.Input.Keyboard.previousKeyState[key] && !CORE.Input.Keyboard.currentKeyState[key])
        {
            events[eventCount].frame = frame;
            events[eventCount].type = INPUT_KEY_UP;
            events[eventCount].params[0] = key;
            events[eventCount].params[1] = 0;
            events[eventCount].params[2] = 0;

            TRACELOG(LOG_INFO, "[%i] INPUT_KEY_UP: %i, %i, %i", events[eventCount].frame, events[eventCount].params[0], events[eventCount].params[1], events[eventCount].params[2]);
            eventCount++;
        }

        // INPUT_KEY_DOWN
        if (CORE.Input.Keyboard.currentKeyState[key])
        {
            events[eventCount].frame = frame;
            events[eventCount].type = INPUT_KEY_DOWN;
            events[eventCount].params[0] = key;
            events[eventCount].params[1] = 0;
            events[eventCount].params[2] = 0;

            TRACELOG(LOG_INFO, "[%i] INPUT_KEY_DOWN: %i, %i, %i", events[eventCount].frame, events[eventCount].params[0], events[eventCount].params[1], events[eventCount].params[2]);
            eventCount++;
        }
    }

    for (int button = 0; button < MAX_MOUSE_BUTTONS; button++)
    {
        // INPUT_MOUSE_BUTTON_UP
        if (CORE.Input.Mouse.previousButtonState[button] && !CORE.Input.Mouse.currentButtonState[button])
        {
            events[eventCount].frame = frame;
            events[eventCount].type = INPUT_MOUSE_BUTTON_UP;
            events[eventCount].params[0] = button;
            events[eventCount].params[1] = 0;
            events[eventCount].params[2] = 0;

            TRACELOG(LOG_INFO, "[%i] INPUT_MOUSE_BUTTON_UP: %i, %i, %i", events[eventCount].frame, events[eventCount].params[0], events[eventCount].params[1], events[eventCount].params[2]);
            eventCount++;
        }

        // INPUT_MOUSE_BUTTON_DOWN
        if (CORE.Input.Mouse.currentButtonState[button])
        {
            events[eventCount].frame = frame;
            events[eventCount].type = INPUT_MOUSE_BUTTON_DOWN;
            events[eventCount].params[0] = button;
            events[eventCount].params[1] = 0;
            events[eventCount].params[2] = 0;

            TRACELOG(LOG_INFO, "[%i] INPUT_MOUSE_BUTTON_DOWN: %i, %i, %i", events[eventCount].frame, events[eventCount].params[0], events[eventCount].params[1], events[eventCount].params[2]);
            eventCount++;
        }
    }

    // INPUT_MOUSE_POSITION (only saved if changed)
    if (((int)CORE.Input.Mouse.currentPosition.x != (int)CORE.Input.Mouse.previousPosition.x) ||
        ((int)CORE.Input.Mouse.currentPosition.y != (int)CORE.Input.Mouse.previousPosition.y))
    {
        events[eventCount].frame = frame;
        events[eventCount].type = INPUT_MOUSE_POSITION;
        events[eventCount].params[0] = (int)CORE.Input.Mouse.currentPosition.x;
        events[eventCount].params[1] = (int)CORE.Input.Mouse.currentPosition.y;
        events[eventCount].params[2] = 0;

        TRACELOG(LOG_INFO, "[%i] INPUT_MOUSE_POSITION: %i, %i, %i", events[eventCount].frame, events[eventCount].params[0], events[eventCount].params[1], events[eventCount].params[2]);
        eventCount++;
    }

    // INPUT_MOUSE_WHEEL_MOTION
    if (((int)CORE.Input.Mouse.currentWheelMove.x != (int)CORE.Input.Mouse.previousWheelMove.x) ||
        ((int)CORE.Input.Mouse.currentWheelMove.y != (int)CORE.Input.Mouse.previousWheelMove.y))
    {
        events[eventCount].frame = frame;
        events[eventCount].type = INPUT_MOUSE_WHEEL_MOTION;
        events[eventCount].params[0] = (int)CORE.Input.Mouse.currentWheelMove.x;
        events[eventCount].params[1] = (int)CORE.Input.Mouse.currentWheelMove.y;;
        events[eventCount].params[2] = 0;

        TRACELOG(LOG_INFO, "[%i] INPUT_MOUSE_WHEEL_MOTION: %i, %i, %i", events[eventCount].frame, events[eventCount].params[0], events[eventCount].params[1], events[eventCount].params[2]);
        eventCount++;
    }

    for (int id = 0; id < MAX_TOUCH_POINTS; id++)
    {
        // INPUT_TOUCH_UP
        if (CORE.Input.Touch.previousTouchState[id] && !CORE.Input.Touch.currentTouchState[id])
        {
            events[eventCount].frame = frame;
            events[eventCount].type = INPUT_TOUCH_UP;
            events[eventCount].params[0] = id;
            events[eventCount].params[1] = 0;
            events[eventCount].params[2] = 0;

            TRACELOG(LOG_INFO, "[%i] INPUT_TOUCH_UP: %i, %i, %i", events[eventCount].frame, events[eventCount].params[0], events[eventCount].params[1], events[eventCount].params[2]);
            eventCount++;
        }

        // INPUT_TOUCH_DOWN
        if (CORE.Input.Touch.currentTouchState[id])
        {
            events[eventCount].frame = frame;
            events[eventCount].type = INPUT_TOUCH_DOWN;
            events[eventCount].params[0] = id;
            events[eventCount].params[1] = 0;
            events[eventCount].params[2] = 0;

            TRACELOG(LOG_INFO, "[%i] INPUT_TOUCH_DOWN: %i, %i, %i", events[eventCount].frame, events[eventCount].params[0], events[eventCount].params[1], events[eventCount].params[2]);
            eventCount++;
        }

        // INPUT_TOUCH_POSITION
        // TODO: It requires the id!
        /*
        if (((int)CORE.Input.Touch.currentPosition[id].x != (int)CORE.Input.Touch.previousPosition[id].x) ||
            ((int)CORE.Input.Touch.currentPosition[id].y != (int)CORE.Input.Touch.previousPosition[id].y))
        {
            events[eventCount].frame = frame;
            events[eventCount].type = INPUT_TOUCH_POSITION;
            events[eventCount].params[0] = id;
            events[eventCount].params[1] = (int)CORE.Input.Touch.currentPosition[id].x;
            events[eventCount].params[2] = (int)CORE.Input.Touch.currentPosition[id].y;

            TRACELOG(LOG_INFO, "[%i] INPUT_TOUCH_POSITION: %i, %i, %i", events[eventCount].frame, events[eventCount].params[0], events[eventCount].params[1], events[eventCount].params[2]);
            eventCount++;
        }
        */
    }

    for (int gamepad = 0; gamepad < MAX_GAMEPADS; gamepad++)
    {
        // INPUT_GAMEPAD_CONNECT
        /*
        if ((CORE.Input.Gamepad.currentState[gamepad] != CORE.Input.Gamepad.previousState[gamepad]) &&
            (CORE.Input.Gamepad.currentState[gamepad] == true)) // Check if changed to ready
        {
            // TODO: Save gamepad connect event
        }
        */

        // INPUT_GAMEPAD_DISCONNECT
        /*
        if ((CORE.Input.Gamepad.currentState[gamepad] != CORE.Input.Gamepad.previousState[gamepad]) &&
            (CORE.Input.Gamepad.currentState[gamepad] == false)) // Check if changed to not-ready
        {
            // TODO: Save gamepad disconnect event
        }
        */

        for (int button = 0; button < MAX_GAMEPAD_BUTTONS; button++)
        {
            // INPUT_GAMEPAD_BUTTON_UP
            if (CORE.Input.Gamepad.previousButtonState[gamepad][button] && !CORE.Input.Gamepad.currentButtonState[gamepad][button])
            {
                events[eventCount].frame = frame;
                events[eventCount].type = INPUT_GAMEPAD_BUTTON_UP;
                events[eventCount].params[0] = gamepad;
                events[eventCount].params[1] = button;
                events[eventCount].params[2] = 0;

                TRACELOG(LOG_INFO, "[%i] INPUT_GAMEPAD_BUTTON_UP: %i, %i, %i", events[eventCount].frame, events[eventCount].params[0], events[eventCount].params[1], events[eventCount].params[2]);
                eventCount++;
            }

            // INPUT_GAMEPAD_BUTTON_DOWN
            if (CORE.Input.Gamepad.currentButtonState[gamepad][button])
            {
                events[eventCount].frame = frame;
                events[eventCount].type = INPUT_GAMEPAD_BUTTON_DOWN;
                events[eventCount].params[0] = gamepad;
                events[eventCount].params[1] = button;
                events[eventCount].params[2] = 0;

                TRACELOG(LOG_INFO, "[%i] INPUT_GAMEPAD_BUTTON_DOWN: %i, %i, %i", events[eventCount].frame, events[eventCount].params[0], events[eventCount].params[1], events[eventCount].params[2]);
                eventCount++;
            }
        }

        for (int axis = 0; axis < MAX_GAMEPAD_AXIS; axis++)
        {
            // INPUT_GAMEPAD_AXIS_MOTION
            if (CORE.Input.Gamepad.axisState[gamepad][axis] > 0.1f)
            {
                events[eventCount].frame = frame;
                events[eventCount].type = INPUT_GAMEPAD_AXIS_MOTION;
                events[eventCount].params[0] = gamepad;
                events[eventCount].params[1] = axis;
                events[eventCount].params[2] = (int)(CORE.Input.Gamepad.axisState[gamepad][axis]*32768.0f);

                TRACELOG(LOG_INFO, "[%i] INPUT_GAMEPAD_AXIS_MOTION: %i, %i, %i", events[eventCount].frame, events[eventCount].params[0], events[eventCount].params[1], events[eventCount].params[2]);
                eventCount++;
            }
        }
    }

    // INPUT_GESTURE
    if (GESTURES.current != GESTURE_NONE)
    {
        events[eventCount].frame = frame;
        events[eventCount].type = INPUT_GESTURE;
        events[eventCount].params[0] = GESTURES.current;
        events[eventCount].params[1] = 0;
        events[eventCount].params[2] = 0;

        TRACELOG(LOG_INFO, "[%i] INPUT_GESTURE: %i, %i, %i", events[eventCount].frame, events[eventCount].params[0], events[eventCount].params[1], events[eventCount].params[2]);
        eventCount++;
    }
}

// Play automation event
static void PlayAutomationEvent(unsigned int frame)
{
    for (unsigned int i = 0; i < eventCount; i++)
    {
        if (events[i].frame == frame)
        {
            switch (events[i].type)
            {
                // Input events
                case INPUT_KEY_UP: CORE.Input.Keyboard.currentKeyState[events[i].params[0]] = false; break;             // param[0]: key
                case INPUT_KEY_DOWN: CORE.Input.Keyboard.currentKeyState[events[i].params[0]] = true; break;            // param[0]: key
                case INPUT_MOUSE_BUTTON_UP: CORE.Input.Mouse.currentButtonState[events[i].params[0]] = false; break;    // param[0]: key
                case INPUT_MOUSE_BUTTON_DOWN: CORE.Input.Mouse.currentButtonState[events[i].params[0]] = true; break;   // param[0]: key
                case INPUT_MOUSE_POSITION:      // param[0]: x, param[1]: y
                {
                    CORE.Input.Mouse.currentPosition.x = (float)events[i].params[0];
                    CORE.Input.Mouse.currentPosition.y = (float)events[i].params[1];
                } break;
                case INPUT_MOUSE_WHEEL_MOTION:  // param[0]: x delta, param[1]: y delta
                {
                    CORE.Input.Mouse.currentWheelMove.x = (float)events[i].params[0]; break;
                    CORE.Input.Mouse.currentWheelMove.y = (float)events[i].params[1]; break;
                } break;
                case INPUT_TOUCH_UP: CORE.Input.Touch.currentTouchState[events[i].params[0]] = false; break;            // param[0]: id
                case INPUT_TOUCH_DOWN: CORE.Input.Touch.currentTouchState[events[i].params[0]] = true; break;           // param[0]: id
                case INPUT_TOUCH_POSITION:      // param[0]: id, param[1]: x, param[2]: y
                {
                    CORE.Input.Touch.position[events[i].params[0]].x = (float)events[i].params[1];
                    CORE.Input.Touch.position[events[i].params[0]].y = (float)events[i].params[2];
                } break;
                case INPUT_GAMEPAD_CONNECT: CORE.Input.Gamepad.ready[events[i].params[0]] = true; break;                // param[0]: gamepad
                case INPUT_GAMEPAD_DISCONNECT: CORE.Input.Gamepad.ready[events[i].params[0]] = false; break;            // param[0]: gamepad
                case INPUT_GAMEPAD_BUTTON_UP: CORE.Input.Gamepad.currentButtonState[events[i].params[0]][events[i].params[1]] = false; break;    // param[0]: gamepad, param[1]: button
                case INPUT_GAMEPAD_BUTTON_DOWN: CORE.Input.Gamepad.currentButtonState[events[i].params[0]][events[i].params[1]] = true; break;   // param[0]: gamepad, param[1]: button
                case INPUT_GAMEPAD_AXIS_MOTION: // param[0]: gamepad, param[1]: axis, param[2]: delta
                {
                    CORE.Input.Gamepad.axisState[events[i].params[0]][events[i].params[1]] = ((float)events[i].params[2]/32768.0f);
                } break;
                case INPUT_GESTURE: GESTURES.current = events[i].params[0]; break;     // param[0]: gesture (enum Gesture) -> rgestures.h: GESTURES.current

                // Window events
                case WINDOW_CLOSE: CORE.Window.shouldClose = true; break;
                case WINDOW_MAXIMIZE: MaximizeWindow(); break;
                case WINDOW_MINIMIZE: MinimizeWindow(); break;
                case WINDOW_RESIZE: SetWindowSize(events[i].params[0], events[i].params[1]); break;

                // Custom events
                case ACTION_TAKE_SCREENSHOT:
                {
                    TakeScreenshot(TextFormat("screenshot%03i.png", screenshotCounter));
                    screenshotCounter++;
                } break;
                case ACTION_SETTARGETFPS: SetTargetFPS(events[i].params[0]); break;
                default: break;
            }
        }
    }
}
#endif

#if !defined(SUPPORT_MODULE_RTEXT)
// Formatting of text with variables to 'embed'
// WARNING: String returned will expire after this function is called MAX_TEXTFORMAT_BUFFERS times
const char *TextFormat(const char *text, ...)
{
#ifndef MAX_TEXTFORMAT_BUFFERS
    #define MAX_TEXTFORMAT_BUFFERS      4        // Maximum number of static buffers for text formatting
#endif
#ifndef MAX_TEXT_BUFFER_LENGTH
    #define MAX_TEXT_BUFFER_LENGTH   1024        // Maximum size of static text buffer
#endif

    // We create an array of buffers so strings don't expire until MAX_TEXTFORMAT_BUFFERS invocations
    static char buffers[MAX_TEXTFORMAT_BUFFERS][MAX_TEXT_BUFFER_LENGTH] = { 0 };
    static int index = 0;

    char *currentBuffer = buffers[index];
    memset(currentBuffer, 0, MAX_TEXT_BUFFER_LENGTH);   // Clear buffer before using

    va_list args;
    va_start(args, text);
    vsnprintf(currentBuffer, MAX_TEXT_BUFFER_LENGTH, text, args);
    va_end(args);

    index += 1;     // Move to next buffer for next function call
    if (index >= MAX_TEXTFORMAT_BUFFERS) index = 0;

    return currentBuffer;
}
#endif // !SUPPORT_MODULE_RTEXT<|MERGE_RESOLUTION|>--- conflicted
+++ resolved
@@ -192,239 +192,6 @@
     #define CHDIR chdir
 #endif
 
-<<<<<<< HEAD
-=======
-#if defined(PLATFORM_DESKTOP)
-    #define GLFW_INCLUDE_NONE       // Disable the standard OpenGL header inclusion on GLFW3
-                                    // NOTE: Already provided by rlgl implementation (on glad.h)
-    #include "GLFW/glfw3.h"         // GLFW3 library: Windows, OpenGL context and Input management
-                                    // NOTE: GLFW3 already includes gl.h (OpenGL) headers
-
-    // Support retrieving native window handlers
-    #if defined(_WIN32)
-        typedef void *PVOID;
-        typedef PVOID HANDLE;
-        typedef HANDLE HWND;
-        #define GLFW_EXPOSE_NATIVE_WIN32
-        #define GLFW_NATIVE_INCLUDE_NONE // To avoid some symbols re-definition in windows.h
-        #include "GLFW/glfw3native.h"
-
-        #if defined(SUPPORT_WINMM_HIGHRES_TIMER) && !defined(SUPPORT_BUSY_WAIT_LOOP)
-            // NOTE: Those functions require linking with winmm library
-            unsigned int __stdcall timeBeginPeriod(unsigned int uPeriod);
-            unsigned int __stdcall timeEndPeriod(unsigned int uPeriod);
-        #endif
-    #endif
-    #if defined(__linux__) || defined(__FreeBSD__) || defined(__OpenBSD__)
-        #include <sys/time.h>               // Required for: timespec, nanosleep(), select() - POSIX
-
-        //#define GLFW_EXPOSE_NATIVE_X11      // WARNING: Exposing Xlib.h > X.h results in dup symbols for Font type
-        //#define GLFW_EXPOSE_NATIVE_WAYLAND
-        //#define GLFW_EXPOSE_NATIVE_MIR
-        #include "GLFW/glfw3native.h"       // Required for: glfwGetX11Window()
-    #endif
-    #if defined(__APPLE__)
-        #include <unistd.h>                 // Required for: usleep()
-
-        //#define GLFW_EXPOSE_NATIVE_COCOA    // WARNING: Fails due to type redefinition
-        void *glfwGetCocoaWindow(GLFWwindow* handle);
-        #include "GLFW/glfw3native.h"       // Required for: glfwGetCocoaWindow()
-    #endif
-
-    // TODO: HACK: Added flag if not provided by GLFW when using external library
-    // Latest GLFW release (GLFW 3.3.8) does not implement this flag, it was added for 3.4.0-dev
-    #if !defined(GLFW_MOUSE_PASSTHROUGH)
-        #define GLFW_MOUSE_PASSTHROUGH      0x0002000D
-    #endif
-#endif
-
-#if defined(PLATFORM_ANDROID)
-    //#include <android/sensor.h>           // Required for: Android sensors functions (accelerometer, gyroscope, light...)
-    #include <android/window.h>             // Required for: AWINDOW_FLAG_FULLSCREEN definition and others
-    #include <android_native_app_glue.h>    // Required for: android_app struct and activity management
-    #include <jni.h>                        // Required for: JNIEnv and JavaVM [Used in OpenURL()]
-
-    #include <EGL/egl.h>                    // Native platform windowing system interface
-    //#include <GLES2/gl2.h>                // OpenGL ES 2.0 library (not required in this module, only in rlgl)
-#endif
-
-#if defined(PLATFORM_DRM)
-    #include <fcntl.h>                  // POSIX file control definitions - open(), creat(), fcntl()
-    #include <unistd.h>                 // POSIX standard function definitions - read(), close(), STDIN_FILENO
-    #include <termios.h>                // POSIX terminal control definitions - tcgetattr(), tcsetattr()
-    #include <pthread.h>                // POSIX threads management (inputs reading)
-    #include <dirent.h>                 // POSIX directory browsing
-
-    #include <sys/ioctl.h>              // Required for: ioctl() - UNIX System call for device-specific input/output operations
-    #include <linux/kd.h>               // Linux: KDSKBMODE, K_MEDIUMRAM constants definition
-    #include <linux/input.h>            // Linux: Keycodes constants definition (KEY_A, ...)
-    #include <linux/joystick.h>         // Linux: Joystick support library
-
-    #include <gbm.h>                    // Generic Buffer Management (native platform for EGL on DRM)
-    #include <xf86drm.h>                // Direct Rendering Manager user-level library interface
-    #include <xf86drmMode.h>            // Direct Rendering Manager mode setting (KMS) interface
-
-    #include "EGL/egl.h"                // Native platform windowing system interface
-    #include "EGL/eglext.h"             // EGL extensions
-    //#include "GLES2/gl2.h"            // OpenGL ES 2.0 library (not required in this module, only in rlgl)
-#endif
-
-#if defined(PLATFORM_WEB)
-    #define GLFW_INCLUDE_ES2            // GLFW3: Enable OpenGL ES 2.0 (translated to WebGL)
-    //#define GLFW_INCLUDE_ES3            // GLFW3: Enable OpenGL ES 3.0 (transalted to WebGL2?)
-    #include "GLFW/glfw3.h"             // GLFW3: Windows, OpenGL context and Input management
-    #include <sys/time.h>               // Required for: timespec, nanosleep(), select() - POSIX
-
-    #include <emscripten/emscripten.h>  // Emscripten functionality for C
-    #include <emscripten/html5.h>       // Emscripten HTML5 library
-#endif
-
-//----------------------------------------------------------------------------------
-// Defines and Macros
-//----------------------------------------------------------------------------------
-#if defined(PLATFORM_DRM)
-    #define USE_LAST_TOUCH_DEVICE       // When multiple touchscreens are connected, only use the one with the highest event<N> number
-
-    #define DEFAULT_GAMEPAD_DEV    "/dev/input/js"  // Gamepad input (base dev for all gamepads: js0, js1, ...)
-    #define DEFAULT_EVDEV_PATH       "/dev/input/"  // Path to the linux input events
-#endif
-
-#ifndef MAX_FILEPATH_CAPACITY
-    #define MAX_FILEPATH_CAPACITY       8192        // Maximum capacity for filepath
-#endif
-#ifndef MAX_FILEPATH_LENGTH
-    #define MAX_FILEPATH_LENGTH         4096        // Maximum length for filepaths (Linux PATH_MAX default value)
-#endif
-
-#ifndef MAX_KEYBOARD_KEYS
-    #define MAX_KEYBOARD_KEYS            512        // Maximum number of keyboard keys supported
-#endif
-#ifndef MAX_MOUSE_BUTTONS
-    #define MAX_MOUSE_BUTTONS              8        // Maximum number of mouse buttons supported
-#endif
-#ifndef MAX_GAMEPADS
-    #define MAX_GAMEPADS                   4        // Maximum number of gamepads supported
-#endif
-#ifndef MAX_GAMEPAD_AXIS
-    #define MAX_GAMEPAD_AXIS               8        // Maximum number of axis supported (per gamepad)
-#endif
-#ifndef MAX_GAMEPAD_BUTTONS
-    #define MAX_GAMEPAD_BUTTONS           32        // Maximum number of buttons supported (per gamepad)
-#endif
-#ifndef MAX_TOUCH_POINTS
-    #define MAX_TOUCH_POINTS               8        // Maximum number of touch points supported
-#endif
-#ifndef MAX_KEY_PRESSED_QUEUE
-    #define MAX_KEY_PRESSED_QUEUE         16        // Maximum number of keys in the key input queue
-#endif
-#ifndef MAX_CHAR_PRESSED_QUEUE
-    #define MAX_CHAR_PRESSED_QUEUE        16        // Maximum number of characters in the char input queue
-#endif
-
-#ifndef MAX_DECOMPRESSION_SIZE
-    #define MAX_DECOMPRESSION_SIZE        64        // Maximum size allocated for decompression in MB
-#endif
-
-// Flags operation macros
-#define FLAG_SET(n, f) ((n) |= (f))
-#define FLAG_CLEAR(n, f) ((n) &= ~(f))
-#define FLAG_TOGGLE(n, f) ((n) ^= (f))
-#define FLAG_CHECK(n, f) ((n) & (f))
-
-//----------------------------------------------------------------------------------
-// Types and Structures Definition
-//----------------------------------------------------------------------------------
-#if defined(PLATFORM_DRM)
-typedef struct {
-    pthread_t threadId;             // Event reading thread id
-    int fd;                         // File descriptor to the device it is assigned to
-    int eventNum;                   // Number of 'event<N>' device
-    Rectangle absRange;             // Range of values for absolute pointing devices (touchscreens)
-    int touchSlot;                  // Hold the touch slot number of the currently being sent multitouch block
-    bool isMouse;                   // True if device supports relative X Y movements
-    bool isTouch;                   // True if device supports absolute X Y movements and has BTN_TOUCH
-    bool isMultitouch;              // True if device supports multiple absolute movevents and has BTN_TOUCH
-    bool isKeyboard;                // True if device has letter keycodes
-    bool isGamepad;                 // True if device has gamepad buttons
-} InputEventWorker;
-#endif
-
-typedef struct { int x; int y; } Point;
-typedef struct { unsigned int width; unsigned int height; } Size;
-
-// Core global state context data
-typedef struct CoreData {
-    struct {
-#if defined(PLATFORM_DESKTOP) || defined(PLATFORM_WEB)
-        GLFWwindow *handle;                 // GLFW window handle (graphic device)
-#endif
-#if defined(PLATFORM_ANDROID) || defined(PLATFORM_DRM)
-#if defined(PLATFORM_DRM)
-        int fd;                             // File descriptor for /dev/dri/...
-        drmModeConnector *connector;        // Direct Rendering Manager (DRM) mode connector
-        drmModeCrtc *crtc;                  // CRT Controller
-        int modeIndex;                      // Index of the used mode of connector->modes
-        struct gbm_device *gbmDevice;       // GBM device
-        struct gbm_surface *gbmSurface;     // GBM surface
-        struct gbm_bo *prevBO;              // Previous GBM buffer object (during frame swapping)
-        uint32_t prevFB;                    // Previous GBM framebufer (during frame swapping)
-#endif  // PLATFORM_DRM
-        EGLDisplay device;                  // Native display device (physical screen connection)
-        EGLSurface surface;                 // Surface to draw on, framebuffers (connected to context)
-        EGLContext context;                 // Graphic context, mode in which drawing can be done
-        EGLConfig config;                   // Graphic config
-#endif
-        const char *title;                  // Window text title const pointer
-        unsigned int flags;                 // Configuration flags (bit based), keeps window state
-        bool ready;                         // Check if window has been initialized successfully
-        bool fullscreen;                    // Check if fullscreen mode is enabled
-        bool shouldClose;                   // Check if window set for closing
-        bool resizedLastFrame;              // Check if window has been resized last frame
-        bool eventWaiting;                  // Wait for events before ending frame
-
-        Point position;                     // Window position (required on fullscreen toggle)
-        Point previousPosition;             // Window previous position (required on borderless windowed toggle)
-        Size display;                       // Display width and height (monitor, device-screen, LCD, ...)
-        Size screen;                        // Screen width and height (used render area)
-        Size previousScreen;                // Screen previous width and height (required on borderless windowed toggle)
-        Size currentFbo;                    // Current render width and height (depends on active fbo)
-        Size render;                        // Framebuffer width and height (render area, including black bars if required)
-        Point renderOffset;                 // Offset from render area (must be divided by 2)
-        Size screenMin;                     // Screen minimum width and height (for resizable window)
-        Size screenMax;                     // Screen maximum width and height (for resizable window)
-        Matrix screenScale;                 // Matrix to scale screen (framebuffer rendering)
-
-        char **dropFilepaths;               // Store dropped files paths pointers (provided by GLFW)
-        unsigned int dropFileCount;         // Count dropped files strings
-
-    } Window;
-#if defined(PLATFORM_ANDROID)
-    struct {
-        bool appEnabled;                    // Flag to detect if app is active ** = true
-        struct android_app *app;            // Android activity
-        struct android_poll_source *source; // Android events polling source
-        bool contextRebindRequired;         // Used to know context rebind required
-    } Android;
-#endif
-    struct {
-        const char *basePath;               // Base path for data storage
-    } Storage;
-    struct {
-#if defined(PLATFORM_DRM)
-        InputEventWorker eventWorker[10];   // List of worker threads for every monitored "/dev/input/event<N>"
-#endif
-        struct {
-            int exitKey;                    // Default exit key
-            char currentKeyState[MAX_KEYBOARD_KEYS];        // Registers current frame key state
-            char previousKeyState[MAX_KEYBOARD_KEYS];       // Registers previous frame key state
-            // NOTE: Since key press logic involves comparing prev vs cur key state, we need to handle key repeats specially
-            char keyRepeatInFrame[MAX_KEYBOARD_KEYS];       // Registers key repeats for current frame.
-
-            int keyPressedQueue[MAX_KEY_PRESSED_QUEUE];     // Input keys queue
-            int keyPressedQueueCount;       // Input keys queue count
->>>>>>> 8a1779b2
-
-
 //----------------------------------------------------------------------------------
 // Global Variables Definition
 //----------------------------------------------------------------------------------
@@ -1396,7 +1163,6 @@
         config.rightScreenCenter[0] = 0.75f;
         config.rightScreenCenter[1] = 0.5f;
 
-<<<<<<< HEAD
         // Compute distortion scale parameters
         // NOTE: To get lens max radius, lensShift must be normalized to [-1..1]
         float lensRadius = fabsf(-1.0f - 4.0f*lensShift);
@@ -1412,43 +1178,6 @@
         config.scaleIn[1] = 2.0f/normScreenHeight/aspect;
         config.scale[0] = normScreenWidth*0.5f/distortionScale;
         config.scale[1] = normScreenHeight*0.5f*aspect/distortionScale;
-=======
-// Set window minimum dimensions (FLAG_WINDOW_RESIZABLE)
-void SetWindowMinSize(int width, int height)
-{
-    CORE.Window.screenMin.width = width;
-    CORE.Window.screenMin.height = height;
-#if defined(PLATFORM_DESKTOP)
-    int minWidth  = (CORE.Window.screenMin.width  == 0) ? GLFW_DONT_CARE : CORE.Window.screenMin.width;
-    int minHeight = (CORE.Window.screenMin.height == 0) ? GLFW_DONT_CARE : CORE.Window.screenMin.height;
-    int maxWidth  = (CORE.Window.screenMax.width  == 0) ? GLFW_DONT_CARE : CORE.Window.screenMax.width;
-    int maxHeight = (CORE.Window.screenMax.height == 0) ? GLFW_DONT_CARE : CORE.Window.screenMax.height;
-    glfwSetWindowSizeLimits(CORE.Window.handle, minWidth, minHeight, maxWidth, maxHeight);
-#endif
-#if defined(PLATFORM_WEB)
-    // Trigger the resize event once to update the window minimum width and height
-    if ((CORE.Window.flags & FLAG_WINDOW_RESIZABLE) != 0) EmscriptenResizeCallback(EMSCRIPTEN_EVENT_RESIZE, NULL, NULL);
-#endif
-}
-
-// Set window maximum dimensions (FLAG_WINDOW_RESIZABLE)
-void SetWindowMaxSize(int width, int height)
-{
-    CORE.Window.screenMax.width = width;
-    CORE.Window.screenMax.height = height;
-#if defined(PLATFORM_DESKTOP)
-    int minWidth  = (CORE.Window.screenMin.width  == 0) ? GLFW_DONT_CARE : CORE.Window.screenMin.width;
-    int minHeight = (CORE.Window.screenMin.height == 0) ? GLFW_DONT_CARE : CORE.Window.screenMin.height;
-    int maxWidth  = (CORE.Window.screenMax.width  == 0) ? GLFW_DONT_CARE : CORE.Window.screenMax.width;
-    int maxHeight = (CORE.Window.screenMax.height == 0) ? GLFW_DONT_CARE : CORE.Window.screenMax.height;
-    glfwSetWindowSizeLimits(CORE.Window.handle, minWidth, minHeight, maxWidth, maxHeight);
-#endif
-#if defined(PLATFORM_WEB)
-    // Trigger the resize event once to update the window maximum width and height
-    if ((CORE.Window.flags & FLAG_WINDOW_RESIZABLE) != 0) EmscriptenResizeCallback(EMSCRIPTEN_EVENT_RESIZE, NULL, NULL);
-#endif
-}
->>>>>>> 8a1779b2
 
         // Fovy is normally computed with: 2*atan2f(device.vScreenSize, 2*device.eyeToScreenDistance)
         // ...but with lens distortion it is increased (see Oculus SDK Documentation)
@@ -2596,39 +2325,8 @@
 // Check if a key has been pressed once
 bool IsKeyPressed(int key)
 {
-<<<<<<< HEAD
+
     bool pressed = false;
-=======
-    CORE.Window.screen.width = width;            // User desired width
-    CORE.Window.screen.height = height;          // User desired height
-    CORE.Window.screenScale = MatrixIdentity();  // No draw scaling required by default
-
-    // Set the screen minimum and maximum default values to 0
-    CORE.Window.screenMin.width  = 0;
-    CORE.Window.screenMin.height = 0;
-    CORE.Window.screenMax.width  = 0;
-    CORE.Window.screenMax.height = 0;
-
-    // NOTE: Framebuffer (render area - CORE.Window.render.width, CORE.Window.render.height) could include black bars...
-    // ...in top-down or left-right to match display aspect ratio (no weird scaling)
-
-#if defined(PLATFORM_DESKTOP) || defined(PLATFORM_WEB)
-    glfwSetErrorCallback(ErrorCallback);
-/*
-    // TODO: Setup GLFW custom allocators to match raylib ones
-    const GLFWallocator allocator = {
-        .allocate = MemAlloc,
-        .deallocate = MemFree,
-        .reallocate = MemRealloc,
-        .user = NULL
-    };
-
-    glfwInitAllocator(&allocator);
-*/
-#if defined(__APPLE__)
-    glfwInitHint(GLFW_COCOA_CHDIR_RESOURCES, GLFW_FALSE);
-#endif
->>>>>>> 8a1779b2
 
     if ((key > 0) && (key < MAX_KEYBOARD_KEYS))
     {
@@ -3956,502 +3654,6 @@
 }
 #endif
 
-<<<<<<< HEAD
-=======
-#if defined(PLATFORM_ANDROID)
-// ANDROID: Process activity lifecycle commands
-static void AndroidCommandCallback(struct android_app *app, int32_t cmd)
-{
-    switch (cmd)
-    {
-        case APP_CMD_START:
-        {
-            //rendering = true;
-        } break;
-        case APP_CMD_RESUME: break;
-        case APP_CMD_INIT_WINDOW:
-        {
-            if (app->window != NULL)
-            {
-                if (CORE.Android.contextRebindRequired)
-                {
-                    // Reset screen scaling to full display size
-                    EGLint displayFormat = 0;
-                    eglGetConfigAttrib(CORE.Window.device, CORE.Window.config, EGL_NATIVE_VISUAL_ID, &displayFormat);
-
-                    // Adding renderOffset here feels rather hackish, but the viewport scaling is wrong after the
-                    // context rebinding if the screen is scaled unless offsets are added. There's probably a more
-                    // appropriate way to fix this
-                    ANativeWindow_setBuffersGeometry(app->window,
-                        CORE.Window.render.width + CORE.Window.renderOffset.x,
-                        CORE.Window.render.height + CORE.Window.renderOffset.y,
-                        displayFormat);
-
-                    // Recreate display surface and re-attach OpenGL context
-                    CORE.Window.surface = eglCreateWindowSurface(CORE.Window.device, CORE.Window.config, app->window, NULL);
-                    eglMakeCurrent(CORE.Window.device, CORE.Window.surface, CORE.Window.surface, CORE.Window.context);
-
-                    CORE.Android.contextRebindRequired = false;
-                }
-                else
-                {
-                    CORE.Window.display.width = ANativeWindow_getWidth(CORE.Android.app->window);
-                    CORE.Window.display.height = ANativeWindow_getHeight(CORE.Android.app->window);
-
-                    // Initialize graphics device (display device and OpenGL context)
-                    InitGraphicsDevice(CORE.Window.screen.width, CORE.Window.screen.height);
-
-                    // Initialize hi-res timer
-                    InitTimer();
-
-                    // Initialize random seed
-                    srand((unsigned int)time(NULL));
-
-                #if defined(SUPPORT_MODULE_RTEXT) && defined(SUPPORT_DEFAULT_FONT)
-                    // Load default font
-                    // WARNING: External function: Module required: rtext
-                    LoadFontDefault();
-                    Rectangle rec = GetFontDefault().recs[95];
-                    // NOTE: We setup a 1px padding on char rectangle to avoid pixel bleeding on MSAA filtering
-                    #if defined(SUPPORT_MODULE_RSHAPES)
-                    SetShapesTexture(GetFontDefault().texture, (Rectangle){ rec.x + 1, rec.y + 1, rec.width - 2, rec.height - 2 });  // WARNING: Module required: rshapes
-                    #endif
-                #endif
-
-                    // TODO: GPU assets reload in case of lost focus (lost context)
-                    // NOTE: This problem has been solved just unbinding and rebinding context from display
-                    /*
-                    if (assetsReloadRequired)
-                    {
-                        for (int i = 0; i < assetCount; i++)
-                        {
-                            // TODO: Unload old asset if required
-
-                            // Load texture again to pointed texture
-                            (*textureAsset + i) = LoadTexture(assetPath[i]);
-                        }
-                    }
-                    */
-                }
-            }
-        } break;
-        case APP_CMD_GAINED_FOCUS:
-        {
-            CORE.Android.appEnabled = true;
-            //ResumeMusicStream();
-        } break;
-        case APP_CMD_PAUSE: break;
-        case APP_CMD_LOST_FOCUS:
-        {
-            CORE.Android.appEnabled = false;
-            //PauseMusicStream();
-        } break;
-        case APP_CMD_TERM_WINDOW:
-        {
-            // Detach OpenGL context and destroy display surface
-            // NOTE 1: This case is used when the user exits the app without closing it. We detach the context to ensure everything is recoverable upon resuming.
-            // NOTE 2: Detaching context before destroying display surface avoids losing our resources (textures, shaders, VBOs...)
-            // NOTE 3: In some cases (too many context loaded), OS could unload context automatically... :(
-            if (CORE.Window.device != EGL_NO_DISPLAY)
-            {
-                eglMakeCurrent(CORE.Window.device, EGL_NO_SURFACE, EGL_NO_SURFACE, EGL_NO_CONTEXT);
-
-                if (CORE.Window.surface != EGL_NO_SURFACE)
-                {
-                    eglDestroySurface(CORE.Window.device, CORE.Window.surface);
-                    CORE.Window.surface = EGL_NO_SURFACE;
-                }
-
-                CORE.Android.contextRebindRequired = true;
-            }
-            // If 'CORE.Window.device' is already set to 'EGL_NO_DISPLAY'
-            // this means that the user has already called 'CloseWindow()'
-
-        } break;
-        case APP_CMD_SAVE_STATE: break;
-        case APP_CMD_STOP: break;
-        case APP_CMD_DESTROY: break;
-        case APP_CMD_CONFIG_CHANGED:
-        {
-            //AConfiguration_fromAssetManager(CORE.Android.app->config, CORE.Android.app->activity->assetManager);
-            //print_cur_config(CORE.Android.app);
-
-            // Check screen orientation here!
-        } break;
-        default: break;
-    }
-}
-
-static GamepadButton AndroidTranslateGamepadButton(int button)
-{
-    switch (button)
-    {
-        case AKEYCODE_BUTTON_A: return GAMEPAD_BUTTON_RIGHT_FACE_DOWN;
-        case AKEYCODE_BUTTON_B: return GAMEPAD_BUTTON_RIGHT_FACE_RIGHT;
-        case AKEYCODE_BUTTON_X: return GAMEPAD_BUTTON_RIGHT_FACE_LEFT;
-        case AKEYCODE_BUTTON_Y: return GAMEPAD_BUTTON_RIGHT_FACE_UP;
-        case AKEYCODE_BUTTON_L1: return GAMEPAD_BUTTON_LEFT_TRIGGER_1;
-        case AKEYCODE_BUTTON_R1: return GAMEPAD_BUTTON_RIGHT_TRIGGER_1;
-        case AKEYCODE_BUTTON_L2: return GAMEPAD_BUTTON_LEFT_TRIGGER_2;
-        case AKEYCODE_BUTTON_R2: return GAMEPAD_BUTTON_RIGHT_TRIGGER_2;
-        case AKEYCODE_BUTTON_THUMBL: return GAMEPAD_BUTTON_LEFT_THUMB;
-        case AKEYCODE_BUTTON_THUMBR: return GAMEPAD_BUTTON_RIGHT_THUMB;
-        case AKEYCODE_BUTTON_START: return GAMEPAD_BUTTON_MIDDLE_RIGHT;
-        case AKEYCODE_BUTTON_SELECT: return GAMEPAD_BUTTON_MIDDLE_LEFT;
-        case AKEYCODE_BUTTON_MODE: return GAMEPAD_BUTTON_MIDDLE;
-        // On some (most?) gamepads dpad events are reported as axis motion instead
-        case AKEYCODE_DPAD_DOWN: return GAMEPAD_BUTTON_LEFT_FACE_DOWN;
-        case AKEYCODE_DPAD_RIGHT: return GAMEPAD_BUTTON_LEFT_FACE_RIGHT;
-        case AKEYCODE_DPAD_LEFT: return GAMEPAD_BUTTON_LEFT_FACE_LEFT;
-        case AKEYCODE_DPAD_UP: return GAMEPAD_BUTTON_LEFT_FACE_UP;
-        default: return GAMEPAD_BUTTON_UNKNOWN;
-    }
-}
-
-// ANDROID: Get input events
-static int32_t AndroidInputCallback(struct android_app *app, AInputEvent *event)
-{
-    // If additional inputs are required check:
-    // https://developer.android.com/ndk/reference/group/input
-    // https://developer.android.com/training/game-controllers/controller-input
-
-    int type = AInputEvent_getType(event);
-    int source = AInputEvent_getSource(event);
-
-    if (type == AINPUT_EVENT_TYPE_MOTION)
-    {
-        if (((source & AINPUT_SOURCE_JOYSTICK) == AINPUT_SOURCE_JOYSTICK) ||
-            ((source & AINPUT_SOURCE_GAMEPAD) == AINPUT_SOURCE_GAMEPAD))
-        {
-            // For now we'll assume a single gamepad which we "detect" on its input event
-            CORE.Input.Gamepad.ready[0] = true;
-
-            CORE.Input.Gamepad.axisState[0][GAMEPAD_AXIS_LEFT_X] = AMotionEvent_getAxisValue(
-                    event, AMOTION_EVENT_AXIS_X, 0);
-            CORE.Input.Gamepad.axisState[0][GAMEPAD_AXIS_LEFT_Y] = AMotionEvent_getAxisValue(
-                    event, AMOTION_EVENT_AXIS_Y, 0);
-            CORE.Input.Gamepad.axisState[0][GAMEPAD_AXIS_RIGHT_X] = AMotionEvent_getAxisValue(
-                    event, AMOTION_EVENT_AXIS_Z, 0);
-            CORE.Input.Gamepad.axisState[0][GAMEPAD_AXIS_RIGHT_Y] = AMotionEvent_getAxisValue(
-                    event, AMOTION_EVENT_AXIS_RZ, 0);
-            CORE.Input.Gamepad.axisState[0][GAMEPAD_AXIS_LEFT_TRIGGER] = AMotionEvent_getAxisValue(
-                    event, AMOTION_EVENT_AXIS_BRAKE, 0) * 2.0f - 1.0f;
-            CORE.Input.Gamepad.axisState[0][GAMEPAD_AXIS_RIGHT_TRIGGER] = AMotionEvent_getAxisValue(
-                    event, AMOTION_EVENT_AXIS_GAS, 0) * 2.0f - 1.0f;
-
-            // dpad is reported as an axis on android
-            float dpadX = AMotionEvent_getAxisValue(event, AMOTION_EVENT_AXIS_HAT_X, 0);
-            float dpadY = AMotionEvent_getAxisValue(event, AMOTION_EVENT_AXIS_HAT_Y, 0);
-
-            if (dpadX == 1.0f)
-            {
-                CORE.Input.Gamepad.currentButtonState[0][GAMEPAD_BUTTON_LEFT_FACE_RIGHT] = 1;
-                CORE.Input.Gamepad.currentButtonState[0][GAMEPAD_BUTTON_LEFT_FACE_LEFT] = 0;
-            }
-            else if (dpadX == -1.0f)
-            {
-                CORE.Input.Gamepad.currentButtonState[0][GAMEPAD_BUTTON_LEFT_FACE_RIGHT] = 0;
-                CORE.Input.Gamepad.currentButtonState[0][GAMEPAD_BUTTON_LEFT_FACE_LEFT] = 1;
-            }
-            else
-            {
-                CORE.Input.Gamepad.currentButtonState[0][GAMEPAD_BUTTON_LEFT_FACE_RIGHT] = 0;
-                CORE.Input.Gamepad.currentButtonState[0][GAMEPAD_BUTTON_LEFT_FACE_LEFT] = 0;
-            }
-
-            if (dpadY == 1.0f)
-            {
-                CORE.Input.Gamepad.currentButtonState[0][GAMEPAD_BUTTON_LEFT_FACE_DOWN] = 1;
-                CORE.Input.Gamepad.currentButtonState[0][GAMEPAD_BUTTON_LEFT_FACE_UP] = 0;
-            }
-            else if (dpadY == -1.0f)
-            {
-                CORE.Input.Gamepad.currentButtonState[0][GAMEPAD_BUTTON_LEFT_FACE_DOWN] = 0;
-                CORE.Input.Gamepad.currentButtonState[0][GAMEPAD_BUTTON_LEFT_FACE_UP] = 1;
-            }
-            else
-            {
-                CORE.Input.Gamepad.currentButtonState[0][GAMEPAD_BUTTON_LEFT_FACE_DOWN] = 0;
-                CORE.Input.Gamepad.currentButtonState[0][GAMEPAD_BUTTON_LEFT_FACE_UP] = 0;
-            }
-
-            return 1; // Handled gamepad axis motion
-        }
-    }
-    else if (type == AINPUT_EVENT_TYPE_KEY)
-    {
-        int32_t keycode = AKeyEvent_getKeyCode(event);
-        //int32_t AKeyEvent_getMetaState(event);
-
-        // Handle gamepad button presses and releases
-        if (((source & AINPUT_SOURCE_JOYSTICK) == AINPUT_SOURCE_JOYSTICK) ||
-            ((source & AINPUT_SOURCE_GAMEPAD) == AINPUT_SOURCE_GAMEPAD))
-        {
-            // For now we'll assume a single gamepad which we "detect" on its input event
-            CORE.Input.Gamepad.ready[0] = true;
-
-            GamepadButton button = AndroidTranslateGamepadButton(keycode);
-
-            if (button == GAMEPAD_BUTTON_UNKNOWN) return 1;
-
-            if (AKeyEvent_getAction(event) == AKEY_EVENT_ACTION_DOWN)
-            {
-                CORE.Input.Gamepad.currentButtonState[0][button] = 1;
-            }
-            else CORE.Input.Gamepad.currentButtonState[0][button] = 0;  // Key up
-
-            return 1; // Handled gamepad button
-        }
-
-        // Save current button and its state
-        // NOTE: Android key action is 0 for down and 1 for up
-        if (AKeyEvent_getAction(event) == AKEY_EVENT_ACTION_DOWN)
-        {
-            CORE.Input.Keyboard.currentKeyState[keycode] = 1;   // Key down
-
-            CORE.Input.Keyboard.keyPressedQueue[CORE.Input.Keyboard.keyPressedQueueCount] = keycode;
-            CORE.Input.Keyboard.keyPressedQueueCount++;
-        }
-        else if (AKeyEvent_getAction(event) == AKEY_EVENT_ACTION_MULTIPLE) CORE.Input.Keyboard.keyRepeatInFrame[keycode] = 1;
-        else CORE.Input.Keyboard.currentKeyState[keycode] = 0;  // Key up
-
-        if (keycode == AKEYCODE_POWER)
-        {
-            // Let the OS handle input to avoid app stuck. Behaviour: CMD_PAUSE -> CMD_SAVE_STATE -> CMD_STOP -> CMD_CONFIG_CHANGED -> CMD_LOST_FOCUS
-            // Resuming Behaviour: CMD_START -> CMD_RESUME -> CMD_CONFIG_CHANGED -> CMD_CONFIG_CHANGED -> CMD_GAINED_FOCUS
-            // It seems like locking mobile, screen size (CMD_CONFIG_CHANGED) is affected.
-            // NOTE: AndroidManifest.xml must have <activity android:configChanges="orientation|keyboardHidden|screenSize" >
-            // Before that change, activity was calling CMD_TERM_WINDOW and CMD_DESTROY when locking mobile, so that was not a normal behaviour
-            return 0;
-        }
-        else if ((keycode == AKEYCODE_BACK) || (keycode == AKEYCODE_MENU))
-        {
-            // Eat BACK_BUTTON and AKEYCODE_MENU, just do nothing... and don't let to be handled by OS!
-            return 1;
-        }
-        else if ((keycode == AKEYCODE_VOLUME_UP) || (keycode == AKEYCODE_VOLUME_DOWN))
-        {
-            // Set default OS behaviour
-            return 0;
-        }
-
-        return 0;
-    }
-
-    // Register touch points count
-    CORE.Input.Touch.pointCount = AMotionEvent_getPointerCount(event);
-
-    for (int i = 0; (i < CORE.Input.Touch.pointCount) && (i < MAX_TOUCH_POINTS); i++)
-    {
-        // Register touch points id
-        CORE.Input.Touch.pointId[i] = AMotionEvent_getPointerId(event, i);
-
-        // Register touch points position
-        CORE.Input.Touch.position[i] = (Vector2){ AMotionEvent_getX(event, i), AMotionEvent_getY(event, i) };
-
-        // Normalize CORE.Input.Touch.position[i] for CORE.Window.screen.width and CORE.Window.screen.height
-        float widthRatio = (float)(CORE.Window.screen.width + CORE.Window.renderOffset.x) / (float)CORE.Window.display.width;
-        float heightRatio = (float)(CORE.Window.screen.height + CORE.Window.renderOffset.y) / (float)CORE.Window.display.height;
-        CORE.Input.Touch.position[i].x = CORE.Input.Touch.position[i].x * widthRatio - (float)CORE.Window.renderOffset.x / 2;
-        CORE.Input.Touch.position[i].y = CORE.Input.Touch.position[i].y * heightRatio - (float)CORE.Window.renderOffset.y / 2;
-    }
-
-    int32_t action = AMotionEvent_getAction(event);
-    unsigned int flags = action & AMOTION_EVENT_ACTION_MASK;
-
-#if defined(SUPPORT_GESTURES_SYSTEM)        // PLATFORM_ANDROID
-    GestureEvent gestureEvent = { 0 };
-
-    gestureEvent.pointCount = CORE.Input.Touch.pointCount;
-
-    // Register touch actions
-    if (flags == AMOTION_EVENT_ACTION_DOWN) gestureEvent.touchAction = TOUCH_ACTION_DOWN;
-    else if (flags == AMOTION_EVENT_ACTION_UP) gestureEvent.touchAction = TOUCH_ACTION_UP;
-    else if (flags == AMOTION_EVENT_ACTION_MOVE) gestureEvent.touchAction = TOUCH_ACTION_MOVE;
-    else if (flags == AMOTION_EVENT_ACTION_CANCEL) gestureEvent.touchAction = TOUCH_ACTION_CANCEL;
-
-    for (int i = 0; (i < gestureEvent.pointCount) && (i < MAX_TOUCH_POINTS); i++)
-    {
-        gestureEvent.pointId[i] = CORE.Input.Touch.pointId[i];
-        gestureEvent.position[i] = CORE.Input.Touch.position[i];
-    }
-
-    // Gesture data is sent to gestures system for processing
-    ProcessGestureEvent(gestureEvent);
-#endif
-
-    int32_t pointerIndex = (action & AMOTION_EVENT_ACTION_POINTER_INDEX_MASK) >> AMOTION_EVENT_ACTION_POINTER_INDEX_SHIFT;
-
-    if (flags == AMOTION_EVENT_ACTION_POINTER_UP || flags == AMOTION_EVENT_ACTION_UP)
-    {
-        // One of the touchpoints is released, remove it from touch point arrays
-        for (int i = pointerIndex; (i < CORE.Input.Touch.pointCount - 1) && (i < MAX_TOUCH_POINTS); i++)
-        {
-            CORE.Input.Touch.pointId[i] = CORE.Input.Touch.pointId[i+1];
-            CORE.Input.Touch.position[i] = CORE.Input.Touch.position[i+1];
-        }
-
-        CORE.Input.Touch.pointCount--;
-    }
-
-    // When all touchpoints are tapped and released really quickly, this event is generated
-    if (flags == AMOTION_EVENT_ACTION_CANCEL) CORE.Input.Touch.pointCount = 0;
-
-    if (CORE.Input.Touch.pointCount > 0) CORE.Input.Touch.currentTouchState[MOUSE_BUTTON_LEFT] = 1;
-    else CORE.Input.Touch.currentTouchState[MOUSE_BUTTON_LEFT] = 0;
-
-    return 0;
-}
-#endif
-
-#if defined(PLATFORM_WEB)
-// Register fullscreen change events
-static EM_BOOL EmscriptenFullscreenChangeCallback(int eventType, const EmscriptenFullscreenChangeEvent *event, void *userData)
-{
-    // TODO: Implement EmscriptenFullscreenChangeCallback()?
-
-    return 1;   // The event was consumed by the callback handler
-}
-
-// Register window resize event
-static EM_BOOL EmscriptenWindowResizedCallback(int eventType, const EmscriptenUiEvent *event, void *userData)
-{
-    // TODO: Implement EmscriptenWindowResizedCallback()?
-
-    return 1;   // The event was consumed by the callback handler
-}
-
-EM_JS(int, GetWindowInnerWidth, (), { return window.innerWidth; });
-EM_JS(int, GetWindowInnerHeight, (), { return window.innerHeight; });
-
-// Register DOM element resize event
-static EM_BOOL EmscriptenResizeCallback(int eventType, const EmscriptenUiEvent *event, void *userData)
-{
-    // Don't resize non-resizeable windows
-    if ((CORE.Window.flags & FLAG_WINDOW_RESIZABLE) == 0) return 1;
-
-    // This event is called whenever the window changes sizes,
-    // so the size of the canvas object is explicitly retrieved below
-    int width = GetWindowInnerWidth();
-    int height = GetWindowInnerHeight();
-
-    if (width < CORE.Window.screenMin.width) width = CORE.Window.screenMin.width;
-    else if (width > CORE.Window.screenMax.width && CORE.Window.screenMax.width > 0) width = CORE.Window.screenMax.width;
-
-    if (height < CORE.Window.screenMin.height) height = CORE.Window.screenMin.height;
-    else if (height > CORE.Window.screenMax.height && CORE.Window.screenMax.height > 0) height = CORE.Window.screenMax.height;
-
-    emscripten_set_canvas_element_size("#canvas",width,height);
-
-    SetupViewport(width, height);    // Reset viewport and projection matrix for new size
-
-    CORE.Window.currentFbo.width = width;
-    CORE.Window.currentFbo.height = height;
-    CORE.Window.resizedLastFrame = true;
-
-    if (IsWindowFullscreen()) return 1;
-
-    // Set current screen size
-    CORE.Window.screen.width = width;
-    CORE.Window.screen.height = height;
-
-    // NOTE: Postprocessing texture is not scaled to new size
-
-    return 0;
-}
-
-// Register mouse input events
-static EM_BOOL EmscriptenMouseCallback(int eventType, const EmscriptenMouseEvent *mouseEvent, void *userData)
-{
-    // This is only for registering mouse click events with emscripten and doesn't need to do anything
-
-    return 1;   // The event was consumed by the callback handler
-}
-
-// Register connected/disconnected gamepads events
-static EM_BOOL EmscriptenGamepadCallback(int eventType, const EmscriptenGamepadEvent *gamepadEvent, void *userData)
-{
-    /*
-    TRACELOGD("%s: timeStamp: %g, connected: %d, index: %ld, numAxes: %d, numButtons: %d, id: \"%s\", mapping: \"%s\"",
-           eventType != 0? emscripten_event_type_to_string(eventType) : "Gamepad state",
-           gamepadEvent->timestamp, gamepadEvent->connected, gamepadEvent->index, gamepadEvent->numAxes, gamepadEvent->numButtons, gamepadEvent->id, gamepadEvent->mapping);
-
-    for (int i = 0; i < gamepadEvent->numAxes; ++i) TRACELOGD("Axis %d: %g", i, gamepadEvent->axis[i]);
-    for (int i = 0; i < gamepadEvent->numButtons; ++i) TRACELOGD("Button %d: Digital: %d, Analog: %g", i, gamepadEvent->digitalButton[i], gamepadEvent->analogButton[i]);
-    */
-
-    if ((gamepadEvent->connected) && (gamepadEvent->index < MAX_GAMEPADS))
-    {
-        CORE.Input.Gamepad.ready[gamepadEvent->index] = true;
-        sprintf(CORE.Input.Gamepad.name[gamepadEvent->index],"%s",gamepadEvent->id);
-    }
-    else CORE.Input.Gamepad.ready[gamepadEvent->index] = false;
-
-    return 1;   // The event was consumed by the callback handler
-}
-
-// Register touch input events
-static EM_BOOL EmscriptenTouchCallback(int eventType, const EmscriptenTouchEvent *touchEvent, void *userData)
-{
-    // Register touch points count
-    CORE.Input.Touch.pointCount = touchEvent->numTouches;
-
-    double canvasWidth = 0.0;
-    double canvasHeight = 0.0;
-    // NOTE: emscripten_get_canvas_element_size() returns canvas.width and canvas.height but
-    // we are looking for actual CSS size: canvas.style.width and canvas.style.height
-    //EMSCRIPTEN_RESULT res = emscripten_get_canvas_element_size("#canvas", &canvasWidth, &canvasHeight);
-    emscripten_get_element_css_size("#canvas", &canvasWidth, &canvasHeight);
-
-    for (int i = 0; (i < CORE.Input.Touch.pointCount) && (i < MAX_TOUCH_POINTS); i++)
-    {
-        // Register touch points id
-        CORE.Input.Touch.pointId[i] = touchEvent->touches[i].identifier;
-
-        // Register touch points position
-        CORE.Input.Touch.position[i] = (Vector2){ touchEvent->touches[i].targetX, touchEvent->touches[i].targetY };
-
-        // Normalize gestureEvent.position[x] for CORE.Window.screen.width and CORE.Window.screen.height
-        CORE.Input.Touch.position[i].x *= ((float)GetScreenWidth()/(float)canvasWidth);
-        CORE.Input.Touch.position[i].y *= ((float)GetScreenHeight()/(float)canvasHeight);
-
-        if (eventType == EMSCRIPTEN_EVENT_TOUCHSTART) CORE.Input.Touch.currentTouchState[i] = 1;
-        else if (eventType == EMSCRIPTEN_EVENT_TOUCHEND) CORE.Input.Touch.currentTouchState[i] = 0;
-    }
-
-#if defined(SUPPORT_GESTURES_SYSTEM)        // PLATFORM_WEB
-    GestureEvent gestureEvent = { 0 };
-
-    gestureEvent.pointCount = CORE.Input.Touch.pointCount;
-
-    // Register touch actions
-    if (eventType == EMSCRIPTEN_EVENT_TOUCHSTART) gestureEvent.touchAction = TOUCH_ACTION_DOWN;
-    else if (eventType == EMSCRIPTEN_EVENT_TOUCHEND) gestureEvent.touchAction = TOUCH_ACTION_UP;
-    else if (eventType == EMSCRIPTEN_EVENT_TOUCHMOVE) gestureEvent.touchAction = TOUCH_ACTION_MOVE;
-    else if (eventType == EMSCRIPTEN_EVENT_TOUCHCANCEL) gestureEvent.touchAction = TOUCH_ACTION_CANCEL;
-
-    for (int i = 0; (i < gestureEvent.pointCount) && (i < MAX_TOUCH_POINTS); i++)
-    {
-        gestureEvent.pointId[i] = CORE.Input.Touch.pointId[i];
-        gestureEvent.position[i] = CORE.Input.Touch.position[i];
-
-        // Normalize gestureEvent.position[i]
-        gestureEvent.position[i].x /= (float)GetScreenWidth();
-        gestureEvent.position[i].y /= (float)GetScreenHeight();
-    }
-
-    // Gesture data is sent to gestures system for processing
-    ProcessGestureEvent(gestureEvent);
-
-    // Reset the pointCount for web, if it was the last Touch End event
-    if (eventType == EMSCRIPTEN_EVENT_TOUCHEND && CORE.Input.Touch.pointCount == 1) CORE.Input.Touch.pointCount = 0;
-#endif
-
-    return 1;   // The event was consumed by the callback handler
-}
-#endif
-
->>>>>>> 8a1779b2
 #if defined(PLATFORM_DRM)
 // Initialize Keyboard system (using standard input)
 static void InitKeyboard(void)
