--- conflicted
+++ resolved
@@ -1035,14 +1035,11 @@
             return;
         }
     
-        const GLFWvidmode *mode = glfwGetVideoMode(monitor);
-<<<<<<< HEAD
+        const GLFWvidmode *mode = glfwGetVideoMode(monitor)
+
         glfwSetWindowSizeCallback(CORE.Window.handle, NULL);
-        glfwSetWindowMonitor(CORE.Window.handle, glfwGetPrimaryMonitor(), 0, 0, CORE.Window.screen.width, CORE.Window.screen.height, mode->refreshRate);
+        glfwSetWindowMonitor(CORE.Window.handle, monitor, 0, 0, CORE.Window.screen.width, CORE.Window.screen.height, mode->refreshRate);
         glfwSetWindowSizeCallback(CORE.Window.handle, WindowSizeCallback);
-=======
-        glfwSetWindowMonitor(CORE.Window.handle, monitor, 0, 0, CORE.Window.screen.width, CORE.Window.screen.height, mode->refreshRate);
->>>>>>> 75c6fd04
 
         // Try to enable GPU V-Sync, so frames are limited to screen refresh rate (60Hz -> 60 FPS)
         // NOTE: V-Sync can be enabled by graphic driver configuration
