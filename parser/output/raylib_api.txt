--- conflicted
+++ resolved
@@ -827,12 +827,7 @@
   Value[SHADER_LOC_VERTEX_BONEIDS]: 26
   Value[SHADER_LOC_VERTEX_BONEWEIGHTS]: 27
   Value[SHADER_LOC_BONE_MATRICES]: 28
-<<<<<<< HEAD
 Enum 10: ShaderUniformDataType (13 values)
-=======
-  Value[SHADER_LOC_VERTEX_INSTANCE_TX]: 29
-Enum 10: ShaderUniformDataType (9 values)
->>>>>>> 732da949
   Name: ShaderUniformDataType
   Description: Shader uniform data type
   Value[SHADER_UNIFORM_FLOAT]: 0
