--- conflicted
+++ resolved
@@ -1021,10 +1021,7 @@
                         if ((strcmp(exInfo->category, "others") != 0) && // Skipping "others" category
                             ((exInfo->status & VALID_MISSING_WEB_OUTPUT) || (exInfo->status & VALID_MISSING_WEB_METADATA)))
                         {
-<<<<<<< HEAD
-=======
                             // Build example for PLATFORM_WEB
->>>>>>> 52980c94
                             system(TextFormat("make -C %s -f Makefile.Web  %s/%s PLATFORM=PLATFORM_WEB -B", exBasePath, exInfo->category, exInfo->name));
                             //system(TextFormat("%s/build_example_web.bat %s/%s", exBasePath, exInfo->category, exInfo->name));
 
